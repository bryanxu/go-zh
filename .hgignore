--- conflicted
+++ resolved
@@ -2,14 +2,9 @@
 .DS_Store
 .git
 .gitignore
-<<<<<<< HEAD
 .idea
-*.[568ao]
-*.a[568o]
-=======
 *.[5689ao]
 *.a[5689o]
->>>>>>> 1b0e138c
 *.so
 *.pyc
 ._*
