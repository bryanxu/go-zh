<!--{
	"Title": "如何使用Go编程"
}-->
<!--{
	"Title": "How to Write Go Code"
}-->

<div class="english">
<h2 id="Introduction">Introduction</h2>
</div>

<h2 id="引言">引言</h2>

<div class="english">
<p>
This document demonstrates the development of a simple Go package and
introduces the <a href="/cmd/go/">go tool</a>, the standard way to fetch,
build, and install Go packages and commands.
</p>
</div>

<p>
本文档展示了一个简单Go包的开发，并介绍了用<a href="/cmd/go/">go工具</a>来获取、
构建并安装Go包及命令的标准方式。
</p>

<div class="english">
<p>
The <code>go</code> tool requires you to organize your code in a specific
way. Please read this document carefully.
It explains the simplest way to get up and running with your Go installation.
</p>
</div>

<p>
<code>go</code> 工具需要你按照指定的方式来组织代码。请仔细阅读本文档，
它说明了如何以最简单的方式来准备并运行你的Go安装。
</p>

<div class="english">
<p>
A similar explanation is available as a
<a href="//www.youtube.com/watch?v=XCsL89YtqCs">screencast</a>.
</p>
</div>

<p>
类似的视频讲解可在<a href="http://www.youtube.com/watch?v=XCsL89YtqCs">此处</a>观看。
</p>


<div class="english">
<h2 id="Organization">Code organization</h2>
</div>

<h2 id="组织">代码的组织</h2>

<div class="english">
<h3 id="Workspaces">Workspaces</h3>
</div>

<h3 id="工作空间">工作空间</h3>

<div class="english">
<p>
The <code>go</code> tool is designed to work with open source code maintained
in public repositories. Although you don't need to publish your code, the model
for how the environment is set up works the same whether you do or not.
</p>
</div>

<p>
<code>go</code> 工具为公共代码仓库中维护的开源代码而设计。
无论你会不会公布代码，该模型设置工作环境的方法都是相同的。
</p>

<div class="english">
<p>
Go code must be kept inside a <i>workspace</i>.
A workspace is a directory hierarchy with three directories at its root:
</p>
</div>

<p>
Go代码必须放在<b>工作空间</b>内。它其实就是一个目录，其中包含三个子目录：
</p>

<div class="english">
<ul>
<li><code>src</code> contains Go source files organized into packages (one package per directory),
<li><code>pkg</code> contains package objects, and
<li><code>bin</code> contains executable commands.
</ul>
</div>

<ul>
<li><code>src</code> 目录包含Go的源文件，它们被组织成包（每个目录都对应一个包），
<li><code>pkg</code> 目录包含包对象，
<li><code>bin</code> 目录包含可执行命令。
</ul>

<div class="english">
<p>
The <code>go</code> tool builds source packages and installs the resulting
binaries to the <code>pkg</code> and <code>bin</code> directories.
</p>
</div>

<p>
<code>go</code> 工具用于构建源码包，并将其生成的二进制文件安装到 <code>pkg</code>
和 <code>bin</code> 目录中。
</p>

<div class="english">
<p>
The <code>src</code> subdirectory typically contains multiple version control
repositories (such as for Git or Mercurial) that track the development of one
or more source packages.
</p>
</div>

<p>
<code>src</code> 子目录通常包会含多种版本控制的代码仓库（例如Git或Mercurial），
以此来跟踪一个或多个源码包的开发。
</p>

<div class="english">
<p>
To give you an idea of how a workspace looks in practice, here's an example:
</p>
</div>

<p>
以下例子展现了实践中工作空间的概念：
</p>

<div class="english">
<pre>
bin/
    hello                          # command executable
    outyet                         # command executable
pkg/
    linux_amd64/
        github.com/golang/example/
            stringutil.a           # package object
src/
    <a href="https://github.com/golang/example/">github.com/golang/example/</a>
        .git/                      # Git repository metadata
	hello/
	    hello.go               # command source
	outyet/
	    main.go                # command source
	    main_test.go           # test source
	stringutil/
	    reverse.go             # package source
	    reverse_test.go        # test source
</pre>
</div>

<pre>
bin/
    streak                         # 可执行命令
    todo                           # 可执行命令
pkg/
    linux_amd64/
        code.google.com/p/goauth2/
            oauth.a                # 包对象
        github.com/nf/todo/
            task.a                 # 包对象
src/
    code.google.com/p/goauth2/
        .hg/                       # mercurial 代码库元数据
        oauth/
            oauth.go               # 包源码
            oauth_test.go          # 测试源码
    github.com/nf/
        streak/
        .git/                      # git 代码库元数据
            oauth.go               # 命令源码
            streak.go              # 命令源码
        todo/
        .git/                      # git 代码库元数据
            task/
                task.go            # 包源码
            todo.go                # 命令源码
</pre>

<div class="english">
<p>
This workspace contains one repository (<code>example</code>)
comprising two commands (<code>hello</code> and <code>outyet</code>)
and one library (<code>stringutil</code>).
</p>

<p>
A typical workspace would contain many source repositories containing many
packages and commands. Most Go programmers keep <i>all</i> their Go source code
and dependencies in a single workspace.
</p>
</div>

<p>
此工作空间包含三个代码库（<code>goauth2</code>、<code>streak</code> 和
<code>todo</code>），两个命令（<code>streak</code> 和 <code>todo</code>）
以及两个库（<code>oauth</code> 和 <code>task</code>）。
</p>

<div class="english">
<p>
Commands and libraries are built from different kinds of source packages.
We will discuss the distinction <a href="#PackageNames">later</a>.
</p>
</div>

<p>
命令和库从不同的源码包编译而来。<a href="#包名">稍后</a>我们会对讨论它的特性。
</p>


<div class="english">
<h3 id="GOPATH">The <code>GOPATH</code> environment variable</h3>
</div>

<h3 id="GOPATH变量"><code>GOPATH</code> 环境变量</h3>

<div class="english">
<p>
The <code>GOPATH</code> environment variable specifies the location of your
workspace. It is likely the only environment variable you'll need to set
when developing Go code.
</p>
</div>

<p>
<code>GOPATH</code> 环境变量指定了你的工作空间位置。它或许是你在开发Go代码时，
唯一需要设置的环境变量。
</p>

<div class="english">
<p>
To get started, create a workspace directory and set <code>GOPATH</code>
accordingly. Your workspace can be located wherever you like, but we'll use
<code>$HOME/go</code> in this document. Note that this must <b>not</b> be the
same path as your Go installation.
</p>
</div>

<p>
首先创建一个工作空间目录，并设置相应的 <code>GOPATH</code>。你的工作空间可以放在任何地方，
在此文档中我们使用 <code>$HOME/go</code>。注意，它<b>绝对不能</b>和你的Go安装目录相同。
</p>

<pre>
$ <b>mkdir $HOME/go</b>
$ <b>export GOPATH=$HOME/go</b>
</pre>

<div class="english">
<p>
For convenience, add the workspace's <code>bin</code> subdirectory
to your <code>PATH</code>:
</p>
</div>

<p>
作为约定，请将此工作空间的 <code>bin</code> 子目录添加到你的 <code>PATH</code> 中：
</p>

<pre>
$ <b>export PATH=$PATH:$GOPATH/bin</b>
</pre>


<div class="english">
<h3 id="PackagePaths">Package paths</h3>
</div>

<h3 id="包路径">包路径</h3>

<div class="english">
<p>
The packages from the standard library are given short paths such as
<code>"fmt"</code> and <code>"net/http"</code>.
For your own packages, you must choose a base path that is unlikely to
collide with future additions to the standard library or other external
libraries.
</p>
</div>

<p>
标准库中的包有给定的短路径，比如 <code>"fmt"</code> 和 <code>"net/http"</code>。
对于你自己的包，你必须选择一个基本路径，来保证它不会与将来添加到标准库，
或其它扩展库中的包相冲突。
</p>

<div class="english">
<p>
If you keep your code in a source repository somewhere, then you should use the
root of that source repository as your base path.
For instance, if you have a <a href="https://github.com/">GitHub</a> account at
<code>github.com/user</code>, that should be your base path.
</p>
</div>

<p>
如果你将你的代码放到了某处的源码库，那就应当使用该源码库的根目录作为你的基本路径。
例如，若你在 <a href="https://github.com/">GitHub</a> 上有账户 <code>github.com/user</code>
那么它就应该是你的基本路径。
</p>

<div class="english">
<p>
Note that you don't need to publish your code to a remote repository before you
can build it. It's just a good habit to organize your code as if you will
publish it someday. In practice you can choose any arbitrary path name,
as long as it is unique to the standard library and greater Go ecosystem.
</p>
</div>

<p>
注意，在你能构建这些代码之前，无需将其公布到远程代码库上。只是若你某天会发布它，
这会是个好习惯。在实践中，你可以选择任何路径名，只要它对于标准库和更大的Go生态系统来说，
是唯一的就行。
</p>

<div class="english">
<p>
We'll use <code>github.com/user</code> as our base path. Create a directory
inside your workspace in which to keep source code:
</p>
</div>

<p>
我们将使用 <code>github.com/user</code> 作为基本路径。在你的工作空间里创建一个目录，
我们将源码存放到其中：
</p>

<pre>
$ <b>mkdir -p $GOPATH/src/github.com/user</b>
</pre>


<div class="english">
<h3 id="Command">Your first program</h3>
</div>

<h3 id="命令">你的第一个程序</h3>

<div class="english">
<p>
To compile and run a simple program, first choose a package path (we'll use
<code>github.com/user/hello</code>) and create a corresponding package directory
inside your workspace:
</p>
</div>

<p>
要编译并运行简单的程序，首先要选择包路径（我们在这里使用
<code>github.com/user/hello</code>），并在你的工作空间内创建相应的包目录：
</p>

<pre>
$ <b>mkdir $GOPATH/src/github.com/user/hello</b>
</pre>

<div class="english">
<p>
Next, create a file named <code>hello.go</code> inside that directory,
containing the following Go code.
</p>
</div>

<p>
接着，在该目录中创建名为 <code>hello.go</code> 的文件，其内容为以下Go代码：
</p>

<pre>
package main

import "fmt"

func main() {
	fmt.Printf("Hello, world.\n")
}
</pre>

<div class="english">
<p>
Now you can build and install that program with the <code>go</code> tool:
</p>
</div>

<p>
现在你可以用 <code>go</code> 工具构建并安装此程序了：
</p>

<pre>
$ <b>go install github.com/user/hello</b>
</pre>

<div class="english">
<p>
Note that you can run this command from anywhere on your system. The
<code>go</code> tool finds the source code by looking for the
<code>github.com/user/hello</code> package inside the workspace specified by
<code>GOPATH</code>.
</p>
</div>

<p>
注意，你可以在系统的任何地方运行此命令。<code>go</code> 工具会根据 <code>GOPATH</code>
指定的工作空间，在 <code>github.com/user/hello</code> 包内查找源码。
</p>

<div class="english">
<p>
You can also omit the package path if you run <code>go install</code> from the
package directory:
</p>
</div>

<p>
若在从包目录中运行 <code>go install</code>，也可以省略包路径：
</p>

<pre>
$ <b>cd $GOPATH/src/github.com/user/hello</b>
$ <b>go install</b>
</pre>

<div class="english">
<p>
This command builds the <code>hello</code> command, producing an executable
binary. It then installs that binary to the workspace's <code>bin</code>
directory as <code>hello</code> (or, under Windows, <code>hello.exe</code>).
In our example, that will be <code>$GOPATH/bin/hello</code>, which is
<code>$HOME/go/bin/hello</code>.
</p>
</div>

<p>
此命令会构建 <code>hello</code> 命令，产生一个可执行的二进制文件。
接着它会将该二进制文件作为 <code>hello</code>（在 Windows 下则为
<code>hello.exe</code>）安装到工作空间的 <code>bin</code> 目录中。
在我们的例子中为 <code>$GOPATH/bin/hello</code>，具体一点就是
<code>$HOME/go/bin/hello</code>。
</p>

<div class="english">
<p>
The <code>go</code> tool will only print output when an error occurs, so if
these commands produce no output they have executed successfully.
</p>
</div>

<p>
<code>go</code> 工具只有在发生错误时才会打印输出，因此若这些命令没有产生输出，
就表明执行成功了。
</p>

<div class="english">
<p>
You can now run the program by typing its full path at the command line:
</p>
</div>

<p>
现在，你可以在命令行下输入它的完整路径来运行它了：
</p>

<pre>
$ <b>$GOPATH/bin/hello</b>
Hello, world.
</pre>

<div class="english">
<p>
Or, as you have added <code>$GOPATH/bin</code> to your <code>PATH</code>,
just type the binary name:
</p>
</div>

<p>
若你已经将 <code>$GOPATH/bin</code> 添加到 <code>PATH</code> 中了，只需输入该二进制文件名即可：
</p>

<pre>
$ <b>hello</b>
Hello, world.
</pre>

<div class="english">
<p>
If you're using a source control system, now would be a good time to initialize
a repository, add the files, and commit your first change. Again, this step is
optional: you do not need to use source control to write Go code.
</p>
</div>

<p>
若你使用源码控制系统，那现在就该初始化仓库，添加文件并提交你的第一次更改了。
再次强调，这一步是可选的：你无需使用源码控制来编写Go代码。
</p>

<pre>
$ <b>cd $GOPATH/src/github.com/user/hello</b>
$ <b>git init</b>
Initialized empty Git repository in /home/user/go/src/github.com/user/hello/.git/
$ <b>git add hello.go</b>
$ <b>git commit -m "initial commit"</b>
[master (root-commit) 0b4507d] initial commit
 1 file changed, 1 insertion(+)
  create mode 100644 hello.go
</pre>

<div class="english">
<p>
Pushing the code to a remote repository is left as an exercise for the reader.
</p>
</div>

<p>
将代码推送到远程仓库就留作读者的练习了。
</p>


<div class="english">
<h3 id="Library">Your first library</h3>
</div>

<h3 id="库">你的第一个库</h3>

<div class="english">
<p>
Let's write a library and use it from the <code>hello</code> program.
</p>
</div>

<p>
让我们编写一个库，并让 <code>hello</code> 程序来使用它。
</p>

<div class="english">
<p>
Again, the first step is to choose a package path (we'll use
<code>github.com/user/stringutil</code>) and create the package directory:
</p>
</div>

<p>
同样，第一步还是选择包路径（我们将使用 <code>github.com/user/newmath</code>）
并创建包目录：
</p>

<pre>
$ <b>mkdir $GOPATH/src/github.com/user/stringutil</b>
</pre>

<div class="english">
<p>
Next, create a file named <code>reverse.go</code> in that directory with the
following contents.
</p>
</div>

<p>
接着，在该目录中创建名为 <code>sqrt.go</code> 的文件，内容如下：
</p>

<div class="english">
<pre>
// Package stringutil contains utility functions for working with strings.
package stringutil

// Reverse returns its argument string reversed rune-wise left to right.
func Reverse(s string) string {
	r := []rune(s)
	for i, j := 0, len(r)-1; i &lt; len(r)/2; i, j = i+1, j-1 {
		r[i], r[j] = r[j], r[i]
	}
	return string(r)
}
</pre>
</div>

<pre>
// newmath 是个小例子包。
package newmath

// Sqrt 返回 x 的平方根的近似值。
func Sqrt(x float64) float64 {
	z := 0.0
	for i := 0; i < 1000; i++ {
		z -= (z*z - x) / (2 * x)
	}
	return z
}
</pre>

<div class="english">
<p>
Now, test that the package compiles with <code>go build</code>:
</p>
</div>

<p>
现在用 <code>go build</code> 命令来测试该包的编译：
</p>

<pre>
$ <b>go build github.com/user/stringutil</b>
</pre>

<div class="english">
<p>
Or, if you are working in the package's source directory, just:
</p>
</div>

<p>
当然，若你在该包的源码目录中，只需执行：
</p>

<pre>
$ <b>go build</b>
</pre>

<div class="english">
<p>
This won't produce an output file. To do that, you must use <code>go
install</code>, which places the package object inside the <code>pkg</code>
directory of the workspace.
</p>
</div>

<p>
即可。这不会产生输出文件。想要输出的话，必须使用 <code>go install</code>
命令，它会将包的对象放到工作空间的 <code>pkg</code> 目录中。
</p>

<div class="english">
<p>
After confirming that the <code>stringutil</code> package builds,
modify your original <code>hello.go</code> (which is in
<code>$GOPATH/src/github.com/user/hello</code>) to use it:
</p>
</div>

<p>
确认 <code>newmath</code> 包构建完毕后，修改原来的 <code>hello.go</code>
文件（它位于 <code>$GOPATH/src/github.com/user/hello</code>）去使用它：
</p>

<pre>
package main

import (
	"fmt"

	<b>"github.com/user/stringutil"</b>
)

func main() {
	fmt.Printf(stringutil.Reverse("!oG ,olleH"))
}
</pre>

<div class="english">
<p>
Whenever the <code>go</code> tool installs a package or binary, it also
installs whatever dependencies it has.
So when you install the <code>hello</code> program
</p>
</div>

<p>
无论是安装包还是二进制文件，<code>go</code> 工具都会安装它所依赖的任何东西。
因此当我们通过
</p>

<pre>
$ <b>go install github.com/user/hello</b>
</pre>

<div class="english">
<p>
the <code>stringutil</code> package will be installed as well, automatically.
</p>
</div>

<p>
来安装 <code>hello</code> 程序时，<code>newmath</code> 包也会被自动安装。
</p>

<div class="english">
<p>
Running the new version of the program, you should see a new, reversed message:
</p>
</div>

<p>
运行此程序的新版本，你应该能看到一些数值的输出：
</p>

<pre>
$ <b>hello</b>
Hello, Go!
</pre>

<div class="english">
<p>
After the steps above, your workspace should look like this:
</p>
</div>

<p>
做完上面这些步骤后，你的工作空间应该是这样的：
</p>

<div class="english">
<pre>
bin/
    hello                 # command executable
pkg/
    linux_amd64/          # this will reflect your OS and architecture
        github.com/user/
            stringutil.a  # package object
src/
    github.com/user/
        hello/
            hello.go      # command source
        stringutil/
            reverse.go    # package source
</pre>
</div>

<pre>
bin/
    hello              # 可执行命令
pkg/
    linux_amd64/       # 这里会反映出你的操作系统和架构
        github.com/user/
            newmath.a  # 包对象
src/
    github.com/user/
        hello/
            hello.go   # 命令源码
        newmath/
            sqrt.go    # 包源码
</pre>

<div class="english">
<p>
Note that <code>go install</code> placed the <code>stringutil.a</code> object
in a directory inside <code>pkg/linux_amd64</code> that mirrors its source
directory.
This is so that future invocations of the <code>go</code> tool can find the
package object and avoid recompiling the package unnecessarily.
The <code>linux_amd64</code> part is there to aid in cross-compilation,
and will reflect the operating system and architecture of your system.
</p>
</div>

<p>
注意 <code>go install</code> 会将 <code>newmath.a</code> 对象放到
<code>pkg/linux_amd64</code> 目录中，它会反映出其源码目录。
这就是在此之后调用 <code>go</code> 工具，能找到包对象并避免不必要的重新编译的原因。
<code>linux_amd64</code> 这部分能帮助跨平台编译，并反映出你的操作系统和架构。
</p>

<div class="english">
<p>
Go command executables are statically linked; the package objects need not
be present to run Go programs.
</p>
</div>

<p>
Go的可执行命令是静态链接的；在运行Go程序时，包对象无需存在。
</p>


<div class="english">
<h3 id="PackageNames">Package names</h3>
</div>

<h3 id="包名">包名</h3>

<div class="english">
<p>
The first statement in a Go source file must be
</p>
</div>

<p>
Go源文件中的第一个语句必须是
</p>

<div class="english">
<pre>
package <i>name</i>
</pre>
</div>

<pre>
package <i>名称</i>
</pre>

<div class="english">
<p>
where <code><i>name</i></code> is the package's default name for imports.
(All files in a package must use the same <code><i>name</i></code>.)
</p>
</div>

<p>
这里的 <code><i>名称</i></code> 即为导入该包时使用的默认名称。
（一个包中的所有文件都必须使用相同的 <code><i>名称</i></code>。）
</p>

<div class="english">
<p>
Go's convention is that the package name is the last element of the
import path: the package imported as "<code>crypto/rot13</code>"
should be named <code>rot13</code>.
</p>
</div>

<p>
Go的约定是包名为导入路径的最后一个元素：作为 “<code>crypto/rot13</code>”
导入的包应命名为 <code>rot13</code>。
</p>

<div class="english">
<p>
Executable commands must always use <code>package main</code>.
</p>
</div>

<p>
可执行命令必须使用 <code>package main</code>。
</p>

<div class="english">
<p>
There is no requirement that package names be unique
across all packages linked into a single binary,
only that the import paths (their full file names) be unique.
</p>
</div>

<p>
链接成单个二进制文件的所有包，其包名无需是唯一的，只有导入路径（它们的完整文件名）
才是唯一的。
</p>

<div class="english">
<p>
See <a href="/doc/effective_go.html#names">Effective Go</a> to learn more about
Go's naming conventions.
</p>
</div>

<p>
共多关于Go的命名约定见 <a href="/doc/effective_go.html#名称">实效Go编程</a>。
</p>


<div class="english">
<h2 id="Testing">Testing</h2>
</div>

<h2 id="测试">测试</h2>

<div class="english">
<p>
Go has a lightweight test framework composed of the <code>go test</code>
command and the <code>testing</code> package.
</p>
</div>

<p>
Go拥有一个轻量级的测试框架，它由 <code>go test</code> 命令和 <code>testing</code>
包构成。
</p>

<div class="english">
<p>
You write a test by creating a file with a name ending in <code>_test.go</code>
that contains functions named <code>TestXXX</code> with signature
<code>func (t *testing.T)</code>.
The test framework runs each such function;
if the function calls a failure function such as <code>t.Error</code> or
<code>t.Fail</code>, the test is considered to have failed.
</p>
</div>

<p>
<<<<<<< HEAD
Add a test to the <code>stringutil</code> package by creating the file
<code>$GOPATH/src/github.com/user/stringutil/reverse_test.go</code> containing
the following Go code.
=======
你可以通过创建一个名字以 <code>_test.go</code> 结尾的，包含名为
<code>TestXXX</code> 且签名为 <code>func (t *testing.T)</code> 函数的文件来编写测试。
测试框架会运行每一个这样的函数；若该函数调用了像 <code>t.Error</code> 或
<code>t.Fail</code> 这样表示失败的函数，此测试即表示失败。
</p>

<div class="english">
<p>
Add a test to the <code>newmath</code> package by creating the file
<code>$GOPATH/src/github.com/user/newmath/sqrt_test.go</code> containing the
following Go code.
>>>>>>> 34bf72ea
</p>
</div>

<p>
我们可通过创建文件 <code>$GOPATH/src/github.com/user/newmath/sqrt_test.go</code>
来为 <code>newmath</code> 添加测试，其内容如下：
</p>

<pre>
package stringutil

import "testing"

func TestReverse(t *testing.T) {
	cases := []struct {
		in, want string
	}{
		{"Hello, world", "dlrow ,olleH"},
		{"Hello, 世界", "界世 ,olleH"},
		{"", ""},
	}
	for _, c := range cases {
		got := Reverse(c.in)
		if got != c.want {
			t.Errorf("Reverse(%q) == %q, want %q", c.in, got, c.want)
		}
	}
}
</pre>

<div class="english">
<p>
Then run the test with <code>go test</code>:
</p>
</div>

<p>
接着使用 <code>go test</code> 运行该测试：
</p>

<pre>
<<<<<<< HEAD
$ <b>go test github.com/user/stringutil</b>
ok  	github.com/user/stringutil 0.165s
=======
$ <b>go test github.com/user/newmath</b>
ok      github.com/user/newmath 0.165s
>>>>>>> 34bf72ea
</pre>

<div class="english">
<p>
As always, if you are running the <code>go</code> tool from the package
directory, you can omit the package path:
</p>
</div>

<p>
同样，若你在包目录下运行 <code>go</code> 工具，也可以忽略包路径
</p>

<pre>
$ <b>go test</b>
<<<<<<< HEAD
ok  	github.com/user/stringutil 0.165s
=======
ok      github.com/user/newmath 0.165s
>>>>>>> 34bf72ea
</pre>

<div class="english">
<p>
Run <code><a href="/cmd/go/#hdr-Test_packages">go help test</a></code> and see the
<a href="/pkg/testing/">testing package documentation</a> for more detail.
</p>
</div>

<p>
更多详情可运行 <code><a href="/cmd/go/#hdr-测试包">go help test</a></code> 或从
<a href="/pkg/testing/">testing 包文档</a> 中查看。
</p>


<div class="english">
<h2 id="remote">Remote packages</h2>
</div>

<h2 id="远程">远程包</h2>

<div class="english">
<p>
An import path can describe how to obtain the package source code using a
revision control system such as Git or Mercurial. The <code>go</code> tool uses
this property to automatically fetch packages from remote repositories.
For instance, the examples described in this document are also kept in a
Git repository hosted at GitHub
<code><a href="https://github.com/golang/example">github.com/golang/example</a></code>.
If you include the repository URL in the package's import path,
<code>go get</code> will fetch, build, and install it automatically:
</p>
</div>

<p>
像Git或Mercurial这样的版本控制系统，可根据导入路径的描述来获取包源代码。<code>go</code>
工具可通过此特性来从远程代码库自动获取包。例如，本文档中描述的例子也可存放到Google
Code上的Mercurial仓库
<code><a href="http://code.google.com/p/go.example">code.google.com/p/go.example</a></code>
中，若你在包的导入路径中包含了代码仓库的URL，<code>go get</code> 就会自动地获取、
构建并安装它：
</p>

<pre>
$ <b>go get github.com/golang/example/hello</b>
$ <b>$GOPATH/bin/hello</b>
Hello, Go examples!
</pre>

<div class="english">
<p>
If the specified package is not present in a workspace, <code>go get</code>
will place it inside the first workspace specified by <code>GOPATH</code>.
(If the package does already exist, <code>go get</code> skips the remote
fetch and behaves the same as <code>go install</code>.)
</p>
</div>

<p>
若指定的包不在工作空间中，<code>go get</code> 就会将会将它放到 <code>GOPATH</code>
指定的第一个工作空间内。（若该包已存在，<code>go get</code> 就会跳过远程获取，
其行为与 <code>go install</code> 相同）
</p>

<div class="english">
<p>
After issuing the above <code>go get</code> command, the workspace directory
tree should now look like this:
</p>
</div>

<p>
在执行完上面的<code>go get</code> 命令后，工作空间的目录树看起来应该是这样的：
</p>

<div class="english">
<pre>
bin/
    hello                           # command executable
pkg/
    linux_amd64/
        github.com/golang/example/
            stringutil.a            # package object
        github.com/user/
            stringutil.a            # package object
src/
    github.com/golang/example/
	.git/                       # Git repository metadata
        hello/
            hello.go                # command source
        stringutil/
            reverse.go              # package source
            reverse_test.go         # test source
    github.com/user/
        hello/
            hello.go                # command source
        stringutil/
            reverse.go              # package source
            reverse_test.go         # test source
</pre>
</div>

<pre>
bin/
    hello                 # 可执行命令
pkg/
    linux_amd64/
        code.google.com/p/go.example/
            newmath.a     # 包对象
        github.com/user/
            newmath.a     # 包对象
src/
    code.google.com/p/go.example/
        hello/
            hello.go      # 命令源码
        newmath/
            sqrt.go       # 包源码
            sqrt_test.go  # 测试源码
    github.com/user/
        hello/
            hello.go      # 命令源码
        newmath/
            sqrt.go       # 包源码
            sqrt_test.go  # 测试源码
</pre>

<div class="english">
<p>
The <code>hello</code> command hosted at GitHub depends on the
<code>stringutil</code> package within the same repository. The imports in
<code>hello.go</code> file use the same import path convention, so the
<code>go get</code> command is able to locate and install the dependent
package, too.
</p>
</div>

<p>
<code>hello</code> 命令及其依赖的 <code>newmath</code> 包都托管在Google
Code上的同一代码库中。<code>hello.go</code> 文件使用了同样的导入路径约定，
因此 <code>go get</code> 命令也能够定位并安装其依赖包。
</p>

<pre>
import "github.com/golang/example/stringutil"
</pre>

<div class="english">
<p>
This convention is the easiest way to make your Go packages available for
others to use.
The <a href="//code.google.com/p/go-wiki/wiki/Projects">Go Wiki</a>
and <a href="//godoc.org/">godoc.org</a>
provide lists of external Go projects.
</p>
</div>

<p>
遵循此约定可让他人以最简单的方式使用你的Go包。
<a href="http://code.google.com/p/go-wiki/wiki/Projects">Go维基</a> 与
<a href="http://godoc.org/">godoc.org</a> 提供了外部Go项目的列表。
</p>

<div class="english">
<p>
For more information on using remote repositories with the <code>go</code> tool, see
<code><a href="/cmd/go/#hdr-Remote_import_paths">go help importpath</a></code>.
</p>
</div>

<p>
通过 <code>go</code> 工具使用远程代码库的更多详情，见
<code><a href="/cmd/go/#hdr-远程导入路径语法">go help remote</a></code>。
</p>

<div class="english">
<h2 id="next">What's next</h2>
</div>

<h2 id="接下来">接下来做什么</h2>

<div class="english">
<p>
Subscribe to the
<a href="//groups.google.com/group/golang-announce">golang-announce</a>
mailing list to be notified when a new stable version of Go is released.
</p>
</div>

<p>
订阅 <a href="http://groups.google.com/group/golang-announce">golang-announce</a>
邮件列表来获取Go的稳定版发布信息。
</p>

<div class="english">
<p>
See <a href="/doc/effective_go.html">Effective Go</a> for tips on writing
clear, idiomatic Go code.
</p>
</div>

<p>
关于如何编写清晰、地道的Go代码的技巧，见<a href="/doc/effective_go.html">实效Go编程</a>。
</p>

<div class="english">
<p>
Take <a href="//tour.golang.org/">A Tour of Go</a> to learn the language
proper.
</p>
</div>

<p>
要学习Go语言，请跟随<a href="//tour.golang.org/">Go语言之旅</a>。
</p>

<div class="english">
<p>
Visit the <a href="/doc/#articles">documentation page</a> for a set of in-depth
articles about the Go language and its libraries and tools.
</p>
</div>

<p>
关于Go语言的深入性文章及其库和工具，见<a href="/doc/#articles">文档页面</a>。
</p>

<div class="english">
<h2 id="help">Getting help</h2>
</div>

<h2 id="帮助">获取帮助</h2>

<div class="english">
<p>
For real-time help, ask the helpful gophers in <code>#go-nuts</code> on the
<a href="http://freenode.net/">Freenode</a> IRC server.
</p>
</div>

<p>
要获取实时帮助，请询问 <a href="http://freenode.net/">Freenode</a> IRC 上
<code>#go-nuts</code> 中的 Gopher 们。
</p>

<div class="english">
<p>
The official mailing list for discussion of the Go language is
<a href="//groups.google.com/group/golang-nuts">Go Nuts</a>.
</p>
</div>

<p>
Go 语言的官方讨论邮件列表为
<a href="http://groups.google.com/group/golang-nuts">Go Nuts</a>。
</p>

<div class="english">
<p>
Report bugs using the
<a href="//code.google.com/p/go/issues/list">Go issue tracker</a>.
</p>
</div>

<p>
请使用<a href="http://code.google.com/p/go/issues/list">Go 问题跟踪器</a>报告Bug。
</p><|MERGE_RESOLUTION|>--- conflicted
+++ resolved
@@ -137,52 +137,52 @@
 <div class="english">
 <pre>
 bin/
-    hello                          # command executable
-    outyet                         # command executable
+	hello                          # command executable
+	outyet                         # command executable
 pkg/
-    linux_amd64/
-        github.com/golang/example/
-            stringutil.a           # package object
+	linux_amd64/
+		github.com/golang/example/
+			stringutil.a           # package object
 src/
-    <a href="https://github.com/golang/example/">github.com/golang/example/</a>
-        .git/                      # Git repository metadata
+	<a href="https://github.com/golang/example/">github.com/golang/example/</a>
+		.git/                      # Git repository metadata
 	hello/
-	    hello.go               # command source
+		hello.go               # command source
 	outyet/
-	    main.go                # command source
-	    main_test.go           # test source
+		main.go                # command source
+		main_test.go           # test source
 	stringutil/
-	    reverse.go             # package source
-	    reverse_test.go        # test source
+		reverse.go             # package source
+		reverse_test.go        # test source
 </pre>
 </div>
 
 <pre>
 bin/
-    streak                         # 可执行命令
-    todo                           # 可执行命令
+	streak                         # 可执行命令
+	todo                           # 可执行命令
 pkg/
-    linux_amd64/
-        code.google.com/p/goauth2/
-            oauth.a                # 包对象
-        github.com/nf/todo/
-            task.a                 # 包对象
+	linux_amd64/
+		code.google.com/p/goauth2/
+			oauth.a                # 包对象
+		github.com/nf/todo/
+			task.a                 # 包对象
 src/
-    code.google.com/p/goauth2/
-        .hg/                       # mercurial 代码库元数据
-        oauth/
-            oauth.go               # 包源码
-            oauth_test.go          # 测试源码
-    github.com/nf/
-        streak/
-        .git/                      # git 代码库元数据
-            oauth.go               # 命令源码
-            streak.go              # 命令源码
-        todo/
-        .git/                      # git 代码库元数据
-            task/
-                task.go            # 包源码
-            todo.go                # 命令源码
+	code.google.com/p/goauth2/
+		.hg/                       # mercurial 代码库元数据
+		oauth/
+			oauth.go               # 包源码
+			oauth_test.go          # 测试源码
+	github.com/nf/
+		streak/
+		.git/                      # git 代码库元数据
+			oauth.go               # 命令源码
+			streak.go              # 命令源码
+		todo/
+		.git/                      # git 代码库元数据
+			task/
+				task.go            # 包源码
+			todo.go                # 命令源码
 </pre>
 
 <div class="english">
@@ -548,7 +548,7 @@
 </div>
 
 <p>
-同样，第一步还是选择包路径（我们将使用 <code>github.com/user/newmath</code>）
+同样，第一步还是选择包路径（我们将使用 <code>github.com/user/stringutil</code>）
 并创建包目录：
 </p>
 
@@ -564,7 +564,7 @@
 </div>
 
 <p>
-接着，在该目录中创建名为 <code>sqrt.go</code> 的文件，内容如下：
+接着，在该目录中创建名为 <code>reverse.go</code> 的文件，内容如下：
 </p>
 
 <div class="english">
@@ -584,16 +584,16 @@
 </div>
 
 <pre>
-// newmath 是个小例子包。
-package newmath
-
-// Sqrt 返回 x 的平方根的近似值。
-func Sqrt(x float64) float64 {
-	z := 0.0
-	for i := 0; i < 1000; i++ {
-		z -= (z*z - x) / (2 * x)
+// stringutil 包含有用于处理字符串的工具函数。
+package stringutil
+
+// Reverse 将其实参字符串以符文为单位左右反转。
+func Reverse(s string) string {
+	r := []rune(s)
+	for i, j := 0, len(r)-1; i &lt; len(r)/2; i, j = i+1, j-1 {
+		r[i], r[j] = r[j], r[i]
 	}
-	return z
+	return string(r)
 }
 </pre>
 
@@ -647,7 +647,7 @@
 </div>
 
 <p>
-确认 <code>newmath</code> 包构建完毕后，修改原来的 <code>hello.go</code>
+确认 <code>stringutil</code> 包构建完毕后，修改原来的 <code>hello.go</code>
 文件（它位于 <code>$GOPATH/src/github.com/user/hello</code>）去使用它：
 </p>
 
@@ -689,7 +689,7 @@
 </div>
 
 <p>
-来安装 <code>hello</code> 程序时，<code>newmath</code> 包也会被自动安装。
+来安装 <code>hello</code> 程序时，<code>stringutil</code> 包也会被自动安装。
 </p>
 
 <div class="english">
@@ -699,7 +699,7 @@
 </div>
 
 <p>
-运行此程序的新版本，你应该能看到一些数值的输出：
+运行此程序的新版本，你应该能看到一条新的，反向的信息：
 </p>
 
 <pre>
@@ -720,33 +720,33 @@
 <div class="english">
 <pre>
 bin/
-    hello                 # command executable
+	hello                 # command executable
 pkg/
-    linux_amd64/          # this will reflect your OS and architecture
-        github.com/user/
-            stringutil.a  # package object
+	linux_amd64/          # this will reflect your OS and architecture
+		github.com/user/
+			stringutil.a  # package object
 src/
-    github.com/user/
-        hello/
-            hello.go      # command source
-        stringutil/
-            reverse.go    # package source
+	github.com/user/
+		hello/
+			hello.go      # command source
+		stringutil/
+			reverse.go    # package source
 </pre>
 </div>
 
 <pre>
 bin/
-    hello              # 可执行命令
+	hello                 # 可执行命令
 pkg/
-    linux_amd64/       # 这里会反映出你的操作系统和架构
-        github.com/user/
-            newmath.a  # 包对象
+	linux_amd64/          # 这里会反映出你的操作系统和架构
+		github.com/user/
+			stringutil.a  # 包对象
 src/
-    github.com/user/
-        hello/
-            hello.go   # 命令源码
-        newmath/
-            sqrt.go    # 包源码
+	github.com/user/
+		hello/
+			hello.go      # 命令源码
+		stringutil/
+			reverse.go       # 包源码
 </pre>
 
 <div class="english">
@@ -762,7 +762,7 @@
 </div>
 
 <p>
-注意 <code>go install</code> 会将 <code>newmath.a</code> 对象放到
+注意 <code>go install</code> 会将 <code>stringutil.a</code> 对象放到
 <code>pkg/linux_amd64</code> 目录中，它会反映出其源码目录。
 这就是在此之后调用 <code>go</code> 工具，能找到包对象并避免不必要的重新编译的原因。
 <code>linux_amd64</code> 这部分能帮助跨平台编译，并反映出你的操作系统和架构。
@@ -896,11 +896,6 @@
 </div>
 
 <p>
-<<<<<<< HEAD
-Add a test to the <code>stringutil</code> package by creating the file
-<code>$GOPATH/src/github.com/user/stringutil/reverse_test.go</code> containing
-the following Go code.
-=======
 你可以通过创建一个名字以 <code>_test.go</code> 结尾的，包含名为
 <code>TestXXX</code> 且签名为 <code>func (t *testing.T)</code> 函数的文件来编写测试。
 测试框架会运行每一个这样的函数；若该函数调用了像 <code>t.Error</code> 或
@@ -909,16 +904,15 @@
 
 <div class="english">
 <p>
-Add a test to the <code>newmath</code> package by creating the file
-<code>$GOPATH/src/github.com/user/newmath/sqrt_test.go</code> containing the
-following Go code.
->>>>>>> 34bf72ea
-</p>
-</div>
-
-<p>
-我们可通过创建文件 <code>$GOPATH/src/github.com/user/newmath/sqrt_test.go</code>
-来为 <code>newmath</code> 添加测试，其内容如下：
+Add a test to the <code>stringutil</code> package by creating the file
+<code>$GOPATH/src/github.com/user/stringutil/reverse_test.go</code> containing
+the following Go code.
+</p>
+</div>
+
+<p>
+我们可通过创建文件 <code>$GOPATH/src/github.com/user/stringutil/reverse_test.go</code>
+来为 <code>stringutil</code> 添加测试，其内容如下：
 </p>
 
 <pre>
@@ -954,13 +948,8 @@
 </p>
 
 <pre>
-<<<<<<< HEAD
 $ <b>go test github.com/user/stringutil</b>
 ok  	github.com/user/stringutil 0.165s
-=======
-$ <b>go test github.com/user/newmath</b>
-ok      github.com/user/newmath 0.165s
->>>>>>> 34bf72ea
 </pre>
 
 <div class="english">
@@ -976,11 +965,7 @@
 
 <pre>
 $ <b>go test</b>
-<<<<<<< HEAD
 ok  	github.com/user/stringutil 0.165s
-=======
-ok      github.com/user/newmath 0.165s
->>>>>>> 34bf72ea
 </pre>
 
 <div class="english">
@@ -1059,52 +1044,52 @@
 <div class="english">
 <pre>
 bin/
-    hello                           # command executable
+	hello                           # command executable
 pkg/
-    linux_amd64/
-        github.com/golang/example/
-            stringutil.a            # package object
-        github.com/user/
-            stringutil.a            # package object
+	linux_amd64/
+		github.com/golang/example/
+			stringutil.a            # package object
+		github.com/user/
+			stringutil.a            # package object
 src/
-    github.com/golang/example/
+	github.com/golang/example/
 	.git/                       # Git repository metadata
-        hello/
-            hello.go                # command source
-        stringutil/
-            reverse.go              # package source
-            reverse_test.go         # test source
-    github.com/user/
-        hello/
-            hello.go                # command source
-        stringutil/
-            reverse.go              # package source
-            reverse_test.go         # test source
+		hello/
+			hello.go                # command source
+		stringutil/
+			reverse.go              # package source
+			reverse_test.go         # test source
+	github.com/user/
+		hello/
+			hello.go                # command source
+		stringutil/
+			reverse.go              # package source
+			reverse_test.go         # test source
 </pre>
 </div>
 
 <pre>
 bin/
-    hello                 # 可执行命令
+	hello                 # 可执行命令
 pkg/
-    linux_amd64/
-        code.google.com/p/go.example/
-            newmath.a     # 包对象
-        github.com/user/
-            newmath.a     # 包对象
+	linux_amd64/
+		code.google.com/p/go.example/
+			stringutil.a     # 包对象
+		github.com/user/
+			stringutil.a     # 包对象
 src/
-    code.google.com/p/go.example/
-        hello/
-            hello.go      # 命令源码
-        newmath/
-            sqrt.go       # 包源码
-            sqrt_test.go  # 测试源码
-    github.com/user/
-        hello/
-            hello.go      # 命令源码
-        newmath/
-            sqrt.go       # 包源码
-            sqrt_test.go  # 测试源码
+	code.google.com/p/go.example/
+		hello/
+			hello.go      # 命令源码
+		stringutil/
+			reverse.go       # 包源码
+			reverse_test.go  # 测试源码
+	github.com/user/
+		hello/
+			hello.go      # 命令源码
+		stringutil/
+			reverse.go       # 包源码
+			reverse_test.go  # 测试源码
 </pre>
 
 <div class="english">
@@ -1118,7 +1103,7 @@
 </div>
 
 <p>
-<code>hello</code> 命令及其依赖的 <code>newmath</code> 包都托管在Google
+<code>hello</code> 命令及其依赖的 <code>stringutil</code> 包都托管在Google
 Code上的同一代码库中。<code>hello.go</code> 文件使用了同样的导入路径约定，
 因此 <code>go get</code> 命令也能够定位并安装其依赖包。
 </p>
