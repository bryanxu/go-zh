<!--{
	"Title": "文档",
	"Path": "/doc/"
}-->

<!--{
	"Title": "Documentation",
	"Path": "/doc/"
}-->

<div class="english">
<p>
The Go programming language is an open source project to make programmers more
productive.
</p>
</div>

<p>
Go编程语言是一个开源项目，它使程序员更具生产力。
</p>

<div class="english">
<p>
Go is expressive, concise, clean, and efficient. Its concurrency
mechanisms make it easy to write programs that get the most out of multicore
and networked machines, while its novel type system enables flexible and
modular program construction. Go compiles quickly to machine code yet has the
convenience of garbage collection and the power of run-time reflection. It's a
fast, statically typed, compiled language that feels like a dynamically typed,
interpreted language.
</p>
</div>

<p>
Go语言具有很强的表达能力，它简洁、清晰而高效。得益于其并发机制，
用它编写的程序能够非常有效地利用多核与联网的计算机，其新颖的类型系统则使程序结构变得灵活而模块化。
Go代码编译成机器码不仅非常迅速，还具有方便的垃圾收集机制和强大的运行时反射机制。
它是一个快速的、静态类型的编译型语言，感觉却像动态类型的解释型语言。
</p>

<div id="manual-nav"></div>

<div class="english">
<h2>Installing Go</h2>
</div>

<h2>安装Go</h2>

<div class="english">
<h3><a href="/doc/install">Getting Started</a></h3>
<p>
Instructions for downloading and installing the Go compilers, tools, and
libraries.
</p>
</div>

<h3><a href="/doc/install">起步</a></h3>
<p>
下载并安装Go编译器、工具与库的说明。
</p>


<div class="english">
<h2 id="learning">Learning Go</h2>
</div>

<h2 id="learning">学习Go语言</h2>

<img class="gopher" src="/doc/gopher/doc.png"/>

<div class="english">
<h3 id="go_tour"><a href="http://tour.golang.org/">A Tour of Go</a></h3>
<p>
An interactive introduction to Go in three sections.
The first section covers basic syntax and data structures; the second discusses
methods and interfaces; and the third introduces Go's concurrency primitives.
Each section concludes with a few exercises so you can practice what you've
learned. You can <a href="http://tour.golang.org/">take the tour online</a> or
<a href="http://code.google.com/p/go-tour/">install it locally</a>.
</p>
</div>

<h3 id="go_tour"><a href="http://go-tour-zh.appsp0t.com/">Go语言之旅</a></h3>
<p>
Go语言的交互式简介，它分为三节。第一节覆盖了基本语法及数据结构，第二节讨论了方法与接口，
第三节则简单介绍了Go的并发原语。每节都结束于几个练习，你可以对自己的所学进行实践。
你可以<a href="http://go-tour-zh.appsp0t.com/">在线学习</a>或
<a href="https://bitbucket.org/mikespook/go-tour-zh/">安装到本地</a>。
</p>

<div class="english">
<h3 id="code"><a href="code.html">How to write Go code</a></h3>
<p>
How to use the <a href="/cmd/go/">go command</a> to fetch, build, and install
packages, commands, and run tests.
</p>
</div>

<h3 id="code"><a href="code.html">如何编写Go代码</a></h3>
<p>
教你如何使用<a href="/cmd/go/">go命令</a>来获取、构建并安装包、命令及运行测试。
</p>

<div class="english">
<h3 id="effective_go"><a href="effective_go.html">Effective Go</a></h3>
<p>
A document that gives tips for writing clear, idiomatic Go code.
A must read for any new Go programmer. It augments the tour and
the language specification, both of which should be read first.
</p>
</div>

<h3 id="effective_go"><a href="effective_go.html">高效Go编程</a></h3>
<p>
本文档是Go语言新手的必读物，它就如何编写清晰而地道的Go代码提供一些技巧。
在阅读本文档之前，你应当首先阅读Go语言之旅及Go编程语言规范，它是对二者的补充。
</p>

<<<<<<< HEAD
<h3 id="appengine"><a href="https://developers.google.com/appengine/docs/go/gettingstarted/">Getting Started with Go on App Engine</a></h3>
=======
<div class="english">
<h3 id="appengine"><a href="http://code.google.com/appengine/docs/go/gettingstarted/">Getting Started with Go on App Engine</a></h3>
>>>>>>> 2ffe86ac
<p>
How to develop and deploy a simple Go project with
<a href="https://developers.google.com/appengine/">Google App Engine</a>.
</p>
</div>

<h3 id="appengine"><a href="http://code.google.com/appengine/docs/go/gettingstarted/">Go应用引擎入门</a></h3>
<p>
教你如何使用<a href="http://code.google.com/appengine/">Google应用引擎</a>来开发并部署简单的Go项目。
</p>

<div class="english">
<h3 id="go_faq"><a href="go_faq.html">Frequently Asked Questions (FAQ)</a></h3>
<p>
Answers to common questions about Go.
</p>
</div>

<h3 id="go_faq"><a href="go_faq.html">常见问题（FAQ）</a></h3>
<p>
关于Go的常见问题解答。
</p>

<div class="english">
<h3 id="wiki"><a href="http://code.google.com/p/go-wiki/wiki">Go Language Community Wiki</a></h3>
<p>A wiki maintained by the Go community.</p>
</div>

<h3 id="wiki"><a href="http://code.google.com/p/go-wiki/wiki">Go语言社区维基</a></h3>
<p>由Go社区维护的维基。</p>

<div class="english">
<h2 id="go1">Go version 1</h2>
</div>

<h2 id="go1">Go版本1</h2>

<div class="english">
<h3 id="go1notes"><a href="/doc/go1.html">Go 1 Release Notes</a></h3>
<p>
A guide for updating your code to work with Go 1.
</p>
</div>

<h3 id="go1notes"><a href="/doc/go1.html">Go 1发行注记</a></h3>
<p>
教你如何更新代码，使它工作在Go 1中。
</p>

<div class="english">
<h3 id="go1compat"><a href="/doc/go1compat.html">Go 1 and the Future of Go Programs</a></h3>
<p>
What Go 1 defines and the backwards-compatibility guarantees one can expect as
Go 1 matures.
</p>
</div>

<h3 id="go1compat"><a href="/doc/go1compat.html">Go 1与Go程序的未来</a></h3>
<p>
随着Go 1的日趋成熟，在可预见的将来，Go 1的定义与向后兼容性保证都会在本文中阐明。
</p>

<div class="english">
<h2 id="articles">Go Articles</h2>
</div>

<h2 id="articles">Go文章</h2>

<div class="english">
<h3 id="blog"><a href="http://blog.golang.org/">The Go Blog</a></h3>
<p>The official blog of the Go project, featuring news and in-depth articles by
the Go team and guests.</p>
</div>

<h3 id="blog"><a href="http://blog.golang.org/">Go博客</a></h3>
<p>Go项目的官方博客，由Go团队与嘉宾撰写的特色新闻与深入性的文章。</p>

<div class="english">
<h4>Codewalks</h4>
<p>
Guided tours of Go programs.
</p>
<ul>
<li><a href="/doc/codewalk/functions">First-Class Functions in Go</a></li>
<li><a href="/doc/codewalk/markov">Generating arbitrary text: a Markov chain algorithm</a></li>
<li><a href="/doc/codewalk/sharemem">Share Memory by Communicating</a></li>
<li><a href="/doc/articles/wiki/">Writing Web Applications</a> - building a simple web application.</li>
</ul>
</div>

<h4>代码漫步</h4>
<p>
Go程序的旅行指南。
</p>
<ul>
<li><a href="/doc/codewalk/functions">函数</a> - Go语言中的一等公民</li>
<li><a href="/doc/codewalk/markov">生成任意文本：马尔可夫链算法</a></li>
<li><a href="/doc/codewalk/sharemem">由通信实现共享内存</a></li>
<li><a href="/doc/articles/wiki/">编写Web应用</a> - 构建简单的web应用</li>
</ul>

<div class="english">
<h4>Language</h4>
<ul>
<li><a href="/doc/articles/json_rpc_tale_of_interfaces.html">JSON-RPC: a tale of interfaces</a></li>
<li><a href="/doc/articles/gos_declaration_syntax.html">Go's Declaration Syntax</a></li>
<li><a href="/doc/articles/defer_panic_recover.html">Defer, Panic, and Recover</a></li>
<li><a href="/doc/articles/concurrency_patterns.html">Go Concurrency Patterns: Timing out, moving on</a></li>
<li><a href="/doc/articles/slices_usage_and_internals.html">Go Slices: usage and internals</a></li>
<li><a href="http://blog.golang.org/2011/05/gif-decoder-exercise-in-go-interfaces.html">A GIF decoder: an exercise in Go interfaces</a></li>
<li><a href="/doc/articles/error_handling.html">Error Handling and Go</a></li>
</ul>
</div>

<h4>语言</h4>
<ul>
<li><a href="/doc/articles/json_rpc_tale_of_interfaces.html">JSON-RPC：接口的故事</a></li>
<li><a href="/doc/articles/gos_declaration_syntax.html">Go语言的声明语法</a></li>
<li><a href="/doc/articles/defer_panic_recover.html">Defer、Panic与Recover</a></li>
<li><a href="/doc/articles/concurrency_patterns.html">Go语的并发模式：超时，继续</a></li>
<li><a href="/doc/articles/slices_usage_and_internals.html">Go切片：用法与内部构件</a></li>
<li><a href="http://blog.golang.org/2011/05/gif-decoder-exercise-in-go-interfaces.html">GIF解码器：Go接口练习</a></li>
<li><a href="/doc/articles/error_handling.html">Go与错误处理</a></li>
</ul>

<div class="english">
<h4>Packages</h4>
<ul>
<li><a href="/doc/articles/json_and_go.html">JSON and Go</a> - using the <a href="/pkg/encoding/json/">json</a> package.</li>
<li><a href="/doc/articles/gobs_of_data.html">Gobs of data</a> - the design and use of the <a href="/pkg/encoding/gob/">gob</a> package.</li>
<li><a href="/doc/articles/laws_of_reflection.html">The Laws of Reflection</a> - the fundamentals of the <a href="/pkg/reflect/">reflect</a> package.</li>
<li><a href="/doc/articles/image_package.html">The Go image package</a> - the fundamentals of the <a href="/pkg/image/">image</a> package.</li>
<li><a href="/doc/articles/image_draw.html">The Go image/draw package</a> - the fundamentals of the <a href="/pkg/image/draw/">image/draw</a> package.</li>
</ul>
</div>

<h4>包</h4>
<ul>
<li><a href="/doc/articles/json_and_go.html">JSON与Go</a> - 使用<a href="/pkg/encoding/json/">json</a>包。</li>
<li><a href="/doc/articles/gobs_of_data.html">数据一坨</a> - <a href="/pkg/encoding/gob/">gob</a>包的设计与使用</li>
<li><a href="/doc/articles/laws_of_reflection.html">反射法则</a> - <a href="/pkg/reflect/">reflect</a>包的基本原理</li>
<li><a href="/doc/articles/image_package.html">Go图像包</a> - <a href="/pkg/image/">image</a>包的基本原理</li>
<li><a href="/doc/articles/image_draw.html">Go图像绘制包</a> - <a href="/pkg/image/draw/">image/draw</a>包的基本原理</li>
</ul>

<div class="english">
<h4>Tools</h4>
<ul>
<li><a href="/doc/articles/go_command.html">About the Go command</a> - why we wrote it, what it is, what it's not, and how to use it.</li>
<li><a href="/doc/articles/c_go_cgo.html">C? Go? Cgo!</a> - linking against C code with <a href="/cmd/cgo/">cgo</a>.</li>
<li><a href="/doc/gdb">Debugging Go Code with GDB</a></li>
<li><a href="/doc/articles/godoc_documenting_go_code.html">Godoc: documenting Go code</a> - writing good documentation for <a href="/cmd/godoc/">godoc</a>.</li>
<li><a href="http://blog.golang.org/2011/06/profiling-go-programs.html">Profiling Go Programs</a></li>
</ul>
</div>

<h4>工具</h4>
<ul>
<li><a href="/doc/articles/go_command.html">关于Go命令</a> - 为什么写它？它是什么？它不是什么？它怎么用？</li>
<li><a href="/doc/articles/c_go_cgo.html">C? Go? Cgo!</a> - 使用<a href="/cmd/cgo/">cgo</a>链接C代码。</li>
<li><a href="/doc/gdb">使用GDB调试Go代码</a></li>
<li><a href="/doc/articles/godoc_documenting_go_code.html">Godoc：编写Go代码文档</a> - 为<a href="/cmd/godoc/">godoc</a>编写好的文档。</li>
<li><a href="http://blog.golang.org/2011/06/profiling-go-programs.html">Go程序性能分析</a></li>
</ul>

<div class="english">
<h2 id="talks">Talks</h2>
</div>

<h2 id="talks">演讲</h2>

<img class="gopher" src="/doc/gopher/talks.png"/>

<div class="english">
<p>
The talks marked with a red asterisk (<font color="red">*</font>) were written
before Go 1 and contain some examples that are no longer correct, but they are
still of value.
</p>
</div>

<<<<<<< HEAD
<h3 id="go_concurrency_patterns"><a href="http://www.youtube.com/watch?v=f6kdp27TYZs">Go Concurrency Patterns</a></h3>
<p>
Concurrency is the key to designing high performance network services. Go's concurrency primitives (goroutines and channels) provide a simple and efficient means of expressing concurrent execution. In this talk we see how tricky concurrency problems can be solved gracefully with simple Go code.
</p>

<h3 id="meet_the_go_team"><a href="http://www.youtube.com/watch?v=sln-gJaURzk">Meet the Go team</a></h3>
<p>
A panel discussion with David Symonds, Robert Griesemer, Rob Pike, Ken Thompson, Andrew Gerrand, and Brad Fitzpatrick.
</p>

=======
<p>
标有红色星号（<font color="red">*</font>）的演讲制作于Go 1发布之前，其中包含的一些例子已不再正确，但它们仍是有价值的。
</p>

<div class="english">
>>>>>>> 2ffe86ac
<h3 id="writing_web_apps"><a href="http://www.youtube.com/watch?v=-i0hat7pdpk">Writing Web Apps in Go</a><font color="red">*</font></h3>
<p>
A talk by Rob Pike and Andrew Gerrand presented at Google I/O 2011.
It walks through the construction and deployment of a simple web application
and unveils the <a href="http://blog.golang.org/2011/05/go-and-google-app-engine.html">Go runtime for App Engine</a>.
See the <a href="/doc/talks/io2011/Writing_Web_Apps_in_Go.pdf">presentation slides</a>.
</p>
</div>

<h3 id="writing_web_apps"><a href="http://www.youtube.com/watch?v=-i0hat7pdpk">用Go编写Web应用</a><font color="red">*</font></h3>
<p>
Rob Pike与Andrew Gerrand在2011年Google I/O大会上的演讲。它演示了一个简单Web应用的构建与部署，并揭秘了
<a href="http://blog.golang.org/2011/05/go-and-google-app-engine.html">Go运行时应用引擎</a>。
查看<a href="/doc/talks/io2011/Writing_Web_Apps_in_Go.pdf">幻灯片演示</a>。
</p>

<div class="english">
<h3 id="real_world_go"><a href="http://www.youtube.com/watch?v=7QDVRowyUQA">Real World Go</a><font color="red">*</font></h3>
<p>
A talk by Andrew Gerrand presented at Google I/O Bootcamp 2011.
It gives a broad overview of Go's type system and concurrency model
and provides four examples of Go programs that solve real problems.
See the <a href="/doc/talks/io2011/Real_World_Go.pdf">presentation slides</a>.
</p>
</div>

<h3 id="real_world_go"><a href="http://www.youtube.com/watch?v=7QDVRowyUQA">现实世界的Go</a><font color="red">*</font></h3>
<p>
Andrew Gerrand在2011年Google I/O训练营中出席时的演讲。
它给出了Go类型系统与并发模型的概览，并提供了四个解决实际问题的Go程序例子。
查看<a href="/doc/talks/io2011/Real_World_Go.pdf">幻灯片演示</a>.
</p>

<div class="english">
<h3 id="integrated_apps"><a href="http://www.youtube.com/watch?v=Mo1YKpIF1PQ">Building Integrated Apps on Google's Cloud Platform</a></h3>
<p>
A talk by Andrew Gerrand presented at Google Developer Day Japan 2011.
It discusses the development of a web application that runs on Google
App Engine and renders images that it stores on Google Cloud Storage.
</p>
</div>

<h3 id="integrated_apps"><a href="http://www.youtube.com/watch?v=Mo1YKpIF1PQ">在Google云平台上构建完整的应用</a></h3>
<p>
Andrew Gerrand在2011年日本Google开发者日出席时的演讲。它讨论了运行于Google应用引擎Web应用的开发，
并畅想了Google云存储的未来。
</p>

<div class="english">
<h3 id="go_programming"><a href="http://www.youtube.com/watch?v=jgVhBThJdXc">Go Programming</a><font color="red">*</font></h3>
<p>
A presentation delivered by Rob Pike and Russ Cox at Google I/O 2010.  It
illustrates how programming in Go differs from other languages through a set of
examples demonstrating features particular to Go.  These include concurrency,
embedded types, methods on any type, and program construction using interfaces.
</p>
</div>

<h3 id="go_programming"><a href="http://www.youtube.com/watch?v=jgVhBThJdXc">Go编程</a><font color="red">*</font></h3>
<p>
Rob Pike与Russ Cox在2010年Google I/O大会上提供的演示。
它通过一组例子展示了Go独有的特性，并以此阐明了使用Go编程与使用其他语言之间的不同。
这包括并发、嵌入式类型、任何类型的方法以及使用了接口的程序构造。
</p>

<div class="english">
<h3 id="practical_go_programming"><a href="http://www.youtube.com/watch?v=2-pPAvqyluI">Practical Go Programming</a><font color="red">*</font></h3>
<p>
This talk presents the development of a complete web application in Go.
It looks at design, storage, concurrency, and scaling issues in detail, using
the simple example of an URL shortening service.
See the <a href="http://wh3rd.net/practical-go/">presentation slides</a>.
</p>
</div>

<h3 id="practical_go_programming"><a href="http://www.youtube.com/watch?v=2-pPAvqyluI">实用Go编程</a><font color="red">*</font></h3>
<p>
本演讲展示了Go完整Web应用的开发。它以简单的URL缩短服务为例，详细考虑了设计、存储、并发与规模问题。
查看<a href="http://wh3rd.net/practical-go/">幻动片演示</a>。
</p>

<div class="english">
<h4 id="talks_more">More</h4>
<p>
See the <a href="http://code.google.com/p/go-wiki/wiki/GoTalks">GoTalks
page</a> at the <a href="http://code.google.com/p/go-wiki/wiki">Go Wiki</a> for
more Go talks.
</p>
</div>

<h4 id="talks_more">更多</h4>
<p>
更多Go演讲见<a href="http://code.google.com/p/go-wiki/wiki">Go维基</a>上的
<a href="http://code.google.com/p/go-wiki/wiki/GoTalks">Go演讲</a>页面。
</p>

<div class="english">
<h2 id="nonenglish">Non-English Documentation</h2>
</div>

<h2 id="nonenglish">非英语文档</h2>

<div class="english">
<p>
See the <a href="http://code.google.com/p/go-wiki/wiki/NonEnglish">NonEnglish</a> page
at the <a href="http://code.google.com/p/go-wiki/wiki">Go Wiki</a> for localized
documentation.
</p>
</div>

<p>
本地文档见<a href="http://code.google.com/p/go-wiki/wiki">Go维基</a>上的
<a href="http://code.google.com/p/go-wiki/wiki/NonEnglish">非英语</a>页面。
</p>

<div class="english">
<h2 id="community">The Go Community</h2>
</div>

<h2 id="community">Go社区</h2>

<img class="gopher" src="/doc/gopher/project.png"/>

<div class="english">
<h3 id="mailinglist"><a href="http://groups.google.com/group/golang-nuts">Go Nuts Mailing List</a></h3>
<p>The <a href="http://groups.google.com/group/golang-nuts">golang-nuts</a>
mailing list is for general Go discussion.</p>
</div>

<h3 id="mailinglist"><a href="http://groups.google.com/group/golang-nuts">Go Nuts邮件列表</a></h3>
<p><a href="http://groups.google.com/group/golang-nuts">golang-nuts</a>邮件列表用于一般的Go讨论</p>

<div class="english">
<h3 id="projects"><a href="http://godashboard.appspot.com/project">Go Project Dashboard</a></h3>
<p>A list of external Go projects including programs and libraries.</p>
</div>

<h3 id="projects"><a href="http://godashboard.appspot.com/project">Go Project Dashboard</a></h3>
<p>包括程序与库在内的外部Go项目列表。</p>

<div class="english">
<h3 id="irc"><a href="irc:irc.freenode.net/go-nuts">Go IRC Channel</a></h3>
<p><b>#go-nuts</b> on <b>irc.freenode.net</b> is the official Go IRC channel.</p>
</div>

<h3 id="irc"><a href="irc:irc.freenode.net/go-nuts">Go IRC频道</a></h3>
<p><b>irc.freenode.net</b>上的<b>#go-nuts</b>为官方Go IRC频道。</p>

<div class="english">
<h3 id="plus"><a href="https://plus.google.com/101406623878176903605/posts">The Go Programming Language at Google+</a></h3>
<p>The Go project's Google+ page.</p>
</div>

<h3 id="plus"><a href="https://plus.google.com/101406623878176903605/posts">Go编程语言Google+</a></h3>
<p>Go项目的Google+页面。</p>

<div class="english">
<h3 id="twitter"><a href="http://twitter.com/go_nuts">@go_nuts at Twitter</a></h3>
<p>The Go project's official Twitter account.</p>
</div>

<h3 id="twitter"><a href="http://twitter.com/go_nuts">@go_nuts推特</a></h3>
<p>Go项目的官方推特账户。</p><|MERGE_RESOLUTION|>--- conflicted
+++ resolved
@@ -116,15 +116,11 @@
 在阅读本文档之前，你应当首先阅读Go语言之旅及Go编程语言规范，它是对二者的补充。
 </p>
 
-<<<<<<< HEAD
-<h3 id="appengine"><a href="https://developers.google.com/appengine/docs/go/gettingstarted/">Getting Started with Go on App Engine</a></h3>
-=======
 <div class="english">
 <h3 id="appengine"><a href="http://code.google.com/appengine/docs/go/gettingstarted/">Getting Started with Go on App Engine</a></h3>
->>>>>>> 2ffe86ac
 <p>
 How to develop and deploy a simple Go project with
-<a href="https://developers.google.com/appengine/">Google App Engine</a>.
+<a href="http://code.google.com/appengine/">Google App Engine</a>.
 </p>
 </div>
 
@@ -303,24 +299,11 @@
 </p>
 </div>
 
-<<<<<<< HEAD
-<h3 id="go_concurrency_patterns"><a href="http://www.youtube.com/watch?v=f6kdp27TYZs">Go Concurrency Patterns</a></h3>
-<p>
-Concurrency is the key to designing high performance network services. Go's concurrency primitives (goroutines and channels) provide a simple and efficient means of expressing concurrent execution. In this talk we see how tricky concurrency problems can be solved gracefully with simple Go code.
-</p>
-
-<h3 id="meet_the_go_team"><a href="http://www.youtube.com/watch?v=sln-gJaURzk">Meet the Go team</a></h3>
-<p>
-A panel discussion with David Symonds, Robert Griesemer, Rob Pike, Ken Thompson, Andrew Gerrand, and Brad Fitzpatrick.
-</p>
-
-=======
 <p>
 标有红色星号（<font color="red">*</font>）的演讲制作于Go 1发布之前，其中包含的一些例子已不再正确，但它们仍是有价值的。
 </p>
 
 <div class="english">
->>>>>>> 2ffe86ac
 <h3 id="writing_web_apps"><a href="http://www.youtube.com/watch?v=-i0hat7pdpk">Writing Web Apps in Go</a><font color="red">*</font></h3>
 <p>
 A talk by Rob Pike and Andrew Gerrand presented at Google I/O 2011.
