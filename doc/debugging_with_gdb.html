--- conflicted
+++ resolved
@@ -361,15 +361,12 @@
 it by hand by telling gdb (assuming you have the go sources in
 <code>~/go/</code>):
 </p>
-<<<<<<< HEAD
-=======
 </div>
 
 <p>
 若因为一些原因GDB仍然不能找到该目录或该脚本，你可以通过手动告诉gdb来加载它
 （假定你在 <code>~/go/</code> 中拥有go源码）。
 </p>
->>>>>>> 77996177
 
 <pre>
 (gdb) <b>source ~/go/src/pkg/runtime/runtime-gdb.py</b>
