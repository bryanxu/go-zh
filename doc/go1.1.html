--- conflicted
+++ resolved
@@ -24,7 +24,7 @@
 <h3 id="divzero">Integer division by zero</h3>
 
 <p>
-    In Go 1, integer division by a constant zero produced a runtime panic:
+In Go 1, integer division by a constant zero produced a runtime panic:
 </p>
 
 <pre>
@@ -34,7 +34,7 @@
 </pre>
 
 <p>
-    In Go 1.1, an integer division by constant zero is not a legal program, so it is a compile-time error.
+In Go 1.1, an integer division by constant zero is not a legal program, so it is a compile-time error.
 </p>
 
 <h3 id="unicode_literals">Surrogates in Unicode literals</h3>
@@ -66,15 +66,6 @@
 <h3 id="gc_flag">Command-line flag parsing</h3>
 
 <p>
-<<<<<<< HEAD
-    In the gc toolchain, the compilers and linkers now use the
-    same command-line flag parsing rules as the Go flag package, a departure
-    from the traditional Unix flag parsing. This may affect scripts that invoke
-    the tool directly.
-    For example,
-    <code>go tool 6c -Fw -Dfoo</code> must now be written
-    <code>go tool 6c -F -w -D foo</code>.
-=======
 In the gc tool chain, the compilers and linkers now use the
 same command-line flag parsing rules as the Go flag package, a departure
 from the traditional Unix flag parsing. This may affect scripts that invoke
@@ -82,20 +73,11 @@
 For example,
 <code>go tool 6c -Fw -Dfoo</code> must now be written
 <code>go tool 6c -F -w -D foo</code>. 
->>>>>>> 49d967e7
 </p>
 
 <h3 id="int">Size of int on 64-bit platforms</h3>
 
 <p>
-<<<<<<< HEAD
-    The language allows the implementation to choose whether the <code>int</code> type and <code>uint</code> types are
-    32 or 64 bits. Previous Go implementations made <code>int</code> and <code>uint</code> 32 bits on all systems. Both
-    the gc and gccgo implementations (TODO: check that gccgo does) <a href="http://golang.org/issue/2188">now make
-    <code>int</code> and <code>uint</code> 64 bits on 64-bit platforms such as AMD64/x86-64</a>.
-    Among other things, this enables the allocation of slices with
-    more than 2 billion elements on 64-bit platforms.
-=======
 The language allows the implementation to choose whether the <code>int</code> type and
 <code>uint</code> types are 32 or 64 bits. Previous Go implementations made <code>int</code>
 and <code>uint</code> 32 bits on all systems. Both the gc and gccgo implementations
@@ -103,7 +85,6 @@
 <code>int</code> and <code>uint</code> 64 bits on 64-bit platforms such as AMD64/x86-64</a>.
 Among other things, this enables the allocation of slices with
 more than 2 billion elements on 64-bit platforms.
->>>>>>> 49d967e7
 </p>
 
 <p>
@@ -123,13 +104,8 @@
 fmt.Println(i)
 </pre>
 
-<<<<<<< HEAD
-<p>Portable code intending 32-bit sign extension (yielding -1 on all systems)
-    would instead say:
-=======
 <p>Portable code intending 32-bit sign extension (yielding <code>-1</code> on all systems)
 would instead say:
->>>>>>> 49d967e7
 </p>
 
 <pre>
@@ -185,30 +161,16 @@
 <h3 id="gc_asm">The gc assemblers</h3>
 
 <p>
-<<<<<<< HEAD
-    Due to the <a href="#int">int</a> and TODO: OTHER changes,
-    the placement of function arguments on the stack has changed.
-    Functions written in assembly will need to be revised at least
-    to adjust frame pointer offsets.
-=======
 Due to the change of the <a href="#int"><code>int</code></a> to 64 bits and some other changes,
 the arrangement of function arguments on the stack has changed in the gc tool chain.
 Functions written in assembly will need to be revised at least
 to adjust frame pointer offsets.
->>>>>>> 49d967e7
 </p>
 
 <p>
 TODO: Point to cmd/vet once it handles this.
 </p>
 
-<<<<<<< HEAD
-<p>The <code>go</code> tool has acquired several improvements which are intended to improve the experience for new Go
-    users.</p>
-
-<p>Firstly, when compiling, testing, or running Go code, the <code>go</code> tool will now give more detailed errors
-    messages, including a list of paths searched, when a package cannot be located.
-=======
 <h3 id="gocmd">Changes to the go command</h3>
 
 <p>
@@ -219,21 +181,11 @@
 <p>
 First, when compiling, testing, or running Go code, the <code>go</code> command will now give more detailed error messages,
 including a list of paths searched, when a package cannot be located.
->>>>>>> 49d967e7
 </p>
 
 <pre>
 $ go build foo/quxx
 can't load package: package foo/quxx: cannot find package "foo/quxx" in any of:
-<<<<<<< HEAD
-        /home/User/go/src/pkg/foo/quxx (from $GOROOT)
-        /home/User/src/foo/quxx (from $GOPATH)
-</pre>
-
-<p>
-    Secondly, the <code>go get</code> command no longer allows <code>$GOROOT</code> as the default destination when
-    downloading package source. To use <code>go get</code> command, a valid <code>$GOPATH</code> is now required.
-=======
         /home/you/go/src/pkg/foo/quxx (from $GOROOT)
         /home/you/src/foo/quxx (from $GOPATH) 
 </pre>
@@ -243,22 +195,16 @@
 as the default destination when downloading package source.
 To use the <code>go get</code>
 command, a valid <code>$GOPATH</code> is now required.
->>>>>>> 49d967e7
 </p>
 
 <pre>
 $ GOPATH= go get code.google.com/p/foo/quxx
-package code.google.com/p/foo/quxx: cannot download, $GOPATH not set. For more details see: go help gopath
-</pre>
-
-<<<<<<< HEAD
-<p>Finally, as a result of the previous change, the <code>go get</code> command will also fail when <code>$GOPATH</code>
-    and <code>$GOROOT</code> are set to the same value.
-=======
+package code.google.com/p/foo/quxx: cannot download, $GOPATH not set. For more details see: go help gopath 
+</pre>
+
 <p>
 Finally, as a result of the previous change, the <code>go get</code> command will also fail
 when <code>$GOPATH</code> and <code>$GOROOT</code> are set to the same value. 
->>>>>>> 49d967e7
 </p>
 
 <pre>
@@ -274,17 +220,11 @@
 <h3 id="gofix">Changes to go fix</h3>
 
 <p>
-<<<<<<< HEAD
-    The <code>go fix</code> command no longer applies fixes to update code from
-    before Go 1 to use Go 1 APIs. To update pre-Go 1 code to Go 1.1, use a Go 1.0 toolchain
-    to convert the code to Go 1.0 first.
-=======
 The <a href="/cmd/fix/"><code>fix</code></a> command, usually run as
 <code>go fix</code>, no longer applies fixes to update code from
 before Go 1 to use Go 1 APIs.
 To update pre-Go 1 code to Go 1.1, use a Go 1.0 tool chain
 to convert the code to Go 1.0 first.
->>>>>>> 49d967e7
 </p>
 
 <h2 id="performance">Performance</h2>
@@ -311,14 +251,6 @@
 <h3 id="debug_elf">debug/elf</h3>
 
 <p>
-<<<<<<< HEAD
-    Previous versions of the debug/elf package intentionally skipped over the first
-    symbol in the ELF symbol table, since it is always an empty symbol. This symbol
-    is no longer skipped since indexes into the symbol table returned by debug/elf,
-    will be different to indexes into the original ELF symbol table. Any code that
-    calls the debug/elf functions Symbols or ImportedSymbols may need to be
-    adjusted to account for the additional symbol and the change in symbol offsets.
-=======
 TODO: Decide whether to keep this change. See CL 6848044.
 </p>
 
@@ -336,30 +268,11 @@
 of the
 <a href="/pkg/debug/elf/#File"><code>elf.File</code></a>
 type may need to be adjusted to account for the additional symbol and the change in symbol offsets.
->>>>>>> 49d967e7
 </p>
 
 <h3 id="net">net</h3>
 
 <p>
-<<<<<<< HEAD
-    The protocol-specific resolvers were formerly
-    lax about the network name passed in. For example, although the documentation was clear
-    that the only valid networks for <code>ResolveTCPAddr</code> are <code>"tcp"</code>,
-    <code>"tcp4"</code>, and <code>"tcp6"</code>, the Go 1.0 implementation silently accepted
-    any string. The Go 1.1 implementation returns an error if the network is not one of those strings.
-    The same is true of the other protocol-specific resolvers <code>ResolveIPAddr</code>, <code>ResolveUDPAddr</code>,
-    and
-    <code>ResolveUnixAddr</code>.
-</p>
-
-<p>
-    The previous <code>ListenUnixgram</code> returned <code>UDPConn</code> as
-    arepresentation of the connection endpoint. The Go 1.1 implementation
-    returns <code>UnixConn</code> to allow reading and writing
-    with <code>ReadFrom</code> and <code>WriteTo</code> methods on
-    the <code>UnixConn</code>.
-=======
 The protocol-specific resolvers in the <a href="/pkg/net/"><code>net</code></a> package were formerly
 lax about the network name passed in.
 Although the documentation was clear
@@ -387,13 +300,12 @@
 and 
 <a href="/pkg/net/#UnixConn.WriteTo"><code>WriteTo</code></a>
 methods.
->>>>>>> 49d967e7
 </p>
 
 <h3 id="reflect">reflect</h3>
 
 <p>
-TODO:
+TODO: 
 <code>reflect</code>: Select, ChanOf, MakeFunc, MapOf, SliceOf, Convert, Type.ConvertibleTo
 </p>
 
@@ -406,22 +318,6 @@
 
 <h3 id="time">time</h3>
 <p>
-<<<<<<< HEAD
-    On FreeBSD, Linux, NetBSD, OS X and OpenBSD, previous versions of the time package
-    returned times with microsecond precision. The Go 1.1 implementation of time on these
-    systems now returns times with nanosecond precision. Code may exist that expects to be
-    able to store such a time in an external format with only microsecond precision,
-    read it back, and recover exactly the same time instant.
-    In Go 1.1 the same time will not be recovered, since the external storage
-    will have discarded nanoseconds.
-    To address this case, there are two new methods of time.Time, Round and Truncate,
-    that can be used to remove precision from a time before passing it to
-    external storage.
-</p>
-
-<p> TODO:
-<code>time</code>: ParseInLocation, Timer.Reset, Time.YearDay
-=======
 On FreeBSD, Linux, NetBSD, OS X and OpenBSD, previous versions of the
 <a href="/pkg/time/"><code>time</code></a> package
 returned times with microsecond precision.
@@ -442,7 +338,6 @@
 The new method
 <a href="/pkg/time/#Time.YearDay"><code>YearDay</code></a>
 returns the one-indexed integral day number of the year specified by the time value.
->>>>>>> 49d967e7
 </p>
 
 <p>
@@ -504,7 +399,7 @@
 </p>
 
 <ul>
-<li>
+<li> 
 The <a href="/pkg/bytes/"><code>bytes</code></a> package has two new functions,
 <a href="/pkg/bytes/#TrimPrefix"><code>TrimPrefix</code></a>
 and
@@ -517,7 +412,7 @@
 Finally, the
 <a href="/pkg/bytes/#Reader"><code>Reader</code></a> type now has a
 <a href="/pkg/strings/#Reader.WriteTo"><code>WriteTo</code></a> method
-so it implements the
+so it implements the 
 <a href="/pkg/io/#WriterTo"><code>io.WriterTo</code></a> interface.
 </li>
 
@@ -526,23 +421,23 @@
 <a href="/pkg/crypto/hmac/#Equal"><code>Equal</code></a>, to compare two MACs.
 </li>
 
-<li> TODO:
+<li> TODO: 
 <code>crypto/x509</code>: DecryptPEMBlock, EncryptPEMBlock etc.
 </li>
 
-<li> TODO:
+<li> TODO: 
 <code>database/sql/driver</code>: Queryer
 </li>
 
-<li> TODO:
+<li> TODO: 
 <code>database/sql</code>: Ping, SetMaxIdleConns
 </li>
 
-<li> TODO:
+<li> TODO: 
 <code>encoding/json</code>: Decoder.Buffered, UseNumber, Number
 </li>
 
-<li> TODO:
+<li> TODO: 
 <code>encoding/xml</code>: EscapeText Encoder.Indent
 </li>
 
@@ -560,7 +455,7 @@
 command can filter or present according to the value of the <code>-notes</code> flag.
 </li>
 
-<li> TODO:
+<li> TODO: 
 <code>go/format</code>: Node, Source
 </li>
 
@@ -603,7 +498,7 @@
 <a href="/pkg/math/big/#Rat.SetFloat64"><code>SetFloat64</code></a>.
 </li>
 
-<li> TODO:
+<li> TODO: 
 <code>mime/multipart</code>: Writer.SetBoundary
 </li>
 
@@ -611,19 +506,19 @@
 The new <a href="/pkg/net/http/cookiejar/">net/http/cookiejar</a> package provides the basics for managing HTTP cookies.
 </li>
 
-<li> TODO:
+<li> TODO: 
 <code>net/http</code>: ParseTime, CloseNotifier, Request.PostFormValue, ServeMux.Handler, Transport.CancelRequest
 </li>
 
-<li> TODO:
+<li> TODO: 
 <code>net/mail</code>: ParseAddress, ParseAddressList
 </li>
 
-<li> TODO:
+<li> TODO: 
 <code>net/smtp</code>: Client.Hello
 </li>
 
-<li> TODO:
+<li> TODO: 
 <code>net/textproto</code>: TrimBytes, TrimString
 </li>
 
@@ -635,7 +530,7 @@
 The new method <a href="/pkg/os/#FileMode.IsRegular"><code>os.FileMode.IsRegular</code> </a> makes it easy to ask if a file is a plain file.
 </li>
 
-<li> TODO:
+<li> TODO: 
 <code>pkg/image</code>: new subsamplings
 </li>
 
@@ -648,14 +543,14 @@
 strings into pieces based on separators defined by the regular expression.
 </li>
 
-<li> TODO:
+<li> TODO: 
 <code>runtime/debug</code>: FreeOSMemory, ReadGCStats, SetGCPercent
 </li>
 
 <li>
 The <a href="/pkg/sort/"><code>sort</code></a> package has a new function,
 <a href="/pkg/sort/#Reverse"><code>Reverse</code></a>.
-Wrapping the argument of a call to
+Wrapping the argument of a call to 
 <a href="/pkg/sort/#Sort"><code>sort.Sort</code></a>
 with a call to <code>Reverse</code> causes the sort order to be reversed.
 </li>
