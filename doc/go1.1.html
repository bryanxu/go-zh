<!--{
	"Title": "Go 1.1发行注记",
	"Path":  "/doc/go1.1",
	"Template": true
}-->

<!--{
	"Title": "Go 1.1 Release Notes",
	"Path":  "/doc/go1.1",
	"Template": true
}-->

<div class="english">
<h2 id="introduction">Introduction to Go 1.1</h2>
</div>

<h2 id="introduction">Go1.1简介</h2>

<div class="english">
<p>
The release of <a href="/doc/go1.html">Go version 1</a> (Go 1 or Go 1.0 for short)
in March of 2012 introduced a new period
of stability in the Go language and libraries.
That stability has helped nourish a growing community of Go users
and systems around the world.
Several "point" releases since
then—1.0.1, 1.0.2, and 1.0.3—have been issued.
These point releases fixed known bugs but made
no non-critical changes to the implementation.
</p>
</div>

<p>
2012年发布的<a href="/doc/go1.html">Go版本1</a> （简称Go 1或Go 1.0）将Go语言及其库的稳定性带入了一个新阶段。
这种稳定性的提升有助于促进全球Go用户社区及相关系统的成长。从Go 1.1开始发布了若干版本，如1.0.1、1.0.2和1.0.3，
每次都发布都会修改一些内容。但只是修改已知的Bug，而没有在实现上做关键性的改动。
</p>

<div class="english">
<p>
This new release, Go 1.1, keeps the <a href="/doc/go1compat.html">promise
of compatibility</a> but adds a couple of significant
(backwards-compatible, of course) language changes, has a long list
of (again, compatible) library changes, and
includes major work on the implementation of the compilers,
libraries, and run-time.
The focus is on performance.
Benchmarking is an inexact science at best, but we see significant,
sometimes dramatic speedups for many of our test programs.
We trust that many of our users' programs will also see improvements
just by updating their Go installation and recompiling.
</p>
</div>

<p>
新发布的Go 1.1版本继续遵守了<a href="/doc/go1compat.html">对兼容性的保证</a>，
但添加了一些内容，如几个重要的语言改动（这些改动向后兼容）、对语言库的一系列改动（向后兼容）
并对编译器、语言库、运行时实现上作了较多的工作。这些改动主要关注于性能的提升。
虽然作为性能测试的基准不能完全确定，但依然能发现有显著，甚至是非常引人注目的速度提升。
我们也相信许多用户在更新其Go语言编译器并重新编译程序后，也能发现这种性能上的提升。
</p>

<div class="english">
<p>
This document summarizes the changes between Go 1 and Go 1.1.
Very little if any code will need modification to run with Go 1.1,
although a couple of rare error cases surface with this release
and need to be addressed if they arise.
Details appear below; see the discussion of
<a href="#int">64-bit ints</a> and <a href="#unicode_literals">Unicode literals</a>
in particular.
</p>
</div>

<p>
本文总结了从Go 1到Go1.1的变化。从Go 1迁移到Go 1.1基本不需要对已有的代码进行修改。
但使用Go 1.1时，可能会遇到一些不常见的问题，这里有必要指出来。详细内容请参考后面
<a href="#int">64-bit ints</a> 和<a href="#unicode_literals">Unicode literals</a>章节
</p>

<div class="english">
<h2 id="language">Changes to the language</h2>
</div>

<h2 id="language">语言的改动</h2>

<div class="english">
<p>
<a href="/doc/go1compat.html">The Go compatibility document</a> promises
that programs written to the Go 1 language specification will continue to operate,
and those promises are maintained.
In the interest of firming up the specification, though, there are
details about some error cases that have been clarified.
There are also some new language features.
</p>
</div>

<p>
Go1.1中新的编译器遵循<a href="/doc/go1compat.html">Go兼容性文档</a>，所以仍可继续使用Go 1语言规范编写的程序。
尽管要致力于维护Go语言规范的稳定，但针对语言规范中的一些错误仍然需要对兼容性文档进行澄清修改。这次改动也为语言添加了一些新特性。
</p>

<div class="english">
<h3 id="divzero">Integer division by zero</h3>
</div>

<h3 id="divzero">整数除以零</h3>

<div class="english">
<p>
In Go 1, integer division by a constant zero produced a run-time panic:
</p>
</div>

<p>
在Go 1中，整数除以常量零将产生运行时panic：
</p>

<pre>
func f(x int) int {
	return x/0
}
</pre>

<div class="english">
<p>
In Go 1.1, an integer division by constant zero is not a legal program, so it is a compile-time error.
</p>
</div>

<p>
在Go 1.1中，整数除以常量零将不再是一个合法的程序，即现在这是一个编译期错误。
</p>

<div class="english">
<h3 id="unicode_literals">Surrogates in Unicode literals</h3>
</div>

<h3 id="unicode_literals">Surrogates in Unicode literals</h3>

<div class="english">
<p>
The definition of string and rune literals has been refined to exclude surrogate halves from the
set of valid Unicode code points.
See the <a href="#unicode">Unicode</a> section for more information.
</p>
</div>

<p>
细化了string和rune单字的定义，将surrogate halves排除在合法Unicode编码之外。
详细信息参考<a href="#unicode">Unicode</a>一节。
</p>

<div class="english">
<h3 id="method_values">Method values</h3>
</div>

<h3 id="method_values">方法值</h3>

<div class="english">
<p>
Go 1.1 now implements
<a href="/ref/spec#Method_values">method values</a>,
which are functions that have been bound to a specific receiver value.
For instance, given a
<a href="/pkg/bufio/#Writer"><code>Writer</code></a>
value <code>w</code>,
the expression
<code>w.Write</code>,
a method value, is a function that will always write to <code>w</code>; it is equivalent to
a function literal closing over <code>w</code>:
</p>
</div>

<p>
Go 1.1现在实现了<a href="/ref/spec#Method_values">方法值</a>，可将函数绑定到特定接收者的值上。
例如，给定一个<a href="/pkg/bufio/#Writer"><code>Writer</code></a>值 <code>w</code>，表达式
<code>w.Write</code>即为一个方法值，作为一个向<code>w</code>写内容的函数，这等同于字面上附属到<code>w</code>上的函数。
</p>

<pre>
func (p []byte) (n int, err error) {
	return w.Write(p)
}
</pre>

<div class="english">
<p>
Method values are distinct from method expressions, which generate functions
from methods of a given type; the method expression <code>(*bufio.Writer).Write</code>
is equivalent to a function with an extra first argument, a receiver of type
<code>(*bufio.Writer)</code>:
</p>
</div>

<p>
方法值与方法表达式不同，方法值是从方法中以给定的类型生成函数；而方法表达式 <code>(*bufio.Writer).Write</code>
等同于用额外的参数（即<code>(*bufio.Writer)</code>）表示接收的类型的函数：
</p>

<pre>
func (w *bufio.Writer, p []byte) (n int, err error) {
	return w.Write(p)
}
</pre>

<div class="english">
<p>
<em>Updating</em>: No existing code is affected; the change is strictly backward-compatible.
</p>
</div>

<p>
<em>更新</em>：已有代码不受影响，这个改动是严格向后兼容的。
</p>

<div class="english">
<h3 id="return">Return requirements</h3>
</div>

<h3 id="return">对Return的要求</h3>

<div class="english">
<p>
Before Go 1.1, a function that returned a value needed an explicit "return"
or call to <code>panic</code> at
the end of the function; this was a simple way to make the programmer
be explicit about the meaning of the function. But there are many cases
where a final "return" is clearly unnecessary, such as a function with
only an infinite "for" loop.
</p>
</div>

<p>
在Go 1.1之前，如果要在函数中返回一个值，则需要在函数末尾显式的使用“return”或调用<code>panic</code>。
这可让开发者以最简单的方式理解函数的概念。但也有许多情况下明显不需要“return”，如只含有一个无限“for”循环的函数。
</p>

<div class="english">
<p>
In Go 1.1, the rule about final "return" statements is more permissive.
It introduces the concept of a
<a href="/ref/spec/#Terminating_statements"><em>terminating statement</em></a>,
a statement that is guaranteed to be the last one a function executes.
Examples include
"for" loops with no condition and "if-else"
statements in which each half ends in a "return".
If the final statement of a function can be shown <em>syntactically</em> to
be a terminating statement, no final "return" statement is needed.
</p>
</div>

<p>
在Go 1.1中，对函数中最后的return语句的使用更加宽松。其引入了
<a href="/ref/spec/#Terminating_statements"><em>终止语句</em></a>
的概念，函数最后执行的必须是这条终止语句。例如无限“for”循环和只有一个return的“if-else”语句。
如果函数最后一个语句<em>在语法上</em>认为是终止语句，那么就不需要“return”语句了。
</p>

<div class="english">
<p>
Note that the rule is purely syntactic: it pays no attention to the values in the
code and therefore requires no complex analysis.
</p>
</div>

<p>
注意这条规则纯粹是语法上的：其不关心代码中的值，所以不需要复杂的分析。
</p>

<div class="english">
<p>
<em>Updating</em>: The change is backward-compatible, but existing code
with superfluous "return" statements and calls to <code>panic</code> may
be simplified manually.
Such code can be identified by <code>go vet</code>.
</p>
</div>

<p>
<em>更新</em>：这则改动是向后兼容的，但已有代码中含有多余的“return”语句或调用<code>panic</code>的，
需要手动简化。可通过<code>go vet</code>工具标出并找到这些代码。
</p>

<div class="english">
<h2 id="impl">Changes to the implementations and tools</h2>
</div>

<h2 id="impl">实现和工具的改变</h2>

<div class="english">
<h3 id="gccgo">Status of gccgo</h3>
</div>

<h3 id="gccgo">gccgo的状态</h3>

<div class="english">
<p>
The GCC release schedule does not coincide with the Go release schedule, so some skew is inevitable in
<code>gccgo</code>'s releases.
The 4.8.0 version of GCC shipped in March, 2013 and includes a nearly-Go 1.1 version of <code>gccgo</code>.
Its library is a little behind the release, but the biggest difference is that method values are not implemented.
Sometime around July 2013, we expect 4.8.2 of GCC to ship with a <code>gccgo</code>
providing a complete Go 1.1 implementaiton.
</p>
</div>

<p>
GCC发行时间表与Go发行时间表并不一致，所以<code>gccgo</code>的发行版不可避免的与Go有些错位。2013年3月发布的GCC4.8.0版本中的<code>gccgo</code>支持大部分Go 1.1特性。gccgo的库的开发有点落后，但最大的不同是未实现方法值。希望在2013年5月份，能在GCC 4.8.1中看到包含对Go 1.1完整支持的<code>gccgo</code>。
</p>

<div class="english">
<h3 id="gc_flag">Command-line flag parsing</h3>
</div>

<h3 id="gc_flag">命令行参数解析</h3>

<div class="english">
<p>
In the gc tool chain, the compilers and linkers now use the
same command-line flag parsing rules as the Go flag package, a departure
from the traditional Unix flag parsing. This may affect scripts that invoke
the tool directly.
For example,
<code>go tool 6c -Fw -Dfoo</code> must now be written
<code>go tool 6c -F -w -D foo</code>.
</p>
</div>

<p>
在gc工具链中，编译器和链接器现在使用的是Go flag包中定义的相同的命令行参数解析规则，该规则与传统的Unix参数解析不同。
这或许会影响到直接调用工具的脚本。例如，以往的<code>go tool 6c -Fw -Dfoo</code>现在必须写为
<code>go tool 6c -F -w -D foo</code>。
</p>

<div class="english">
<h3 id="int">Size of int on 64-bit platforms</h3>
</div>

<h3 id="int">64位平台上int的大小</h3>

<div class="english">
<p>
The language allows the implementation to choose whether the <code>int</code> type and
<code>uint</code> types are 32 or 64 bits. Previous Go implementations made <code>int</code>
and <code>uint</code> 32 bits on all systems. Both the gc and gccgo implementations
now make
<code>int</code> and <code>uint</code> 64 bits on 64-bit platforms such as AMD64/x86-64.
Among other things, this enables the allocation of slices with
more than 2 billion elements on 64-bit platforms.
</p>
</div>

<p>
新的Go语言允许实现根据平台的不同，选择将<code>int</code>和<code>uint</code>类型设为32位或64位的。
之前的Go语言实现将所有平台上的<code>int</code>和<code>uint</code>固定为32位。选择gc和gccgo的实现都让<code>int</code>
和<code>uint</code>在AMD64/x86-64这样的64位平台拥有64位的长度。
除此之外Among other things，这也让64位的平台上的sclice可以分配超过20亿个元素。
</p>

<div class="english">
<p>
<em>Updating</em>:
Most programs will be unaffected by this change.
Because Go does not allow implicit conversions between distinct
<a href="/ref/spec/#Numeric_types">numeric types</a>,
no programs will stop compiling due to this change.
However, programs that contain implicit assumptions
that <code>int</code> is only 32 bits may change behavior.
For example, this code prints a positive number on 64-bit systems and
a negative one on 32-bit systems:
</p>
<<<<<<< HEAD
</div>

<p>
<em>更新</em>:
大部分程序不受这条改动的影响。由于Go不允许在不同的<a href="/ref/spec/#Numeric_types">数值类型</a>直接进行隐式的转换，
所以这条改动不会影响已有程序的编译，但那些隐式假设int为32位的代码可能受到影响。如下面的代码在64位系统上输出正数，在32位系统上输出负数。
</p>
=======
>>>>>>> 225c8702

<div class="english">
<pre>
x := ^uint32(0) // x is 0xffffffff
i := int(x)     // i is -1 on 32-bit systems, 0xffffffff on 64-bit
fmt.Println(i)
</pre>
</div>

<pre>
x := ^uint32(0) // x 为 0xffffffff
i := int(x)     // 在32位平台上，x为-1；在64位平台上，x为0xffffffff
fmt.Println(i)
</pre>

<div class="english">
<p>Portable code intending 32-bit sign extension (yielding <code>-1</code> on all systems)
would instead say:
</p>
</div>

<p>
要保留32的符号（在所有系统上都是<code>-1</code>）应该用下面的具有可移植性的代码代替：
</p>

<pre>
i := int(int32(x))
</pre>

<div class="english">
<h3 id="heap">Heap size on 64-bit architectures</h3>
</div>

<h3 id="heap">64位架构上的堆的大小</h3>

<div class="english">
<p>
On 64-bit architectures, the maximum heap size has been enlarged substantially,
from a few gigabytes to several tens of gigabytes.
(The exact details depend on the system and may change.)
</p>
</div>

<p>
在64位架构上，堆的最大值可以不停的扩大，从几GB带数十GB。（具体细节根据系统的不同而有不同）。
</p>

<div class="english">
<p>
On 32-bit architectures, the heap size has not changed.
</p>
</div>

<p>
在32位架构上，不能改变堆的大小。
</p>

<div class="english">
<p>
<em>Updating</em>:
This change should have no effect on existing programs beyond allowing them
to run with larger heaps.
</p>
</div>

<p>
<em>更新</em>:
除了运行在非常大的堆上的程序，其他程序不受此更新影响。
</p>

<div class="english">
<h3 id="unicode">Unicode</h3>
</div>

<h3 id="unicode">Unicode</h3>

<div class="english">
<p>
To make it possible to represent code points greater than 65535 in UTF-16,
Unicode defines <em>surrogate halves</em>,
a range of code points to be used only in the assembly of large values, and only in UTF-16.
The code points in that surrogate range are illegal for any other purpose.
In Go 1.1, this constraint is honored by the compiler, libraries, and run-time:
a surrogate half is illegal as a rune value, when encoded as UTF-8, or when
encoded in isolation as UTF-16.
When encountered, for example in converting from a rune to UTF-8, it is
treated as an encoding error and will yield the replacement rune,
<a href="/pkg/unicode/utf8/#RuneError"><code>utf8.RuneError</code></a>,
U+FFFD.
</p>
</div>

<p>
为了能表示UTF-16中大于65535的编码，Unicdoe定义了<em>surrogate halves</em>，
即定义一个范围的编码，用于表示UTF-16中大数值的集合。
如果出于其他目的，在代用范围内的编码是非法的。
在Go 1.1中，可通过编译器、库和运行时来获得honored by这种限制：
当以UTF-8编码时，或编码为独立的UTF-16时，surrogate half是非法的rune值。
当需要这类问题时，如将rune转成UTF-8，将其视为编码错误并转为替代的rune，即<a href="/pkg/unicode/utf8/#RuneError"><code>utf8.RuneError</code></a>,
U+FFFD。
</p>

<div class="english">
<p>
This program,
</p>
</div>

<p>
这个程序，
</p>

<pre>
import "fmt"

func main() {
    fmt.Printf("%+q\n", string(0xD800))
}
</pre>

<div class="english">
<p>
printed <code>"\ud800"</code> in Go 1.0, but prints <code>"\ufffd"</code> in Go 1.1.
</p>
</div>

<p>
在Go 1.0中输出<code>"\ud800"</code>，但在Go 1.1中输出<code>"\ufffd"</code>。
</p>

<div class="english">
<p>
Surrogate-half Unicode values are now illegal in rune and string constants, so constants such as
<code>'\ud800'</code> and <code>"\ud800"</code> are now rejected by the compilers.
When written explicitly as UTF-8 encoded bytes,
such strings can still be created, as in <code>"\xed\xa0\x80"</code>.
However, when such a string is decoded as a sequence of runes, as in a range loop, it will yield only <code>utf8.RuneError</code>
values.
</p>
</div>

<p>
Surrogate-half Unicode值现在在rune和常量字符串中是非法的，所以编译器现在将拒绝如
<code>'\ud800'</code>和<code>"\ud800"</code>这样的常量。
当遍写以UTF-8编码的字节，仍可创建这些字符串，如<code>"\xed\xa0\x80"</code>。
但将这样的字符串在一个范围循环中解码为rune序列时，仍将只会生成<code>utf8.RuneError</code>值。
</p>

<div class="english">
<p>
The Unicode byte order mark U+FEFF, encoded in UTF-8, is now permitted as the first
character of a Go source file.
Even though its appearance in the byte-order-free UTF-8 encoding is clearly unnecessary,
some editors add the mark as a kind of "magic number" identifying a UTF-8 encoded file.
</p>
</div>

<p>
Unicode字节顺序标志，即UTF-8下的U+FFFE下可以作为Go源码的第一个字符出现。
虽然在字节顺序未设定的 UTF-8 编码中，完全不必要这个字符，但有些编辑器会将其作为“魔法数值”添加进去，
用来标识一个UTF-8编码的文件。
</p>

<div class="english">
<p>
<em>Updating</em>:
Most programs will be unaffected by the surrogate change.
Programs that depend on the old behavior should be modified to avoid the issue.
The byte-order-mark change is strictly backward-compatible.
</p>
</div>

<p>
<em>更新</em>：
更新：大多数程序不会受到代用改动的影响。基于旧的行为的程序应当通过修改来避免问题。字节顺序标识的变更是严格向后兼容的。
</p>

<div class="english">
<h3 id="race">Race detector</h3>
</div>

<h3 id="race">竞争检测器</h3>

<div class="english">
<p>
A major addition to the tools is a <em>race detector</em>, a way to
find bugs in programs caused by concurrent access of the same
variable, where at least one of the accesses is a write.
This new facility is built into the <code>go</code> tool.
For now, it is only available on Linux, Mac OS X, and Windows systems with
64-bit x86 processors.
To enable it, set the <code>-race</code> flag when building or testing your program
(for instance, <code>go test -race</code>).
The race detector is documented in <a href="/doc/articles/race_detector.html">a separate article</a>.
</p>
</div>

<p>
Go工具中一个主要的变化是添加了<em>竞争检测器race detector</em>，用于检测由于同步访问一个变量，
其中至少有一个访问在进行写操作导致的bug。这个新工具已经编译进<code>go tool</code>中。
不过目前只能在Linux、Mac OS X和Windows 64位的x86系统上使用。可通过在构建或测试程序时，设置<code>-race</code>
标志来启动这个功能（例如，<code>go test -race</code>）。关于race detector的文档，
参考 <a href="/doc/articles/race_detector.html">这篇文章</a>.
</p>

<div class="english">
<h3 id="gc_asm">The gc assemblers</h3>
</div>

<h3 id="gc_asm">gc汇编器</h3>

<div class="english">
<p>
Due to the change of the <a href="#int"><code>int</code></a> to 64 bits and
a new internal <a href="http://golang.org/s/go11func">representation of functions</a>,
the arrangement of function arguments on the stack has changed in the gc tool chain.
Functions written in assembly will need to be revised at least
to adjust frame pointer offsets.
</p>
</div>

<p>
由于将<a href="#int"><code>int</code></a>改为64位，以及新的内部<a href="http://golang.org/s/go11func">函数表示</a>，
gc工具链中，必须修改在栈中安排函数参数的方式。需要重新审视生成的汇编编写的函数，至少要调整其框架指针的偏移量。
</p>

<div class="english">
<p>
<em>Updating</em>:
The <code>go vet</code> command now checks that functions implemented in assembly
match the Go function prototypes they implement.
</p>
</div>

<p>
<em>更新</em>:
<code>go vet</code>命令现在可用来检查用汇编实现的函数符合其原先实现的Go函数原型。
</p>

<div class="english">
<h3 id="gocmd">Changes to the go command</h3>
</div>

<h3 id="gocmd">Go命令的改动</h3>

<div class="english">
<p>
The <a href="/cmd/go/"><code>go</code></a> command has acquired several
changes intended to improve the experience for new Go users.
</p>
</div>

<p>
为了改善Go用户体验，这次对<a href="/cmd/go/"><code>go</code></a>命令行功能进行了若干修改。
</p>

<div class="english">
<p>
First, when compiling, testing, or running Go code, the <code>go</code> command will now give more detailed error messages,
including a list of paths searched, when a package cannot be located.
</p>
</div>

<p>
首先，在编译、测试或运行Go代码时，若无法定位某个软件包，<code>go</code>命令现在将给出更多信息，包括一系列的搜索路径。
</p>

<pre>
$ go build foo/quxx
can't load package: package foo/quxx: cannot find package "foo/quxx" in any of:
        /home/you/go/src/pkg/foo/quxx (from $GOROOT)
        /home/you/src/foo/quxx (from $GOPATH)
</pre>

<div class="english">
<p>
Second, the <code>go get</code> command no longer allows <code>$GOROOT</code>
as the default destination when downloading package source.
To use the <code>go get</code>
command, a <a href="/doc/code.html#GOPATH">valid <code>$GOPATH</code></a> is now required.
</p>
</div>

<p>
其次，在下载源码包时，不再允许<code>go get</code>命令将<code>$GOROOT</code>作为默认目标文件夹。
要使用<code>go get</code>时，需要一个合法的<a href="/doc/code.html#GOPATH"> <code>$GOPATH</code></a>。
</p>

<pre>
$ GOPATH= go get code.google.com/p/foo/quxx
package code.google.com/p/foo/quxx: cannot download, $GOPATH not set. For more details see: go help gopath
</pre>

<p>
<<<<<<< HEAD
最后，由于前面的改动，如果现在将<code>$GOPATH</code>和<code>$GOROOT</code>设置为相同值的时候，执行<code>go get</code>命令时将报错。
=======
Finally, as a result of the previous change, the <code>go get</code> command will also fail
when <code>$GOPATH</code> and <code>$GOROOT</code> are set to the same value.
>>>>>>> 225c8702
</p>

<pre>
$ GOPATH=$GOROOT go get code.google.com/p/foo/quxx
warning: GOPATH set to GOROOT (/home/you/go) has no effect
package code.google.com/p/foo/quxx: cannot download, $GOPATH must not be set to $GOROOT. For more details see: go help gopath
</pre>

<div class="english">
<h3 id="gotest">Changes to the go test command</h3>
</div>

<h3 id="gotest">go test命令的改动</h3>

<div class="english">
<p>
The <a href="/cmd/go/#hdr-Test_packages"><code>go test</code></a>
command no longer deletes the binary when run with profiling enabled,
to make it easier to analyze the profile.
The implementation sets the <code>-c</code> flag automatically, so after running,
</p>
</div>

<p>
当启用profiling时，<a href="/cmd/go/#hdr-Test_packages"><code>go test</code></a>命令不再删除二进制文件，
因此可以更方便的分析profile。Go 1.1中默认自动设置<code>-c</code>，所以在运行下面代码后，
</p>

<pre>
$ go test -cpuprofile cpuprof.out mypackage
</pre>

<div class="english">
<p>
the file <code>mypackage.test</code> will be left in the directory where <code>go test</code> was run.
</p>
</div>

<p>
<code>mypackage.test</code>文件将保留在<code>go test</code>运行的目录中。
</p>

<div class="english">
<p>
The <a href="/cmd/go/#hdr-Test_packages"><code>go test</code></a>
command can now generate profiling information
that reports where goroutines are blocked, that is,
where they tend to stall waiting for an event such as a channel communication.
The information is presented as a
<em>blocking profile</em>
enabled with the
<code>-blockprofile</code>
option of
<code>go test</code>.
Run <code>go help test</code> for more information.
</p>
</div>

<p>
<a href="/cmd/go/#hdr-Test_packages"><code>go test</code></a>命令现在还可生成profiling信息，用于报告goroutine阻塞的
位置，即程序停下来等待某个事件的位置，如channel通讯。
这些信息以<em>blocking profile</em>形式表示，可通过<code>go test</code>的<code>-blockprofile</code>选项启用。
可运行<code>go help test</code>获得更多信息。
</p>

<div class="english">
<h3 id="gofix">Changes to the go fix command</h3>
</div>

<h3 id="gofix">go fix命令的改动</h3>

<div class="english">
<p>
The <a href="/cmd/fix/"><code>fix</code></a> command, usually run as
<code>go fix</code>, no longer applies fixes to update code from
before Go 1 to use Go 1 APIs.
To update pre-Go 1 code to Go 1.1, use a Go 1.0 tool chain
to convert the code to Go 1.0 first.
</p>
</div>

<p>
<a href="/cmd/fix/"><code>fix</code></a>命令通常以<code>go fix</code>的形式使用，
不再提供将Go 1之前的代码更新到Go 1的API的功能。
如果需要将Go 1之前的代码转成Go 1.1，需要先使用Go 1.0工具链将这些代码转成Go 1.0。
</p>

<div class="english">
<h3 id="tags">Build constraints</h3>
</div>

<h3 id="tags">构建约束</h3>

<div class="english">
<p>
The "<code>go1.1</code>" tag has been added to the list of default
<a href="/pkg/go/build/#hdr-Build_Constraints">build constraints</a>.
This permits packages to take advantage of the new features in Go 1.1 while
remaining compatible with earlier versions of Go.
</p>
</div>

<p>
“<code>go1.1</code>”标签添加了一系列的默认的
<a href="/pkg/go/build/#hdr-Build_Constraints">构建约束</a>。
这允许函数包即可利用Go 1.1新特性的优点，也保留对早期Go版本的支持。
</p>

<div class="english">
<p>
To build a file only with Go 1.1 and above, add this build constraint:
</p>
</div>

<p>
若要构建只支持Go1.1及更新版本的文件，可添加这样的构建约束：
</p>

<pre>
// +build go1.1
</pre>

<div class="english">
<p>
To build a file only with Go 1.0.x, use the converse constraint:
</p>
</div>

<p>
若要构建只支持Go 1.0.x的文件，使用相反的约束：
</p>

<pre>
// +build !go1.1
</pre>

<div class="english">
<h3 id="platforms">Additional platforms</h3>
</div>

<h3 id="platforms">其他平台的支持</h3>

<div class="english">
<p>
The Go 1.1 tool chain adds experimental support for <code>freebsd/arm</code>,
<code>netbsd/386</code>, <code>netbsd/amd64</code>, <code>netbsd/arm</code>,
<code>openbsd/386</code> and <code>openbsd/amd64</code> platforms.
</p>
</div>

<p>
Go 1.1 工具链实验性的支持<code>freebsd/arm</code>、
<code>netbsd/386</code>、<code>netbsd/amd64</code>、<code>netbsd/arm</code>,
<code>openbsd/386</code>和<code>openbsd/amd64</code>平台。
</p>

<div class="english">
<p>
An ARMv6 or later processor is required for <code>freebsd/arm</code> or
<code>netbsd/arm</code>.
</p>
</div>

<p>
针对ARMv6或以后的处理器，需要使用<code>freebsd/arm</code> or
<code>netbsd/arm</code>。
</p>

<div class="english">
<p>
Go 1.1 adds experimental support for <code>cgo</code> on <code>linux/arm</code>.
</p>
</div>

<p>
Go 1.1为<code>linux/arm</code>提供了实现性的 <code>cgo</code>支持。
</p>

<div class="english">
<h3 id="crosscompile">Cross compilation</h3>
</div>

<h3 id="crosscompile">交叉编译</h3>

<div class="english">
<p>
When cross-compiling, the <code>go</code> tool will disable <code>cgo</code>
support by default.
</p>
</div>

<p>
在交叉编译时，<code>go</code>默认将关闭<code>cgo</code>支持。
</p>

<div class="english">
<p>
To explicitly enable <code>cgo</code>, set <code>CGO_ENABLED=1</code>.
</p>
</div>

<p>
可设置<code>CGO_ENABLED=1</code>来显式启动<code>cgo</code>。
</p>

<div class="english">
<h2 id="performance">Performance</h2>
</div>

<h2 id="performance">性能</h2>

<div class="english">
<p>
The performance of code compiled with the Go 1.1 gc tool suite should be noticeably
better for most Go programs.
Typical improvements relative to Go 1.0 seem to be about 30%-40%, sometimes
much more, but occasionally less or even non-existent.
There are too many small performance-driven tweaks through the tools and libraries
to list them all here, but the following major changes are worth noting:
</p>
</div>

<p>
对于大部分Go程序来说，使用Go 1.1 gc工具套件编译的代码将有显著的性能提升。
一般来说，与Go 1.0相比，Go 1.1将带来30%-40%的性能提升，有时候会更多，但偶尔也会有出现提升很少甚至没有提升的情况。
对工具和库有太多小的性能上的改动，无法在这一一列举，不过这里还是列出一些值得关注的改动：
</p>

<div class="english">
<ul>
<li>The gc compilers generate better code in many cases, most noticeably for
floating point on the 32-bit Intel architecture.</li>
<li>The gc compilers do more in-lining, including for some operations
in the run-time such as <a href="/pkg/builtin/#append"><code>append</code></a>
and interface conversions.</li>
<li>There is a new implementation of Go maps with significant reduction in
memory footprint and CPU time.</li>
<li>The garbage collector has been made more parallel, which can reduce
latencies for programs running on multiple CPUs.</li>
<li>The garbage collector is also more precise, which costs a small amount of
CPU time but can reduce the size of the heap significantly, especially
on 32-bit architectures.</li>
<li>Due to tighter coupling of the run-time and network libraries, fewer
context switches are required on network operations.</li>
</ul>
</div>

<ul>
<li>gc编译器在大部分情况下能生成更好的代码，尤其是针对32位Intel架构下浮点运算。</li>
<li>gc编译器将执行更多的内联操作，包括在运行期执行的一些操作，如执行
<a href="/pkg/builtin/#append"><code>append</code></a>操作或接口转换。</li>
<li>Go maps有了新的实现，显著的降低了内存占用和CPU运算时间。</li>
<li>垃圾回收器的实现更加并行化，可降低在多CPU上运行程序的延迟。</li>
<li>垃圾回收器也更加精确，这将占用少量的CPU时间，但可有效的减少堆的大小，特别是针对32位架构。</li>
<li>通过更紧密的结合运行时和network库之间的联系，在进行网络操作时，将减少上下文的切换。</li>
</ul>

<div class="english">
<h2 id="library">Changes to the standard library</h2>
</div>

<h2 id="library">标准库的改动</h2>

<h3 id="bufio_scanner">bufio.Scanner</h3>

<div class="english">
<p>
The various routines to scan textual input in the
<a href="/pkg/bufio/"><code>bufio</code></a>
package,
<a href="/pkg/bufio/#Reader.ReadBytes"><code>ReadBytes</code></a>,
<a href="/pkg/bufio/#Reader.ReadString"><code>ReadString</code></a>
and particularly
<a href="/pkg/bufio/#Reader.ReadLine"><code>ReadLine</code></a>,
are needlessly complex to use for simple purposes.
In Go 1.1, a new type,
<a href="/pkg/bufio/#Scanner"><code>Scanner</code></a>,
has been added to make it easier to do simple tasks such as
read the input as a sequence of lines or space-delimited words.
It simplifies the problem by terminating the scan on problematic
input such as pathologically long lines, and having a simple
default: line-oriented input, with each line stripped of its terminator.
Here is code to reproduce the input a line at a time:
</p>
</div>

<p>
在进行简单操作时，<a href="/pkg/bufio/"><code>bufio</code></a>包中许多处理文本输入的函数如
<a href="/pkg/bufio/#Reader.ReadBytes"><code>ReadBytes</code></a>、
<a href="/pkg/bufio/#Reader.ReadString"><code>ReadString</code></a>，
特别是<a href="/pkg/bufio/#Reader.ReadLine"><code>ReadLine</code></a>都显的过于复杂。
在Go 1.1中，新添加了<a href="/pkg/bufio/#Scanner"><code>Scanner</code></a>类型。可方便的用于进行简单的输入操作，
如将输入读取为一行或空格终止的字符。例如遇到有问题的很长的文本行，可以通过终止读取来简化这些问题的处理，该类型也提供了简单的默认行为：基于行的输入，读取的每一行都剔除了分隔标识。下面的代码展示了每次输入一行的方法：
</p>

<pre>
scanner := bufio.NewScanner(os.Stdin)
for scanner.Scan() {
    fmt.Println(scanner.Text()) // Println will add back the final '\n'
}
if err := scanner.Err(); err != nil {
    fmt.Fprintln(os.Stderr, "reading standard input:", err)
}
</pre>

<div class="english">
<p>
Scanning behavior can be adjusted through a function to control subdividing the input
(see the documentation for <a href="/pkg/bufio/#SplitFunc"><code>SplitFunc</code></a>),
but for tough problems or the need to continue past errors, the older interface
may still be required.
</p>
</div>

<p>
可以通过一个函数控制输入的行为，如控制输入的每个部分（参阅<a href="/pkg/bufio/#SplitFunc"><code>SplitFunc</code></a>的文档），但是对于复杂的问题或需要持续传递错误的输入行为，可能还是需要原有接口。
</p>

<h3 id="net">net</h3>

<div class="english">
<p>
The protocol-specific resolvers in the <a href="/pkg/net/"><code>net</code></a> package were formerly
lax about the network name passed in.
Although the documentation was clear
that the only valid networks for
<a href="/pkg/net/#ResolveTCPAddr"><code>ResolveTCPAddr</code></a>
are <code>"tcp"</code>,
<code>"tcp4"</code>, and <code>"tcp6"</code>, the Go 1.0 implementation silently accepted any string.
The Go 1.1 implementation returns an error if the network is not one of those strings.
The same is true of the other protocol-specific resolvers <a href="/pkg/net/#ResolveIPAddr"><code>ResolveIPAddr</code></a>,
<a href="/pkg/net/#ResolveUDPAddr"><code>ResolveUDPAddr</code></a>, and
<a href="/pkg/net/#ResolveUnixAddr"><code>ResolveUnixAddr</code></a>.
</p>
</div>

<p>
之前，在<a href="/pkg/net/"><code>net</code></a>包中针对特定协议的解析器对传递入的网络名很宽松。虽然文档明确指出对于<a href="/pkg/net/#ResolveTCPAddr"><code>ResolveTCPAddr</code></a>合法的网络名只有<code>"tcp"</code>、<code>"tcp4"</code>和<code>"tcp6"</code>，但在Go 1.0的实现中可接受任何字符串。而Go 1.1的实现，如果网络名不是上面列出的这些字符串，就会返回一个错误。对于其他特定协议的解析器，如<a href="/pkg/net/#ResolveIPAddr"><code>ResolveIPAddr</code></a>、<a href="/pkg/net/#ResolveUDPAddr"><code>ResolveUDPAddr</code></a>和<a href="/pkg/net/#ResolveUnixAddr"><code>ResolveUnixAddr</code></a>也是一样。
</p>

<div class="english">
<p>
The previous implementation of
<a href="/pkg/net/#ListenUnixgram"><code>ListenUnixgram</code></a>
returned a
<a href="/pkg/net/#UDPConn"><code>UDPConn</code></a> as
a representation of the connection endpoint.
The Go 1.1 implementation instead returns a
<a href="/pkg/net/#UnixConn"><code>UnixConn</code></a>
to allow reading and writing
with its
<a href="/pkg/net/#UnixConn.ReadFrom"><code>ReadFrom</code></a>
and
<a href="/pkg/net/#UnixConn.WriteTo"><code>WriteTo</code></a>
methods.
</p>
</div>

<p>
在之前<a href="/pkg/net/#ListenUnixgram"><code>ListenUnixgram</code></a>的实现中，其返回一个
<a href="/pkg/net/#UDPConn"><code>UDPConn</code></a>作为接收连接的端点。
在Go 1.1的实现里，用<a href="/pkg/net/#UnixConn"><code>UnixConn</code></a>来代替，这允许用它的
<a href="/pkg/net/#UnixConn.ReadFrom"><code>ReadFrom</code></a>和<a href="/pkg/net/#UnixConn.WriteTo"><code>WriteTo</code></a>方法读写。
</p>

<div class="english">
<p>
The data structures
<a href="/pkg/net/#IPAddr"><code>IPAddr</code></a>,
<a href="/pkg/net/#TCPAddr"><code>TCPAddr</code></a>, and
<a href="/pkg/net/#UDPAddr"><code>UDPAddr</code></a>
add a new string field called <code>Zone</code>.
Code using untagged composite literals (e.g. <code>net.TCPAddr{ip, port}</code>)
instead of tagged literals (<code>net.TCPAddr{IP: ip, Port: port}</code>)
will break due to the new field.
The Go 1 compatibility rules allow this change: client code must use tagged literals to avoid such breakages.
</p>
</div>

<p>
数据结构<a href="/pkg/net/#IPAddr"><code>IPAddr</code></a>、
<a href="/pkg/net/#TCPAddr"><code>TCPAddr</code></a>和
<a href="/pkg/net/#UDPAddr"><code>UDPAddr</code></a>
添加了一个名为Zone的新的字符串字段。
如果代码使用没有标签的复合文法（例如<code>net.TCPAddr{ip, port}</code>），
而不是有标签的文法（<code>net.TCPAddr{IP: ip, Port: port}</code>），那么由于这个新字段，程序将出错。
Go1的兼容性规则允许这个变化：客户端代码必须使用标签化的文法以避免这种破坏。
</p>

<div class="english">
<p>
<em>Updating</em>:
To correct breakage caused by the new struct field,
<code>go fix</code> will rewrite code to add tags for these types.
More generally, <code>go vet</code> will identify composite literals that
should be revised to use field tags.
</p>
</div>

<p>
<em>更新</em>:
为了修正由于新的结构体字段带来的破坏，<code>go fix</code>将会重写这些类型的代码并添加标签。
更普遍的方法是通过<code>go vet</code>标识出所有应当使用字段标签的复合文法。
</p>

<h3 id="reflect">reflect</h3>

<div class="english">
<p>
The <a href="/pkg/reflect/"><code>reflect</code></a> package has several significant additions.
</p>
</div>

<p>
<a href="/pkg/reflect/"><code>reflect</code></a>包有若干重大改进。
</p>

<div class="english">
<p>
It is now possible to run a "select" statement using
the <code>reflect</code> package; see the description of
<a href="/pkg/reflect/#Select"><code>Select</code></a>
and
<a href="/pkg/reflect/#SelectCase"><code>SelectCase</code></a>
for details.
</p>
</div>

<p>
现在可用<code>reflect</code>包运行“select”语句；参阅<a href="/pkg/reflect/#Select"><code>Select</code></a>
和<a href="/pkg/reflect/#SelectCase"><code>SelectCase</code></a>了解更多细节。
</p>

<div class="english">
<p>
The new method
<a href="/pkg/reflect/#Value.Convert"><code>Value.Convert</code></a>
(or
<a href="/pkg/reflect/#Type"><code>Type.ConvertibleTo</code></a>)
provides functionality to execute a Go conversion or type assertion operation
on a
<a href="/pkg/reflect/#Value"><code>Value</code></a>
(or test for its possibility).
</p>
</div>

<p>
新的方法<a href="/pkg/reflect/#Value.Convert"><code>Value.Convert</code></a>
（或<a href="/pkg/reflect/#Type"><code>Type.ConvertibleTo</code></a>）
提供了对<a href="/pkg/reflect/#Value"><code>Value</code></a>进行Go转换和类型断言操作（或者是检测这种可能性）的功能。
</p>

<div class="english">
<p>
The new function
<a href="/pkg/reflect/#MakeFunc"><code>MakeFunc</code></a>
creates a wrapper function to make it easier to call a function with existing
<a href="/pkg/reflect/#Value"><code>Values</code></a>,
doing the standard Go conversions among the arguments, for instance
to pass an actual <code>int</code> to a formal <code>interface{}</code>.
</p>
</div>

<p>
新函数<a href="/pkg/reflect/#MakeFunc"><code>MakeFunc</code></a>创建了封装函数，
可更方便的在已有<a href="/pkg/reflect/#Value"><code>Values</code></a>上调用函数，
该封装函数可用于标准的Go参数的转换，例如将一个int传递为interface{}。
</p>

<div class="english">
<p>
Finally, the new functions
<a href="/pkg/reflect/#ChanOf"><code>ChanOf</code></a>,
<a href="/pkg/reflect/#MapOf"><code>MapOf</code></a>
and
<a href="/pkg/reflect/#SliceOf"><code>SliceOf</code></a>
construct new
<a href="/pkg/reflect/#Type"><code>Types</code></a>
from existing types, for example to construct the type <code>[]T</code> given
only <code>T</code>.
</p>
</div>

<p>
最后，新函数 <a href="/pkg/reflect/#ChanOf"><code>ChanOf</code></a>、
<a href="/pkg/reflect/#MapOf"><code>MapOf</code></a>和<a href="/pkg/reflect/#SliceOf"><code>SliceOf</code></a>
可以从已有类型中构造新<a href="/pkg/reflect/#Type"><code>Types</code></a>，例如在仅提供<code>[]T</code>的情况下构造<code>[]T</code>。
</p>


<h3 id="time">time</h3>

<div class="english">
<p>
On FreeBSD, Linux, NetBSD, OS X and OpenBSD, previous versions of the
<a href="/pkg/time/"><code>time</code></a> package
returned times with microsecond precision.
The Go 1.1 implementation on these
systems now returns times with nanosecond precision.
Programs that write to an external format with microsecond precision
and read it back, expecting to recover the original value, will be affected
by the loss of precision.
There are two new methods of <a href="/pkg/time/#Time"><code>Time</code></a>,
<a href="/pkg/time/#Time.Round"><code>Round</code></a>
and
<a href="/pkg/time/#Time.Truncate"><code>Truncate</code></a>,
that can be used to remove precision from a time before passing it to
external storage.
</p>
</div>

<p>
在FreeBSD, Linux, NetBSD, OS X and OpenBSD上，以前版本的<a href="/pkg/time/"><code>time</code></a>包以微秒的精度返回时间。
现在在Go 1.1的实现中，以纳秒为精度返回时间。
程序以微秒为精度向外部格式写入时间并再次读取，可能希望恢复原先的值，但由于精度问题将产生损失。
<a href="/pkg/time/#Time"><code>Time</code></a>有两个新方法，
<a href="/pkg/time/#Time.Round"><code>Round</code></a>和<a href="/pkg/time/#Time.Truncate"><code>Truncate</code></a>
，可以用来在向外部存储写入时间前，从时间里去除精度。
</p>

<div class="english">
<p>
The new method
<a href="/pkg/time/#Time.YearDay"><code>YearDay</code></a>
returns the one-indexed integral day number of the year specified by the time value.
</p>
</div>

<p>
新方法<a href="/pkg/time/#Time.YearDay"><code>YearDay</code></a>将根据指定的time值返回返回某天在一年中的一维索引。
</p>

<div class="english">
<p>
The
<a href="/pkg/time/#Timer"><code>Timer</code></a>
type has a new method
<a href="/pkg/time/#Timer.Reset"><code>Reset</code></a>
that modifies the timer to expire after a specified duration.
</p>
</div>

<p>
<a href="/pkg/time/#Timer"><code>Timer</code></a>类型有一个新方法
<a href="/pkg/time/#Timer.Reset"><code>Reset</code></a>，让定时器在指定的间隔后过期。
</p>

<div class="english">
<p>
Finally, the new function
<a href="/pkg/time/#ParseInLocation"><code>ParseInLocation</code></a>
is like the existing
<a href="/pkg/time/#Parse"><code>Parse</code></a>
but parses the time in the context of a location (time zone), ignoring
time zone information in the parsed string.
This function addresses a common source of confusion in the time API.
</p>
</div>

<p>
最后，一个新函数<a href="/pkg/time/#ParseInLocation"><code>ParseInLocation</code></a>
与已有的<a href="/pkg/time/#Parse"><code>Parse</code></a>类似，
如果传入的字符串中包含有时区信息，这个函数会忽略解析的字符串中的时区信息。
这个函数解决了时间API中常见的混乱情况。
</p>

<div class="english">
<p>
<em>Updating</em>:
Code that needs to read and write times using an external format with
lower precision should be modified to use the new methods.
</p>
<<<<<<< HEAD
</div>
=======
>>>>>>> 225c8702

<p>
<em>更新</em>:
对于那些使用更低精度的外部格式来读写时间的代码，应当修改并使用新的方法。
</p>

<div class="english">
<h3 id="exp_old">Exp and old subtrees moved to go.exp and go.text subrepositories</h3>
</div>

<h3 id="exp_old">Exp和旧的子代码树移动到go.exp和go.text子版本库中</h3>

<div class="english">
<p>
To make it easier for binary distributions to access them if desired, the <code>exp</code>
and <code>old</code> source subtrees, which are not included in binary distributions,
have been moved to the new <code>go.exp</code> subrepository at
<code>code.google.com/p/go.exp</code>. To access the <code>ssa</code> package,
for example, run
</p>
</div>

<p>
为了在需要的时候让用户更方便的访问软件的二进制发布版，在二进制发布版中将不包括<code>exp</code>
和<code>old</code>子源码树，这些源码移动到<code>code.google.com/p/go.exp</code>上的<code>go.exp</code>子版本库中。
如要访问<code>ssa</code>包，如下，运行
</p>

<pre>
$ go get code.google.com/p/go.exp/ssa
</pre>

<div class="english">
<p>
and then in Go source,
</p>
</div>

<p>
这样在Go代码中使用
</p>

<pre>
import "code.google.com/p/go.exp/ssa"
</pre>

<div class="english">
<p>
The old package <code>exp/norm</code> has also been moved, but to a new repository
<code>go.text</code>, where the Unicode APIs and other text-related packages will
be developed.
</p>
</div>

<p>
旧的包<code>exp/norm</code>也迁移到了新的版本库<code>go.text</code>中，这里包含了将要开发的Unicode API和其他文本相关的包。
</p>

<div class="english">
<h3 id="new_packages">New packages</h3>
</div>

<h3 id="new_packages">新的函数包</h3>

<div class="english">
<p>
There are three new packages.
</p>
</div>

<p>
Go 1.1中新添加了3个函数包.
</p>

<div class="english">
<ul>
<li>
The <a href="/pkg/go/format/"><code>go/format</code></a> package provides
a convenient way for a program to access the formatting capabilities of the
<a href="/cmd/go/#hdr-Run_gofmt_on_package_sources"><code>go fmt</code></a> command.
It has two functions,
<a href="/pkg/go/format/#Node"><code>Node</code></a> to format a Go parser
<a href="/pkg/go/ast/#Node"><code>Node</code></a>,
and
<a href="/pkg/go/format/#Source"><code>Source</code></a>
to reformat arbitrary Go source code into the standard format as provided by the
<a href="/cmd/go/#hdr-Run_gofmt_on_package_sources"><code>go fmt</code></a> command.
</li>

<li>
The <a href="/pkg/net/http/cookiejar/"><code>net/http/cookiejar</code></a> package provides the basics for managing HTTP cookies.
</li>

<li>
The <a href="/pkg/runtime/race/"><code>runtime/race</code></a> package provides low-level facilities for data race detection.
It is internal to the race detector and does not otherwise export any user-visible functionality.
</li>
</ul>
</div>

<ul>
<li>
<a href="/pkg/go/format/"><code>go/format</code></a>包提供了方便的途径，获得
<a href="/cmd/go/#hdr-Run_gofmt_on_package_sources"><code>go fmt</code></a>命令中的格式化功能。
其中包含两个函数，
<a href="/pkg/go/format/#Node"><code>Node</code></a>用于格式化Go解析器的
<a href="/pkg/go/ast/#Node"><code>Node</code></a>，而<a href="/pkg/go/format/#Source"><code>Source</code></a>
用于将所有的Go源码格式化为标准的形式，就如同<a href="/cmd/go/#hdr-Run_gofmt_on_package_sources"><code>go fmt</code></a>命令做的那样。
</li>

<li>
<a href="/pkg/net/http/cookiejar/"><code>net/http/cookiejar</code></a>包提供了管理HTTTP cookies的基本方法。
</li>

<li>
<a href="/pkg/runtime/race/"><code>runtime/race</code></a> 包提供了较为底层数据竞争检测的工具。
这是数据竞争检测器内部实现，并不导出任何用户可见的功能。
</li>
</ul>
</ul>

<div class="english">
<h3 id="minor_library_changes">Minor changes to the library</h3>
</div>

<h3 id="minor_library_changes">标准库的微小改动</h3>

<div class="english">
<p>
The following list summarizes a number of minor changes to the library, mostly additions.
See the relevant package documentation for more information about each change.
</p>
</div>

<p>
下面总结性的列出了标准库中微小改动，大部分是添加了一些函数。可参阅相关包的文档了解更多关于每个包中的改动信息。
</p>

<ul>
<<<<<<< HEAD
<div class="english">
=======
>>>>>>> 225c8702
<li>
The <a href="/pkg/bytes/"><code>bytes</code></a> package has two new functions,
<a href="/pkg/bytes/#TrimPrefix"><code>TrimPrefix</code></a>
and
<a href="/pkg/bytes/#TrimSuffix"><code>TrimSuffix</code></a>,
with self-evident properties.
Also, the <a href="/pkg/bytes/#Buffer"><code>Buffer</code></a> type
has a new method
<a href="/pkg/bytes/#Buffer.Grow"><code>Grow</code></a> that
provides some control over memory allocation inside the buffer.
Finally, the
<a href="/pkg/bytes/#Reader"><code>Reader</code></a> type now has a
<a href="/pkg/strings/#Reader.WriteTo"><code>WriteTo</code></a> method
so it implements the
<a href="/pkg/io/#WriterTo"><code>io.WriterTo</code></a> interface.
</li>
</div>

<li>
<a href="/pkg/bytes/"><code>bytes</code></a>包添加了两个新函数，
<a href="/pkg/bytes/#TrimPrefix"><code>TrimPrefix</code></a>和
<a href="/pkg/bytes/#TrimSuffix"><code>TrimSuffix</code></a>，从名称上就能知道其用途。
同样，<a href="/pkg/bytes/#Buffer"><code>Buffer</code></a> 类型有一个新方法<a href="/pkg/bytes/#Buffer.Grow"><code>Grow</code></a>，
提供了一些在控制缓存内部内存分配的功能。最后，<a href="/pkg/bytes/#Reader"><code>Reader</code></a>
类型现在有<a href="/pkg/strings/#Reader.WriteTo"><code>WriteTo</code></a>方法，因此它也实现了<a href="/pkg/io/#WriterTo"><code>io.WriterTo</code></a>接口。
</li>

<div class="english">
<li>
The <a href="/pkg/compress/gzip/"><code>compress/gzip</code></a> package has
a new <a href="/pkg/compress/gzip/#Writer.Flush"><code>Flush</code></a>
method for its
<a href="/pkg/compress/gzip/#Writer"><code>Writer</code></a>
type that flushes its underlying <code>flate.Writer</code>.
</li>
</div>

<li>
<a href="/pkg/compress/gzip/"><code>compress/gzip</code></a>包为其中的
<a href="/pkg/compress/gzip/#Writer"><code>Writer</code></a>类型添加了新的
<a href="/pkg/compress/gzip/#Writer.Flush"><code>Flush</code></a>方法，用于刷新其底层的
<code>flate.Writer</code>。
</li>

<div class="english">
<li>
The <a href="/pkg/crypto/hmac/"><code>crypto/hmac</code></a> package has a new function,
<a href="/pkg/crypto/hmac/#Equal"><code>Equal</code></a>, to compare two MACs.
</li>
</div>

<li>
<a href="/pkg/crypto/hmac/"><code>crypto/hmac</code></a>添加了新函数
<a href="/pkg/crypto/hmac/#Equal"><code>Equal</code></a>，用来比较两个MAC。
</li>

<div class="english">
<li>
The <a href="/pkg/crypto/x509/"><code>crypto/x509</code></a> package
now supports PEM blocks (see
<a href="/pkg/crypto/x509/#DecryptPEMBlock"><code>DecryptPEMBlock</code></a> for instance),
and a new function
<a href="/pkg/crypto/x509/#ParseECPrivateKey"><code>ParseECPrivateKey</code></a> to parse elliptic curve private keys.
</li>
</div>

<li>
<a href="/pkg/crypto/x509/"><code>crypto/x509</code></a>包现在支持PEM块
（实例请参阅<a href="/pkg/crypto/x509/#DecryptPEMBlock"><code>DecryptPEMBlock</code></a>），
并添加了一个新函数<a href="/pkg/crypto/x509/#ParseECPrivateKey"><code>ParseECPrivateKey</code></a>用来解析椭圆曲线私钥。
</li>

<div class="english">
<li>
The <a href="/pkg/database/sql/"><code>database/sql</code></a> package
has a new
<a href="/pkg/database/sql/#DB.Ping"><code>Ping</code></a>
method for its
<a href="/pkg/database/sql/#DB"><code>DB</code></a>
type that tests the health of the connection.
</li>
</div>

<li>
<a href="/pkg/database/sql/"><code>database/sql</code></a>包为其中的
<a href="/pkg/database/sql/#DB"><code>DB</code></a>类型添加了新的
<a href="/pkg/database/sql/#DB.Ping"><code>Ping</code></a>方法，用于检测连接的健康状况。
</li>

<div class="english">
<li>
The <a href="/pkg/database/sql/driver/"><code>database/sql/driver</code></a> package
has a new
<a href="/pkg/database/sql/driver/#Queryer"><code>Queryer</code></a>
interface that a
<a href="/pkg/database/sql/driver/#Conn"><code>Conn</code></a>
may implement to improve performance.
</li>
</div>

<li>
<a href="/pkg/database/sql/driver/"><code>database/sql/driver</code></a>包添加了一个新的
<a href="/pkg/database/sql/driver/#Queryer"><code>Queryer</code></a>接口，
这样<a href="/pkg/database/sql/driver/#Conn"><code>Conn</code></a>可以通过实现该接口来提升性能。
</li>

<div class="english">
<li>
The <a href="/pkg/encoding/json/"><code>encoding/json</code></a> package's
<a href="/pkg/encoding/json/#Decoder"><code>Decoder</code></a>
has a new method
<a href="/pkg/encoding/json/#Decoder.Buffered"><code>Buffered</code></a>
to provide access to the remaining data in its buffer,
as well as a new method
<a href="/pkg/encoding/json/#Decoder.UseNumber"><code>UseNumber</code></a>
to unmarshal a value into the new type
<a href="/pkg/encoding/json/#Number"><code>Number</code></a>,
a string, rather than a float64.
</li>
</div>

<li>
<a href="/pkg/encoding/json/"><code>encoding/json</code></a>包的
<a href="/pkg/encoding/json/#Decoder"><code>Decoder</code></a>添加了新方法
<a href="/pkg/encoding/json/#Decoder.Buffered"><code>Buffered</code></a>，用来提供访问在其缓存内剩余数据的功能，
同样新方法<a href="/pkg/encoding/json/#Decoder.UseNumber"><code>UseNumber</code></a>
将一个值解码为新类型<a href="/pkg/encoding/json/#Number"><code>Number</code></a>，该类型其实是字符串，而不是float64。
</li>

<div class="english">
<li>
The <a href="/pkg/encoding/xml/"><code>encoding/xml</code></a> package
has a new function,
<a href="/pkg/encoding/xml/#EscapeText"><code>EscapeText</code></a>,
which writes escaped XML output,
and a method on
<a href="/pkg/encoding/xml/#Encoder"><code>Encoder</code></a>,
<a href="/pkg/encoding/xml/#Encoder.Indent"><code>Indent</code></a>,
to specify indented output.
</li>
</div>

<li>
<a href="/pkg/encoding/xml/"><code>encoding/xml</code></a>包中添加了一个新函数
<a href="/pkg/encoding/xml/#EscapeText"><code>EscapeText</code></a>，
用于输出escape过的XMLwhich writes escaped XML output,，<a href="/pkg/encoding/xml/#Encoder"><code>Encoder</code></a>的方法
<a href="/pkg/encoding/xml/#Encoder.Indent"><code>Indent</code></a>则专门用于输出带缩进的格式。
</li>

<div class="english">
<li>
In the <a href="/pkg/go/ast/"><code>go/ast</code></a> package, a
new type <a href="/pkg/go/ast/#CommentMap"><code>CommentMap</code></a>
and associated methods makes it easier to extract and process comments in Go programs.
</li>
</div>

<li>
在<a href="/pkg/go/ast/"><code>go/ast</code></a>包中，新类型
<a href="/pkg/go/ast/#CommentMap"><code>CommentMap</code></a>
和与其关联的方法可以更加方便得从Go程序中分离和处理注释。
</li>

<div class="english">
<li>
In the <a href="/pkg/go/doc/"><code>go/doc</code></a> package,
the parser now keeps better track of stylized annotations such as <code>TODO(joe)</code>
throughout the code,
information that the <a href="/cmd/godoc/"><code>godoc</code></a>
command can filter or present according to the value of the <code>-notes</code> flag.
</li>
</div>

<li>
在<a href="/pkg/go/doc/"><code>go/doc</code></a>包中，
解析器现在可以更好的跟踪一些如<code>TODO(joe)</code>这样的格式化标识，
<a href="/cmd/godoc/"><code>godoc</code></a>命令可以根据<code>-notes</code>参数选择过滤或呈现这些信息。
</li>

<div class="english">
<li>
The undocumented and only partially implemented "noescape" feature of the
<a href="/pkg/html/template/"><code>html/template</code></a>
package has been removed; programs that depend on it will break.
</li>
</div>

<li>
<a href="/pkg/html/template/"><code>html/template</code></a>
包中，移除了没有文档并且只部分实现的“noescape”特性；那些依赖它的程序会被破坏。
</li>

<div class="english">
<li>
The <a href="/pkg/image/jpeg/"><code>image/jpeg</code></a> package now
reads progressive JPEG files and handles a few more subsampling configurations.
</li>
</div>

<li>
<a href="/pkg/image/jpeg/"><code>image/jpeg</code></a>现在可以读取预加载JPEG文件，并且处理某些二次抽样配置信息。
</li>

<div class="english">
<li>
The <a href="/pkg/io/"><code>io</code></a> package now exports the
<a href="/pkg/io/#ByteWriter"><code>io.ByteWriter</code></a> interface to capture the common
functionality of writing a byte at a time.
It also exports a new error, <a href="/pkg/io/#ErrNoProgress"><code>ErrNoProgress</code></a>,
used to indicate a <code>Read</code> implementation is looping without delivering data.
</li>
</div>

<li>
<a href="/pkg/io/"><code>io</code></a>包现在将
<a href="/pkg/io/#ByteWriter"><code>io.ByteWriter</code></a>接口导出，用以满足一次写一个字节这样的常见功能。
同时还导出了新的error，<a href="/pkg/io/#ErrNoProgress"><code>ErrNoProgress</code></a>
用来指出<code>Read</code>实现是否在循环而没有发出数据。
</li>

<div class="english">
<li>
The <a href="/pkg/log/syslog/"><code>log/syslog</code></a> package now provides better support
for OS-specific logging features.
</li>
</div>


<li>
<a href="/pkg/log/syslog/"><code>log/syslog</code></a>包现在提供了对操作系统特定的日志特性更好的支持。
</li>

<div class="english">
<li>
The <a href="/pkg/math/big/"><code>math/big</code></a> package's
<a href="/pkg/math/big/#Int"><code>Int</code></a> type
now has methods
<a href="/pkg/math/big/#Int.MarshalJSON"><code>MarshalJSON</code></a>
and
<a href="/pkg/math/big/#Int.UnmarshalJSON"><code>UnmarshalJSON</code></a>
to convert to and from a JSON representation.
Also,
<a href="/pkg/math/big/#Int"><code>Int</code></a>
can now convert directly to and from a <code>uint64</code> using
<a href="/pkg/math/big/#Int.Uint64"><code>Uint64</code></a>
and
<a href="/pkg/math/big/#Int.SetUint64"><code>SetUint64</code></a>,
while
<a href="/pkg/math/big/#Rat"><code>Rat</code></a>
can do the same with <code>float64</code> using
<a href="/pkg/math/big/#Rat.Float64"><code>Float64</code></a>
and
<a href="/pkg/math/big/#Rat.SetFloat64"><code>SetFloat64</code></a>.
</li>
</div>

<li>
<a href="/pkg/math/big/"><code>math/big</code></a>包的
<a href="/pkg/math/big/#Int"><code>Int</code></a>类型现在有了方法
<a href="/pkg/math/big/#Int.MarshalJSON"><code>MarshalJSON</code></a>和
<a href="/pkg/math/big/#Int.UnmarshalJSON"><code>UnmarshalJSON</code></a>，
用来在JSON格式间进行转换。
同样，<a href="/pkg/math/big/#Int"><code>Int</code></a>现在可以通过
<a href="/pkg/math/big/#Int.Uint64"><code>Uint64</code></a>和
<a href="/pkg/math/big/#Int.SetUint64"><code>SetUint64</code></a>直接在<code>uint64</code>直接进行转换，
而<a href="/pkg/math/big/#Rat"><code>Rat</code></a>通过 <a href="/pkg/math/big/#Rat.Float64"><code>Float64</code></a>
和<a href="/pkg/math/big/#Rat.SetFloat64"><code>SetFloat64</code></a>可执行相同的操作。
</li>

<div class="english">
<li>
The <a href="/pkg/mime/multipart/"><code>mime/multipart</code></a> package
has a new method for its
<a href="/pkg/mime/multipart/#Writer"><code>Writer</code></a>,
<a href="/pkg/mime/multipart/#Writer.SetBoundary"><code>SetBoundary</code></a>,
to define the boundary separator used to package the output.
The <a href="/pkg/mime/multipart/#Reader"><code>Reader</code></a> also now
transparently decodes any <code>quoted-printable</code> parts and removes
the <code>Content-Transfer-Encoding</code> header when doing so.
</li>
</div>

<li>
<a href="/pkg/mime/multipart/"><code>mime/multipart</code></a>
包的<a href="/pkg/mime/multipart/#Writer"><code>Writer</code></a>
添加了新的方法，<a href="/pkg/mime/multipart/#Writer.SetBoundary"><code>SetBoundary</code></a>
用来定义包输出的边界分隔。
<a href="/pkg/mime/multipart/#Reader"><code>Reader</code></a>现在也transparently decodes any <code>quoted-printable</code> parts and removes
the <code>Content-Transfer-Encoding</code> header when doing so.
</li>

<div class="english">
<li>
The
<a href="/pkg/net/"><code>net</code></a> package's
<a href="/pkg/net/#ListenUnixgram"><code>ListenUnixgram</code></a>
function has changed return types: it now returns a
<a href="/pkg/net/#UnixConn"><code>UnixConn</code></a>
rather than a
<a href="/pkg/net/#UDPConn"><code>UDPConn</code></a>, which was
clearly a mistake in Go 1.0.
Since this API change fixes a bug, it is permitted by the Go 1 compatibility rules.
</li>
</div>

<li>
修改了<a href="/pkg/net/"><code>net</code></a>包的<a href="/pkg/net/#ListenUnixgram"><code>ListenUnixgram</code></a>
函数返回值类型：现在它返回<a href="/pkg/net/#UnixConn"><code>UnixConn</code></a>
而不是 UDPConn，这明显是Go 1.0的一个错误。因此对这个API的变更修复了一个Bug，符合Go 1的兼容性规则。
</li>

<div class="english">
<li>
The <a href="/pkg/net/"><code>net</code></a> package includes a new type,
<a href="/pkg/net/#Dialer"><code>Dialer</code></a>, to supply options to
<a href="/pkg/net/#Dialer.Dial"><code>Dial</code></a>.
</li>
</div>

<li>
The <a href="/pkg/net/"><code>net</code></a> 包添加了一个新类型，<a href="/pkg/net/#Dialer"><code>Dialer</code></a>
为<a href="/pkg/net/#Dialer.Dial"><code>Dial</code></a>增加选项。
</li>

<div class="english">
<li>
The <a href="/pkg/net/"><code>net</code></a> package adds support for
link-local IPv6 addresses with zone qualifiers, such as <code>fe80::1%lo0</code>.
The address structures <a href="/pkg/net/#IPAddr"><code>IPAddr</code></a>,
<a href="/pkg/net/#UDPAddr"><code>UDPAddr</code></a>, and
<a href="/pkg/net/#TCPAddr"><code>TCPAddr</code></a>
record the zone in a new field, and functions that expect string forms of these addresses, such as
<a href="/pkg/net/#Dial"><code>Dial</code></a>,
<a href="/pkg/net/#ResolveIPAddr"><code>ResolveIPAddr</code></a>,
<a href="/pkg/net/#ResolveUDPAddr"><code>ResolveUDPAddr</code></a>, and
<a href="/pkg/net/#ResolveTCPAddr"><code>ResolveTCPAddr</code></a>,
now accept the zone-qualified form.
</li>
</div>

<li>
<a href="/pkg/net/"><code>net</code></a>增加了带时区验证的本地IPv6地址的支持，如<code>fe80::1%lo0</code>。
地址结构体<a href="/pkg/net/#IPAddr"><code>IPAddr</code></a>、
<a href="/pkg/net/#UDPAddr"><code>UDPAddr</code></a>和
<a href="/pkg/net/#TCPAddr"><code>TCPAddr</code></a>将时区信息记录在一个新的字段里，
那些需要字符串格式作为地址的函数，例如<a href="/pkg/net/#Dial"><code>Dial</code></a>、
<a href="/pkg/net/#ResolveIPAddr"><code>ResolveIPAddr</code></a>、
<a href="/pkg/net/#ResolveUDPAddr"><code>ResolveUDPAddr</code></a>和
<a href="/pkg/net/#ResolveTCPAddr"><code>ResolveTCPAddr</code></a>现在接收zone-qualified form
 和 ResolveTCPAddr 现在接受带区域验证的格式。
</li>

<div class="english">
<li>
The <a href="/pkg/net/"><code>net</code></a> package adds
<a href="/pkg/net/#LookupNS"><code>LookupNS</code></a> to its suite of resolving functions.
<code>LookupNS</code> returns the <a href="/pkg/net/#NS">NS records</a> for a host name.
</li>
</div>

<li>
<<<<<<< HEAD
<a href="/pkg/net/"><code>net</code></a>包添加了<a href="/pkg/net/#LookupNS"><code>LookupNS</code></a>
作为解析函数。<code>LookupNS</code>根据主机名返回一个<a href="/pkg/net/#NS">NS records</a>。
</li>

<div class="english">
<li>
=======
>>>>>>> 225c8702
The <a href="/pkg/net/"><code>net</code></a> package adds protocol-specific
packet reading and writing methods to
<a href="/pkg/net/#IPConn"><code>IPConn</code></a>
(<a href="/pkg/net/#IPConn.ReadMsgIP"><code>ReadMsgIP</code></a>
and <a href="/pkg/net/#IPConn.WriteMsgIP"><code>WriteMsgIP</code></a>) and
<a href="/pkg/net/#UDPConn"><code>UDPConn</code></a>
(<a href="/pkg/net/#UDPConn.ReadMsgUDP"><code>ReadMsgUDP</code></a> and
<a href="/pkg/net/#UDPConn.WriteMsgUDP"><code>WriteMsgUDP</code></a>).
These are specialized versions of <a href="/pkg/net/#PacketConn"><code>PacketConn</code></a>'s
<code>ReadFrom</code> and <code>WriteTo</code> methods that provide access to out-of-band data associated
with the packets.
<<<<<<< HEAD
</li>
</div>

<li>
<a href="/pkg/net/"><code>net</code></a>包向<a href="/pkg/net/#IPConn"><code>IPConn</code></a>
（<a href="/pkg/net/#IPConn.ReadMsgIP"><code>ReadMsgIP</code></a>和<a href="/pkg/net/#IPConn.WriteMsgIP"><code>WriteMsgIP</code></a>
）和<a href="/pkg/net/#UDPConn"><code>UDPConn</code></a>（<a href="/pkg/net/#UDPConn.ReadMsgUDP"><code>ReadMsgUDP</code></a>和
<a href="/pkg/net/#UDPConn.WriteMsgUDP"><code>WriteMsgUDP</code></a>）
添加了针对特定协议的读写方法。还有个<a href="/pkg/net/#PacketConn"><code>PacketConn</code></a>特别版本的<code>ReadFrom</code>和<code>WriteTo</code>方法，
用于访问数据包的带外数据。
</li>

<div class="english">
<li>
=======
 </li>

 <li>
>>>>>>> 225c8702
The <a href="/pkg/net/"><code>net</code></a> package adds methods to
<a href="/pkg/net/#UnixConn"><code>UnixConn</code></a> to allow closing half of the connection
(<a href="/pkg/net/#UnixConn.CloseRead"><code>CloseRead</code></a> and
<a href="/pkg/net/#UnixConn.CloseWrite"><code>CloseWrite</code></a>),
matching the existing methods of <a href="/pkg/net/#TCPConn"><code>TCPConn</code></a>.
</li>
<<<<<<< HEAD
</div>

<li>
<a href="/pkg/net/"><code>net</code></a>为<a href="/pkg/net/#UnixConn"><code>UnixConn</code></a>
添加了方法以便半关闭连接（<a href="/pkg/net/#UnixConn.CloseRead"><code>CloseRead</code></a>和
<a href="/pkg/net/#UnixConn.CloseWrite"><code>CloseWrite</code></a>），这与<a href="/pkg/net/#TCPConn"><code>TCPConn</code></a>已有的方法相同。
</li>

<div class="english">
=======

>>>>>>> 225c8702
<li>
The <a href="/pkg/net/http/"><code>net/http</code></a> package includes several new additions.
<a href="/pkg/net/http/#ParseTime"><code>ParseTime</code></a> parses a time string, trying
several common HTTP time formats.
The <a href="/pkg/net/http/#Request.PostFormValue"><code>PostFormValue</code></a> method of
<a href="/pkg/net/http/#Request"><code>Request</code></a> is like
<a href="/pkg/net/http/#Request.FormValue"><code>FormValue</code></a> but ignores URL parameters.
The <a href="/pkg/net/http/#CloseNotifier"><code>CloseNotifier</code></a> interface provides a mechanism
for a server handler to discover when a client has disconnected.
The <code>ServeMux</code> type now has a
<a href="/pkg/net/http/#ServeMux.Handler"><code>Handler</code></a> method to access a path's
<code>Handler</code> without executing it.
The <code>Transport</code> can now cancel an in-flight request with
<a href="/pkg/net/http/#Transport.CancelRequest"><code>CancelRequest</code></a>.
Finally, the Transport is now more aggressive at closing TCP connections when
a <a href="/pkg/net/http/#Response"><code>Response.Body</code></a> is closed before
being fully consumed.
</li>
</div>

<li>
<a href="/pkg/net/http/"><code>net/http</code></a>包新添加了若干内容。
<a href="/pkg/net/http/#ParseTime"><code>ParseTime</code></a>用于以若干种常见的HTTP时间格式尝试去解析一个时间字符串。
<a href="/pkg/net/http/#Request"><code>Request</code></a>的<a href="/pkg/net/http/#Request"><code>Request</code></a>
方法与<a href="/pkg/net/http/#Request.FormValue"><code>FormValue</code></a>相似，但忽略了URL参数。
<a href="/pkg/net/http/#CloseNotifier"><code>CloseNotifier</code></a>接口为服务器处理发现某个用户断开连接提供了一种机制。
<code>ServeMux</code>类型选择有了<a href="/pkg/net/http/#ServeMux.Handler"><code>Handler</code></a> 方法可以在不执行的情况下
获得<code>Handler</code>的路径。
当<a href="/pkg/net/http/#Response"><code>Response.Body</code></a>消耗完之前关闭，那么<code>Transport</code>就更倾向于关闭TCP连接。
</li>

<div class="english">
<li>
The <a href="/pkg/net/mail/"><code>net/mail</code></a> package has two new functions,
<a href="/pkg/net/mail/#ParseAddress"><code>ParseAddress</code></a> and
<a href="/pkg/net/mail/#ParseAddressList"><code>ParseAddressList</code></a>,
to parse RFC 5322-formatted mail addresses into
<a href="/pkg/net/mail/#Address"><code>Address</code></a> structures.
</li>
</div>

<li>
<a href="/pkg/net/mail/"><code>net/mail</code></a>包有了两个新函数，
<a href="/pkg/net/mail/#ParseAddress"><code>ParseAddress</code></a>和
<a href="/pkg/net/mail/#ParseAddressList"><code>ParseAddressList</code></a>，
用来解析将RFC 5322格式化地址到<a href="/pkg/net/mail/#Address"><code>Address</code></a>结构体中。
</li>

<div class="english">
<li>
The <a href="/pkg/net/smtp/"><code>net/smtp</code></a> package's
<a href="/pkg/net/smtp/#Client"><code>Client</code></a> type has a new method,
<a href="/pkg/net/smtp/#Client.Hello"><code>Hello</code></a>,
which transmits a <code>HELO</code> or <code>EHLO</code> message to the server.
</li>
</div>

<li>
<a href="/pkg/net/smtp/"><code>net/smtp</code></a>包的<a href="/pkg/net/smtp/#Client"><code>Client</code></a>
类型有了一个新的方法<a href="/pkg/net/smtp/#Client.Hello"><code>Hello</code></a>，用于向服务器发送<code>HELO</code>或<code>EHLO</code>消息。
</li>

<div class="english">
<li>
The <a href="/pkg/net/textproto/"><code>net/textproto</code></a> package
has two new functions,
<a href="/pkg/net/textproto/#TrimBytes"><code>TrimBytes</code></a> and
<a href="/pkg/net/textproto/#TrimString"><code>TrimString</code></a>,
which do ASCII-only trimming of leading and trailing spaces.
</li>
</div>

<li>
<a href="/pkg/net/textproto/"><code>net/textproto</code></a>包有两个新函数，
<a href="/pkg/net/textproto/#TrimBytes"><code>TrimBytes</code></a>和
<a href="/pkg/net/textproto/#TrimString"><code>TrimString</code></a>，用来去除全ASCII字符中首尾的空格。
</li>

<div class="english">
<li>
The new method <a href="/pkg/os/#FileMode.IsRegular"><code>os.FileMode.IsRegular</code></a> makes it easy to ask if a file is a plain file.
</li>
</div>

<li>
新方法<a href="/pkg/os/#FileMode.IsRegular"><code>os.FileMode.IsRegular</code></a>可以简单的确定一个文件是否是普通文件。
</li>

<div class="english">
<li>
The <a href="/pkg/os/signal/"><code>os/signal</code></a> package has a new function,
<a href="/pkg/os/signal/#Stop"><code>Stop</code></a>, which stops the package delivering
any further signals to the channel.
</li>
</div>

<li>
<a href="/pkg/os/signal/"><code>os/signal</code></a>包添加了一个新函数
<a href="/pkg/os/signal/#Stop"><code>Stop</code></a>，用来停止包向channel发送任何信号。
</li>

<div class="english">
<li>
The <a href="/pkg/regexp/"><code>regexp</code></a> package
now supports Unix-original leftmost-longest matches through the
<a href="/pkg/regexp/#Regexp.Longest"><code>Regexp.Longest</code></a>
method, while
<a href="/pkg/regexp/#Regexp.Split"><code>Regexp.Split</code></a> slices
strings into pieces based on separators defined by the regular expression.
</li>
</div>

<li>
<a href="/pkg/regexp/"><code>regexp</code></a>包现在通过<a href="/pkg/regexp/#Regexp.Longest"><code>Regexp.Longest</code></a>
支持Unix原生的最左最长匹配，而<a href="/pkg/regexp/#Regexp.Split"><code>Regexp.Split</code></a> 则使用正则表达式定义的分离器将字符串分解成组。
</li>

<div class="english">
<li>
The <a href="/pkg/runtime/debug/"><code>runtime/debug</code></a> package
has three new functions regarding memory usage.
The <a href="/pkg/runtime/debug/#FreeOSMemory"><code>FreeOSMemory</code></a>
function triggers a run of the garbage collector and then attempts to return unused
memory to the operating system;
the <a href="/pkg/runtime/debug/#ReadGCStats"><code>ReadGCStats</code></a>
function retrieves statistics about the collector; and
<a href="/pkg/runtime/debug/#SetGCPercent"><code>SetGCPercent</code></a>
provides a programmatic way to control how often the collector runs,
including disabling it altogether.
</li>
</div>

<li>
<a href="/pkg/runtime/debug/"><code>runtime/debug</code></a>添加了三个关于内存使用的新函数。
<a href="/pkg/runtime/debug/#FreeOSMemory"><code>FreeOSMemory</code></a>函数触发垃圾回收，并尝试将未使用的内存退回操作系统；
<a href="/pkg/runtime/debug/#ReadGCStats"><code>ReadGCStats</code></a> 获得垃圾回收器的统计信息；
而<a href="/pkg/runtime/debug/#SetGCPercent"><code>SetGCPercent</code></a>以可编程的途径来控制垃圾回收器的执行频率，也可以永远禁止其执行。
</li>

<div class="english">
<li>
The <a href="/pkg/sort/"><code>sort</code></a> package has a new function,
<a href="/pkg/sort/#Reverse"><code>Reverse</code></a>.
Wrapping the argument of a call to
<a href="/pkg/sort/#Sort"><code>sort.Sort</code></a>
with a call to <code>Reverse</code> causes the sort order to be reversed.
</li>
</div>

<li>
<a href="/pkg/sort/"><code>sort</code></a>包中添加了一个新函数，<a href="/pkg/sort/#Reverse"><code>Reverse</code></a>。
对参数进行封装并调用<a href="/pkg/sort/#Sort"><code>sort.Sort</code></a>。调用<code>Reverse</code>可让排序结果反续。
</li>

<div class="english">
<li>
The <a href="/pkg/strings/"><code>strings</code></a> package has two new functions,
<a href="/pkg/strings/#TrimPrefix"><code>TrimPrefix</code></a>
and
<a href="/pkg/strings/#TrimSuffix"><code>TrimSuffix</code></a>
with self-evident properties, and the new method
<a href="/pkg/strings/#Reader.WriteTo"><code>Reader.WriteTo</code></a> so the
<a href="/pkg/strings/#Reader"><code>Reader</code></a>
type now implements the
<a href="/pkg/io/#WriterTo"><code>io.WriterTo</code></a> interface.
</li>
</div>

<li>
<a href="/pkg/strings/"><code>strings</code></a>包有两个新函数，
<a href="/pkg/strings/#TrimPrefix"><code>TrimPrefix</code></a>和
<a href="/pkg/strings/#TrimSuffix"><code>TrimSuffix</code></a>，含义很明显
还有新方法<a href="/pkg/strings/#Reader.WriteTo"><code>Reader.WriteTo</code></a>，让
<a href="/pkg/strings/#Reader"><code>Reader</code></a>实现了
<a href="/pkg/io/#WriterTo"><code>io.WriterTo</code></a>接口。
</li>

<div class="english">
<li>
The <a href="/pkg/syscall/"><code>syscall</code></a> package's
<a href="/pkg/syscall/#Fchflags"><code>Fchflags</code></a> function on various BSDs
(including Darwin) has changed signature.
It now takes an int as the first parameter instead of a string.
Since this API change fixes a bug, it is permitted by the Go 1 compatibility rules.
</li>
</div>

<li>
<a href="/pkg/syscall/"><code>syscall</code></a>包的<a href="/pkg/syscall/#Fchflags"><code>Fchflags</code></a>
函数在许多BSD平台上（包括Darwin）改变了签名。现在该函数用int作为第一个参数，而不是字符串。
由于这个API改动修复了一个Bug，所以其也遵循了Go 1兼容性规则。
</li>

<li>
<a href="/pkg/syscall/"><code>syscall</code></a>包也接收了许多更新，让其更加包含对每个支持的操作系统中更多的系统调用和常量。
</li>

<div class="english">
<li>
The <a href="/pkg/testing/"><code>testing</code></a> package now automates the generation of allocation
statistics in tests and benchmarks using the new
<a href="/pkg/testing/#AllocsPerRun"><code>AllocsPerRun</code></a> function. And the
<a href="/pkg/testing/#B.ReportAllocs"><code>ReportAllocs</code></a>
method on <a href="/pkg/testing/#B"><code>testing.B</code></a> will enable printing of
memory allocation statistics for the calling benchmark. It also introduces the
<a href="/pkg/testing/#BenchmarkResult.AllocsPerOp"><code>AllocsPerOp</code></a> method of
<a href="/pkg/testing/#BenchmarkResult"><code>BenchmarkResult</code></a>.
There is also a new
<a href="/pkg/testing/#Verbose"><code>Verbose</code></a> function to test the state of the <code>-v</code>
command-line flag,
and a new
<a href="/pkg/testing/#B.Skip"><code>Skip</code></a> method of
<a href="/pkg/testing/#B"><code>testing.B</code></a> and
<a href="/pkg/testing/#T"><code>testing.T</code></a>
to simplify skipping an inappropriate test.
</li>
</div>

<li>
<a href="/pkg/testing/"><code>testing</code></a>包现在可使用新的
<a href="/pkg/testing/#AllocsPerRun"><code>AllocsPerRun</code></a>方法自动生成测试和基准中的内存分配统计信息。
<a href="/pkg/testing/#B"><code>testing.B</code></a>中的
<a href="/pkg/testing/#B.ReportAllocs"><code>ReportAllocs</code></a>函数和
<a href="/pkg/testing/#BenchmarkResult"><code>BenchmarkResult</code></a>的
<a href="/pkg/testing/#BenchmarkResult.AllocsPerOp"><code>AllocsPerOp</code></a>方法
可用来为标准检查程序输出内存分配的统计信息。
还有<a href="/pkg/testing/#Verbose"><code>Verbose</code></a>函数来检测<code>-v</code>命令行参数的状态，以及
<a href="/pkg/testing/#B"><code>testing.B</code></a> 和<a href="/pkg/testing/#T"><code>testing.T</code></a>
的新方法<a href="/pkg/testing/#B.Skip"><code>Skip</code></a>来简单跳过一些不必要的测试。
</li>

<div class="english">
<li>
In the <a href="/pkg/text/template/"><code>text/template</code></a>
and
<a href="/pkg/html/template/"><code>html/template</code></a> packages,
templates can now use parentheses to group the elements of pipelines, simplifying the construction of complex pipelines.
Also, as part of the new parser, the
<a href="/pkg/text/template/parse/#Node"><code>Node</code></a> interface got two new methods to provide
better error reporting.
Although this violates the Go 1 compatibility rules,
no existing code should be affected because this interface is explicitly intended only to be used
by the
<a href="/pkg/text/template/"><code>text/template</code></a>
and
<a href="/pkg/html/template/"><code>html/template</code></a>
packages and there are safeguards to guarantee that.
</li>
</div>

<li>
在<a href="/pkg/text/template/"><code>text/template</code></a>
和<a href="/pkg/html/template/"><code>html/template</code></a>包中，
模板现在可以用圆括号来对字符序列分组，简化了创建复杂的字符序列的过程。
同时，作为新的解析器的一部分，
<a href="/pkg/text/template/parse/#Node"><code>Node</code></a>
接口有两个方法用来提供更好的错误报告。尽管这样违背了Go 1兼容性规则，但由于这个接口被明确期望只有
<a href="/pkg/text/template/"><code>text/template</code></a>和
<a href="/pkg/html/template/"><code>html/template</code></a>包使用，而其安全机制保证了这点，
所以应当没有代码会受到影响。
</li>

<div class="english">
<li>
The implementation of the <a href="/pkg/unicode/"><code>unicode</code></a> package has been updated to Unicode version 6.2.0.
</li>
</div>

<li>
<a href="/pkg/unicode/"><code>unicode</code></a>包的实现已经更新到Unicode6.2.0标准。
</li>

<div class="english">
<li>
In the <a href="/pkg/unicode/utf8/"><code>unicode/utf8</code></a> package,
the new function <a href="/pkg/unicode/utf8/#ValidRune"><code>ValidRune</code></a> reports whether the rune is a valid Unicode code point.
To be valid, a rune must be in range and not be a surrogate half.
</li>
</div>

<li>
在<a href="/pkg/unicode/utf8/"><code>unicode/utf8</code></a>包中，
新函数<a href="/pkg/unicode/utf8/#ValidRune"><code>ValidRune</code></a>用来指出
一个rune是否是合法的Unicode编码值。为了确保合法，rune的值必须在合法的Unicode编码值范围内，且不能为半个代用符。
</li>
</ul><|MERGE_RESOLUTION|>--- conflicted
+++ resolved
@@ -329,7 +329,8 @@
 
 <p>
 在gc工具链中，编译器和链接器现在使用的是Go flag包中定义的相同的命令行参数解析规则，该规则与传统的Unix参数解析不同。
-这或许会影响到直接调用工具的脚本。例如，以往的<code>go tool 6c -Fw -Dfoo</code>现在必须写为
+这或许会影响到直接调用工具的脚本。例如，以往的
+<code>go tool 6c -Fw -Dfoo</code> 现在必须写为
 <code>go tool 6c -F -w -D foo</code>。
 </p>
 
@@ -370,7 +371,6 @@
 For example, this code prints a positive number on 64-bit systems and
 a negative one on 32-bit systems:
 </p>
-<<<<<<< HEAD
 </div>
 
 <p>
@@ -378,8 +378,6 @@
 大部分程序不受这条改动的影响。由于Go不允许在不同的<a href="/ref/spec/#Numeric_types">数值类型</a>直接进行隐式的转换，
 所以这条改动不会影响已有程序的编译，但那些隐式假设int为32位的代码可能受到影响。如下面的代码在64位系统上输出正数，在32位系统上输出负数。
 </p>
-=======
->>>>>>> 225c8702
 
 <div class="english">
 <pre>
@@ -673,14 +671,18 @@
 package code.google.com/p/foo/quxx: cannot download, $GOPATH not set. For more details see: go help gopath
 </pre>
 
-<p>
-<<<<<<< HEAD
-最后，由于前面的改动，如果现在将<code>$GOPATH</code>和<code>$GOROOT</code>设置为相同值的时候，执行<code>go get</code>命令时将报错。
-=======
+<div class="english">
+<p>
 Finally, as a result of the previous change, the <code>go get</code> command will also fail
 when <code>$GOPATH</code> and <code>$GOROOT</code> are set to the same value.
->>>>>>> 225c8702
-</p>
+</p>
+</div>
+
+<p>
+最后，由于前面的改动，如果现在将 <code>$GOPATH</code> 和 <code>$GOROOT</code>
+设置为相同值的时候，执行 <code>go get</code> 命令时将报错。
+</p>
+
 
 <pre>
 $ GOPATH=$GOROOT go get code.google.com/p/foo/quxx
@@ -1252,10 +1254,7 @@
 Code that needs to read and write times using an external format with
 lower precision should be modified to use the new methods.
 </p>
-<<<<<<< HEAD
-</div>
-=======
->>>>>>> 225c8702
+</div>
 
 <p>
 <em>更新</em>:
@@ -1395,10 +1394,7 @@
 </p>
 
 <ul>
-<<<<<<< HEAD
-<div class="english">
-=======
->>>>>>> 225c8702
+<div class="english">
 <li>
 The <a href="/pkg/bytes/"><code>bytes</code></a> package has two new functions,
 <a href="/pkg/bytes/#TrimPrefix"><code>TrimPrefix</code></a>
@@ -1760,15 +1756,12 @@
 </div>
 
 <li>
-<<<<<<< HEAD
 <a href="/pkg/net/"><code>net</code></a>包添加了<a href="/pkg/net/#LookupNS"><code>LookupNS</code></a>
 作为解析函数。<code>LookupNS</code>根据主机名返回一个<a href="/pkg/net/#NS">NS records</a>。
 </li>
 
 <div class="english">
 <li>
-=======
->>>>>>> 225c8702
 The <a href="/pkg/net/"><code>net</code></a> package adds protocol-specific
 packet reading and writing methods to
 <a href="/pkg/net/#IPConn"><code>IPConn</code></a>
@@ -1780,7 +1773,6 @@
 These are specialized versions of <a href="/pkg/net/#PacketConn"><code>PacketConn</code></a>'s
 <code>ReadFrom</code> and <code>WriteTo</code> methods that provide access to out-of-band data associated
 with the packets.
-<<<<<<< HEAD
 </li>
 </div>
 
@@ -1795,18 +1787,12 @@
 
 <div class="english">
 <li>
-=======
- </li>
-
- <li>
->>>>>>> 225c8702
 The <a href="/pkg/net/"><code>net</code></a> package adds methods to
 <a href="/pkg/net/#UnixConn"><code>UnixConn</code></a> to allow closing half of the connection
 (<a href="/pkg/net/#UnixConn.CloseRead"><code>CloseRead</code></a> and
 <a href="/pkg/net/#UnixConn.CloseWrite"><code>CloseWrite</code></a>),
 matching the existing methods of <a href="/pkg/net/#TCPConn"><code>TCPConn</code></a>.
 </li>
-<<<<<<< HEAD
 </div>
 
 <li>
@@ -1816,9 +1802,6 @@
 </li>
 
 <div class="english">
-=======
-
->>>>>>> 225c8702
 <li>
 The <a href="/pkg/net/http/"><code>net/http</code></a> package includes several new additions.
 <a href="/pkg/net/http/#ParseTime"><code>ParseTime</code></a> parses a time string, trying
