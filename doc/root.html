--- conflicted
+++ resolved
@@ -53,19 +53,11 @@
 <div id="gopher"></div>
 
 <a href="/doc/install" id="start">
-<<<<<<< HEAD
-<span class="big">Download Go</span>
+<span class="big">下载Go</span>
 <span class="desc">
-Binary distributions available for<br>
-Linux, Mac OS X, Windows, and more.
-</span>
-=======
-<div class="big">下载Go</div>
-<div class="desc">
 我们提供Linux, FreeBSD, Mac OS X和Windows等系统下的<br>
 二进制发行版
-</div>
->>>>>>> 0c6ff30d
+</span>
 </a>
 
 </div>
