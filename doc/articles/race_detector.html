--- conflicted
+++ resolved
@@ -177,21 +177,16 @@
 <p>
 The options are:
 </p>
-<<<<<<< HEAD
-
+</div>
+
+<p>
+其中的选项为：
+</p>
+
+<div class="english">
 <ul>
 <li>
 <code>log_path</code> (default <code>stderr</code>): The race detector writes
-=======
-</div>
-
-<p>
-其中的选项为：
-</p>
-
-<div class="english">
-<li><code>log_path</code> (default <code>stderr</code>): The race detector writes
->>>>>>> 2743a04b
 its report to a file named log_path.pid.  The special names <code>stdout</code>
 and <code>stderr</code> cause reports to be written to standard output and
 standard error, respectively.
@@ -211,13 +206,8 @@
 <code>history_size</code> (default <code>1</code>): The per-goroutine memory
 access history is <code>32K * 2**history_size elements</code>. Increasing this
 value can avoid a "failed to restore the stack" error in reports, but at the
-<<<<<<< HEAD
 cost of increased memory usage.
 </li>
-</ul>
-
-=======
-cost of increased memory usage.</li>
 </div>
 
 <ul>
@@ -244,7 +234,6 @@
 </ul>
 
 <div class="english">
->>>>>>> 2743a04b
 <p>
 Example:
 </p>
