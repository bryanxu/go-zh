body {
	margin: 0;
	font-family: Helvetica, Arial, sans-serif;
	font-size: 16px;
}
pre,
code {
	font-family: Menlo, monospace;
	font-size: 14px;
}
pre {
	line-height: 18px;
}
pre .comment {
	color: #375EAB;
}
pre .highlight,
pre .highlight-comment,
pre .selection-highlight,
pre .selection-highlight-comment {
	background: #FFFF00;
}
pre .selection,
pre .selection-comment {
	background: #FF9632;
}
pre .ln {
	color: #999;
}
body {
	color: #222;
}
a,
.exampleHeading .text {
	color: #375EAB;
	text-decoration: none;
}
a:hover,
.exampleHeading .text:hover {
	text-decoration: underline;
}
p,
pre,
ul,
ol {
	margin: 20px;
}
pre {
	background: #e9e9e9;
	padding: 10px;

	-webkit-border-radius: 5px;
	-moz-border-radius: 5px;
	border-radius: 5px;
}

h1,
h2,
h3,
h4,
.rootHeading {
	margin: 20px 0;
	padding: 0;
	color: #375EAB;
	font-weight: bold;
}
h1 {
	font-size: 24px;
}
h2 {
	font-size: 20px;
	background: #E0EBF5;
	padding: 2px 5px;
}
h3 {
	font-size: 20px;
}
h3,
h4 {
	margin: 20px 5px;
}
h4 {
	font-size: 16px;
}
.rootHeading {
	font-size: 20px;
	margin: 0;
}

dl {
	margin: 20px;
}
dd {
	margin: 2px 20px;
}
dl,
dd {
	font-size: 14px;
}
div#nav table td {
	vertical-align: top;
}

table.dir th {
	text-align: left;
}
table.dir td {
	word-wrap: break-word;
	vertical-align: top;
}
div#page.wide table.dir td.name {
	white-space: nowrap;
}
.alert {
	color: #AA0000;
}

div#heading {
	float: left;
	margin: 0 0 10px 0;
	padding: 21px 0;
	font-size: 20px;
	font-weight: normal;
}
div#heading a {
	color: #222;
	text-decoration: none;
}

div#topbar {
	background: #E0EBF5;
	height: 64px;
}

body {
	text-align: center;
}
div#page,
div#topbar > .container {
	clear: both;
	text-align: left;
	margin-left: auto;
	margin-right: auto;
	padding: 0 20px;
	width: 900px;
}
div#page.wide,
div#topbar > .wide {
	width: auto;
}
div#plusone {
	float: right;
}

div#footer {
	color: #666;
	font-size: 14px;
	margin: 40px 0;
}

div#menu > a,
div#menu > input,
div#learn .buttons a,
div.play .buttons a,
div#blog .read a {
	padding: 10px;

	text-decoration: none;
	font-size: 16px;

	-webkit-border-radius: 5px;
	-moz-border-radius: 5px;
	border-radius: 5px;
}
div#menu > a,
div#menu > input {
	border: 1px solid #375EAB;
}
div#menu > a {
	color: white;
	background: #375EAB;
}
a#start,
div#learn .buttons a,
div.play .buttons a,
div#blog .read a {
	color: #222;
	border: 1px solid #375EAB;
	background: #E0EBF5;
}

div#menu {
	float: right;
	min-width: 590px;
	padding: 10px 0;
	text-align: right;
}
div#menu > a {
	margin-right: 5px;
	margin-bottom: 10px;

	padding: 10px;
}
div#menu > input {
	position: relative;
	top: 1px;
	width: 60px;
	background: white;
	color: #222;
}
div#menu > input.inactive {
	color: #999;
}

div.left {
	float: left;
}
div.right {
	float: right;
}
div.left,
div.right {
	width: 415px;
}
div#learn,
div#about {
	padding-top: 20px;
}
div#learn h2,
div#about {
	margin: 0;
}
div#about {
	font-size: 20px;
}

div#about {
	height: 96px;
}
div#gopher {
	background: url(/doc/gopher/frontpage.png) no-repeat;
	background-position: center top;
	height: 155px;
}
a#start {
	display: block;
	padding: 10px;

	text-align: center;
	text-decoration: none;

	-webkit-border-radius: 5px;
	-moz-border-radius: 5px;
	border-radius: 5px;
}
a#start .big {
	font-weight: bold;
	font-size: 20px;
}
a#start .desc {
	font-size: 14px;
	font-weight: normal;
	margin-top: 5px;
}

div#learn .icon {
	float: right;
	cursor: pointer;
}
div#learn pre,
div#learn textarea {
	padding: 0;
	margin: 0;
	font-family: Menlo, monospace;
	font-size: 14px;
}
div#learn .input {
	padding: 10px;
	margin-top: 10px;
	height: 150px;

	-webkit-border-top-left-radius: 5px;
	-webkit-border-top-right-radius: 5px;
	-moz-border-radius-topleft: 5px;
	-moz-border-radius-topright: 5px;
	border-top-left-radius: 5px;
	border-top-right-radius: 5px;
}
div#learn .input textarea {
	width: 100%;
	height: 100%;
	border: none;
	outline: none;
	resize: none;
}
div#learn .output {
	border-top: none !important;

	padding: 10px;
	height: 59px;
	overflow: auto;

	-webkit-border-bottom-right-radius: 5px;
	-webkit-border-bottom-left-radius: 5px;
	-moz-border-radius-bottomright: 5px;
	-moz-border-radius-bottomleft: 5px;
	border-bottom-right-radius: 5px;
	border-bottom-left-radius: 5px;
}
div#learn .output pre {
	padding: 0;

	-webkit-border-radius: 0;
	-moz-border-radius: 0;
	border-radius: 0;
}
div#learn .input,
div#learn .input textarea,
div#learn .output,
div#learn .output pre {
	background: #FFFFD8;
}
div#learn .input,
div#learn .output {
	border: 1px solid #375EAB;
}
div#learn .buttons {
	float: right;
	padding: 20px 0 10px 0;
	text-align: right;
}
div#learn .buttons a {
	height: 16px;
	margin-left: 5px;
	padding: 10px;
}
div#learn .toys {
	margin-top: 8px;
}
div#learn .toys select {
	border: 1px solid #375EAB;
	margin: 0;
}

div#blog,
div#video {
	margin-top: 40px;
}
div#blog > a,
div#blog > div,
div#blog > h2,
div#video > a,
div#video > div,
div#video > h2 {
	margin-bottom: 10px;
}
div#blog .title,
div#video .title {
	display: block;
	font-size: 20px;
}
div#blog .when {
	color: #666;
	font-size: 14px;
}
div#blog .read {
	text-align: right;
}

.toggleButton { cursor: pointer; }
.toggle .collapsed { display: block; }
.toggle .expanded { display: none; }
.toggleVisible .collapsed { display: none; }
.toggleVisible .expanded { display: block; }

table.codetable { margin-left: auto; margin-right: auto; border-style: none; }
table.codetable td { padding-right: 10px; }
hr { border-style: none; border-top: 1px solid black; }

img.gopher {
	float: right;
	margin-left: 10px;
	margin-bottom: 10px;
}
.pkgGopher {
	text-align: right;
}
.pkgGopher .gopher {
	float: none;
	position: relative;
	top: -40px;
	margin-bottom: -120px;
}
h2 { clear: right; }

<<<<<<< HEAD
div.play {
	padding: 0 20px 40px 20px;
}
div.play pre,
div.play textarea,
div.play .lines {
	padding: 0;
	margin: 0;
	font-family: Menlo, monospace;
	font-size: 14px;
}
div.play .input {
	padding: 10px;
	margin-top: 10px;

	-webkit-border-top-left-radius: 5px;
	-webkit-border-top-right-radius: 5px;
	-moz-border-radius-topleft: 5px;
	-moz-border-radius-topright: 5px;
	border-top-left-radius: 5px;
	border-top-right-radius: 5px;

	overflow: hidden;
}
div.play .input textarea {
	width: 100%;
	height: 100%;
	border: none;
	outline: none;
	resize: none;

	overflow: hidden;
}
div.play .output {
	border-top: none !important;

	padding: 10px;
	max-height: 200px;
	overflow: auto;

	-webkit-border-bottom-right-radius: 5px;
	-webkit-border-bottom-left-radius: 5px;
	-moz-border-radius-bottomright: 5px;
	-moz-border-radius-bottomleft: 5px;
	border-bottom-right-radius: 5px;
	border-bottom-left-radius: 5px;
}
div.play .output pre {
	padding: 0;

	-webkit-border-radius: 0;
	-moz-border-radius: 0;
	border-radius: 0;
}
div.play .input,
div.play .input textarea,
div.play .output,
div.play .output pre {
	background: #FFFFD8;
}
div.play .input,
div.play .output {
	border: 1px solid #375EAB;
}
div.play .buttons {
	float: right;
	padding: 20px 0 10px 0;
	text-align: right;
}
div.play .buttons a {
	height: 16px;
	margin-left: 5px;
	padding: 10px;
	cursor: pointer;
}
=======
.invisible_translation { display: none; }
>>>>>>> a1f03c32
<|MERGE_RESOLUTION|>--- conflicted
+++ resolved
@@ -161,7 +161,6 @@
 div#menu > a,
 div#menu > input,
 div#learn .buttons a,
-div.play .buttons a,
 div#blog .read a {
 	padding: 10px;
 
@@ -182,7 +181,6 @@
 }
 a#start,
 div#learn .buttons a,
-div.play .buttons a,
 div#blog .read a {
 	color: #222;
 	border: 1px solid #375EAB;
@@ -393,82 +391,4 @@
 }
 h2 { clear: right; }
 
-<<<<<<< HEAD
-div.play {
-	padding: 0 20px 40px 20px;
-}
-div.play pre,
-div.play textarea,
-div.play .lines {
-	padding: 0;
-	margin: 0;
-	font-family: Menlo, monospace;
-	font-size: 14px;
-}
-div.play .input {
-	padding: 10px;
-	margin-top: 10px;
-
-	-webkit-border-top-left-radius: 5px;
-	-webkit-border-top-right-radius: 5px;
-	-moz-border-radius-topleft: 5px;
-	-moz-border-radius-topright: 5px;
-	border-top-left-radius: 5px;
-	border-top-right-radius: 5px;
-
-	overflow: hidden;
-}
-div.play .input textarea {
-	width: 100%;
-	height: 100%;
-	border: none;
-	outline: none;
-	resize: none;
-
-	overflow: hidden;
-}
-div.play .output {
-	border-top: none !important;
-
-	padding: 10px;
-	max-height: 200px;
-	overflow: auto;
-
-	-webkit-border-bottom-right-radius: 5px;
-	-webkit-border-bottom-left-radius: 5px;
-	-moz-border-radius-bottomright: 5px;
-	-moz-border-radius-bottomleft: 5px;
-	border-bottom-right-radius: 5px;
-	border-bottom-left-radius: 5px;
-}
-div.play .output pre {
-	padding: 0;
-
-	-webkit-border-radius: 0;
-	-moz-border-radius: 0;
-	border-radius: 0;
-}
-div.play .input,
-div.play .input textarea,
-div.play .output,
-div.play .output pre {
-	background: #FFFFD8;
-}
-div.play .input,
-div.play .output {
-	border: 1px solid #375EAB;
-}
-div.play .buttons {
-	float: right;
-	padding: 20px 0 10px 0;
-	text-align: right;
-}
-div.play .buttons a {
-	height: 16px;
-	margin-left: 5px;
-	padding: 10px;
-	cursor: pointer;
-}
-=======
-.invisible_translation { display: none; }
->>>>>>> a1f03c32
+.invisible_translation { display: none; }