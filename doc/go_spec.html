<!--{
	"Title": "Go编程语言规范",
	"Subtitle": "版本：2012年9月22日 || 译者：Oling Cat <olingcat@gmail.com>",
	"Path": "/ref/spec"
}-->

<!--{
	"Title": "The Go Programming Language Specification",
	"Subtitle": "Version of October 3, 2012",
	"Path": "/ref/spec"
}-->

<!--
TODO
[ ] need language about function/method calls and parameter passing rules
[ ] last paragraph of #Assignments (constant promotion) should be elsewhere
    and mention assignment to empty interface.
[ ] need to say something about "scope" of selectors?
[ ] clarify what a field name is in struct declarations
    (struct{T} vs struct {T T} vs struct {t T})
[ ] need explicit language about the result type of operations
[ ] should probably write something about evaluation order of statements even
	though obvious
-->

<!--
TODO
[ ] 需要语言中关于函数/方法调用和形参传递的规则
[ ] #赋值（常量推广）的最后一段应在别处
    且应在空接口中提及赋值。
[ ] 需要说一些关于选择者“作用域”的事？
[ ] 阐明在结构声明中什么是字段名
    (struct{T} 与 struct {T T} 与 struct {t T})
[ ] 关于操作符的返回类型需要详尽的语言描述
[ ] 或许应当写一些关于语句求值顺序的东西，
    尽管它很明显
-->


<div class="english">
<h2 id="Introduction">Introduction</h2>
</div>

<h2 id="前言">前言</h2>

<div class="english">
<p>
This is a reference manual for the Go programming language. For
more information and other documents, see <a href="http://golang.org/">http://golang.org</a>.
</p>
</div>

<p>
这是一份关于Go语言的参考手册。欲获取更多信息与文档，
请访问<a href="http://golang.org/">http://golang.org</a>。
</p>

<div class="english">
<p>
Go is a general-purpose language designed with systems programming
in mind. It is strongly typed and garbage-collected and has explicit
support for concurrent programming.  Programs are constructed from
<i>packages</i>, whose properties allow efficient management of
dependencies. The existing implementations use a traditional
compile/link model to generate executable binaries.
</p>
</div>

<p>
Go是通用型编程语言，它为系统编程而设计。它是强类型化的语言，具有垃圾回收机制，并显式支持并发编程。
程序由<i>包</i>构造，以此来提供高效的依赖管理功能。当前实现使用传统的 编译/链接 模型来生成可执行的二进制文件。
</p>

<div class="english">
<p>
The grammar is compact and regular, allowing for easy analysis by
automatic tools such as integrated development environments.
</p>
</div>

<p>
其语法紧凑而规则，便于IDE等自动化工具分析。
</p>


<div class="english">
<h2 id="Notation">Notation</h2>
</div>

<h2 id="记法">记法</h2>

<div class="english">
<p>
The syntax is specified using Extended Backus-Naur Form (EBNF):
</p>

<pre class="grammar">
Production  = production_name "=" [ Expression ] "." .
Expression  = Alternative { "|" Alternative } .
Alternative = Term { Term } .
Term        = production_name | token [ "…" token ] | Group | Option | Repetition .
Group       = "(" Expression ")" .
Option      = "[" Expression "]" .
Repetition  = "{" Expression "}" .
</pre>
</div>

<p>
语法使用扩展巴克斯-诺尔范式（EBNF）定义：
</p>

<pre class="grammar">
生成式 = 生成式名 "=" [ 表达式 ] "." .
表达式 = 选择项 { "|" 选择项 } .
选择项 = 条目 { 条目 } .
条目   = 生成式名 | 标记 [ "…" 标记 ] | 组 | 可选项 | 重复项 .
组     = "(" 表达式 ")" .
可选项 = "[" 表达式 "]" .
重复项 = "{" 表达式 "}" .
</pre>

<div class="english">
<p>
Productions are expressions constructed from terms and the following
operators, in increasing precedence:
</p>

<pre class="grammar">
|   alternation
()  grouping
[]  option (0 or 1 times)
{}  repetition (0 to n times)
</pre>
</div>

<p>
生成式由表达式构造，表达式通过术语及以下操作符构造，自上而下优先级递增（低=>高）：
</p>

<pre class="grammar">
|   选择
()  分组
[]  可选 （0 或 1 次）
{}  重复 （0 到 n 次）
</pre>

<div class="english">
<p>
Lower-case production names are used to identify lexical tokens.
Non-terminals are in CamelCase. Lexical tokens are enclosed in
double quotes <code>""</code> or back quotes <code>``</code>.
</p>
</div>

<p>
小写生成式名用于识别词法标记。非终止符使用驼峰记法。
词法符号由双引号 <code>""</code> 或反引号 <code>``</code> 围绕。
</p>

<div class="english">
<p>
The form <code>a … b</code> represents the set of characters from
<code>a</code> through <code>b</code> as alternatives. The horizontal
ellipsis <code>…</code> is also used elsewhere in the spec to informally denote various
enumerations or code snippets that are not further specified. The character <code>…</code>
(as opposed to the three characters <code>...</code>) is not a token of the Go
language.
</p>
</div>

<p>
形式 <code>a … b</code> 表示把从 <code>a</code> 到 <code>b</code> 的字符集作为选择项。
横向省略号 <code>…</code> 也在本文档的其它地方非正式地表示各种列举或简略的代码片断。
单个字符 <code>…</code>（不同于三个字符 <code>...</code>）并非Go语言本身的标记。
</p>


<div class="english">
<h2 id="Source_code_representation">Source code representation</h2>
</div>

<h2 id="源码的表示">源码的表示</h2>

<div class="english">
<p>
Source code is Unicode text encoded in
<a href="http://en.wikipedia.org/wiki/UTF-8">UTF-8</a>. The text is not
canonicalized, so a single accented code point is distinct from the
same character constructed from combining an accent and a letter;
those are treated as two code points.  For simplicity, this document
will use the unqualified term <i>character</i> to refer to a Unicode code point
in the source text.
</p>
</div>

<p>
源码是采用<a href="http://en.wikipedia.org/wiki/UTF-8">UTF-8</a>编码的Unicode文本。
该文本是非商业化的，因此单一的着重号码点不同于结合了字母与着重号的字符结构，
那些应当视为两个码点。为简单起见，本文档将使用未限定的术语<i>字符</i>在源文本中代替Unicode码点。
</p>

<div class="english">
<p>
Each code point is distinct; for instance, upper and lower case letters
are different characters.
</p>
</div>

<p>
每个码点都是不同的，例如，大写与小写的字母就是不同的字符。
</p>

<div class="english">
<p>
Implementation restriction: For compatibility with other tools, a
compiler may disallow the NUL character (U+0000) in the source text.
</p>
</div>

<p>
实现限制：为兼容其它工具，编译器会阻止字符NUL（U+0000）出现在源码文本中。
</p>

<div class="english">
<p>
Implementation restriction: For compatibility with other tools, a
compiler may ignore a UTF-8-encoded byte order mark
(U+FEFF) if it is the first Unicode code point in the source text.
</p>
</div>

<p>
实现限制：为兼容其它工具，若UTF-8编码的字节序标记（U+FEFF）为源文本中的第一个Unicode码点，
编译器就会忽略它。
</p>


<div class="english">
<h3 id="Characters">Characters</h3>
</div>

<h3 id="字符">字符</h3>

<div class="english">
<p>
The following terms are used to denote specific Unicode character classes:
</p>

<pre class="ebnf">
newline        = /* the Unicode code point U+000A */ .
unicode_char   = /* an arbitrary Unicode code point except newline */ .
unicode_letter = /* a Unicode code point classified as "Letter" */ .
unicode_digit  = /* a Unicode code point classified as "Decimal Digit" */ .
</pre>
</div>

<p>
具体的Unicode字符类别由以下术语表示：
</p>

<pre class="ebnf">
换行符      = /* Unicode码点 U+000A */ .
Unicode字符 = /* 除newline以外的任意Unicode码点 */ .
Unicode字母 = /* 类型为“字母”的Unicode码点 */ .
Unicode数字 = /* 类型为“十进制数字”的Unicode码点 */ .
</pre>

<div class="english">
<p>
In <a href="http://www.unicode.org/versions/Unicode6.0.0/">The Unicode Standard 6.0</a>,
Section 4.5 "General Category"
defines a set of character categories.  Go treats
those characters in category Lu, Ll, Lt, Lm, or Lo as Unicode letters,
and those in category Nd as Unicode digits.
</p>
</div>

<p>
在<a href="http://www.unicode.org/versions/Unicode6.0.0/">Unicode标准6.0</a>，
章节4.5 “一般类别” 中定义了字符集类别。
其中类别Lu，Ll，Lt，Lm及Lo被视为Unicode字母，类别Nd被视为Unicode数字。
</p>

<div class="english">
<h3 id="Letters_and_digits">Letters and digits</h3>
</div>

<h3 id="字母和数字">字母和数字</h3>

<div class="english">
<p>
The underscore character <code>_</code> (U+005F) is considered a letter.
</p>
<pre class="ebnf">
letter        = unicode_letter | "_" .
decimal_digit = "0" … "9" .
octal_digit   = "0" … "7" .
hex_digit     = "0" … "9" | "A" … "F" | "a" … "f" .
</pre>
</div>

<p>
下划线字符<code>_</code>（U+005F）被视为一个字母。
</p>
<pre class="ebnf">
字母         = Unicode字母 | "_" .
十进制数字   = "0" … "9" .
八进制数字   = "0" … "7" .
十六进制数字 = "0" … "9" | "A" … "F" | "a" … "f" .
</pre>

<div class="english">
<h2 id="Lexical_elements">Lexical elements</h2>
</div>

<h2 id="词法元素">词法元素</h2>

<div class="english">
<h3 id="Comments">Comments</h3>
</div>

<h3 id="注释">注释</h3>

<div class="english">
<p>
There are two forms of comments:
</p>
</div>

<p>
注释有两种形式：
</p>

<div class="english">
<ol>
<li>
<i>Line comments</i> start with the character sequence <code>//</code>
and stop at the end of the line. A line comment acts like a newline.
</li>
<li>
<i>General comments</i> start with the character sequence <code>/*</code>
and continue through the character sequence <code>*/</code>. A general
comment containing one or more newlines acts like a newline, otherwise it acts
like a space.
</li>
</ol>
</div>

<ol>
<li>
<i>行注释</i> 以<code>//</code> 开始，至行尾结束。一条行注释视为一个换行符。
</li>
<li>
<i>块注释</i> 以 <code>/*</code> 开始，至 <code>*/</code> 结束。
块注释在包含多行时视为一个换行符，否则视为一个空格。
</li>
</ol>

<div class="english">
<p>
Comments do not nest.
</p>
</div>

<p>
注释不可嵌套。
</p>

<div class="english">
<h3 id="Tokens">Tokens</h3>
</div>

<h3 id="标记">标记</h3>

<div class="english">
<p>
Tokens form the vocabulary of the Go language.
There are four classes: <i>identifiers</i>, <i>keywords</i>, <i>operators
and delimiters</i>, and <i>literals</i>.  <i>White space</i>, formed from
spaces (U+0020), horizontal tabs (U+0009),
carriage returns (U+000D), and newlines (U+000A),
is ignored except as it separates tokens
that would otherwise combine into a single token. Also, a newline or end of file
may trigger the insertion of a <a href="#Semicolons">semicolon</a>.
While breaking the input into tokens,
the next token is the longest sequence of characters that form a
valid token.
</p>
</div>

<p>
标记构成Go语言的词汇。它有4种类型：<i>标识符</i>，<i>关键字</i>，
<i>运算符与分隔符</i>以及<i>字面</i>。<i>空白符</i>由空格（U+0020），
横向制表符（U+0009），回车符（U+000D）和换行符（U+000A）组成，除非用它来分隔会结合成单个的标记，
否则它将被忽略。此外，换行符或EOF（文件结束符）会触发<a href="#分号">分号</a>的插入。
当把输入分解为标记时，可形成有效标记的最长字符序列将作为下一个标记。
</p>

<div class="english">
<h3 id="Semicolons">Semicolons</h3>
</div>

<h3 id="分号">分号</h3>

<div class="english">
<p>
The formal grammar uses semicolons <code>";"</code> as terminators in
a number of productions. Go programs may omit most of these semicolons
using the following two rules:
</p>

<ol>
<li>
<p>
When the input is broken into tokens, a semicolon is automatically inserted
into the token stream at the end of a non-blank line if the line's final
token is
</p>
<ul>
	<li>an
	    <a href="#Identifiers">identifier</a>
	</li>

	<li>an
	    <a href="#Integer_literals">integer</a>,
	    <a href="#Floating-point_literals">floating-point</a>,
	    <a href="#Imaginary_literals">imaginary</a>,
	    <a href="#Rune_literals">rune</a>, or
	    <a href="#String_literals">string</a> literal
	</li>

	<li>one of the <a href="#Keywords">keywords</a>
	    <code>break</code>,
	    <code>continue</code>,
	    <code>fallthrough</code>, or
	    <code>return</code>
	</li>

	<li>one of the <a href="#Operators_and_Delimiters">operators and delimiters</a>
	    <code>++</code>,
	    <code>--</code>,
	    <code>)</code>,
	    <code>]</code>, or
	    <code>}</code>
	</li>
</ul>
</li>

<li>
To allow complex statements to occupy a single line, a semicolon
may be omitted before a closing <code>")"</code> or <code>"}"</code>.
</li>
</ol>
</div>

<p>
正式语法使用分号 <code>";"</code> 作为一些生成式的终止符。Go程序会使用以下两条规则来省略大多数分号：
</p>

<ol>
<li>
<p>
当输入被分解成标记时，若该行的行末标记为以下标记之一，分号就会被自动插入到该标记流中的非空行末处：
</p>
<ul>
	<li>
	    <a href="#标识符">标识符</a>
	</li>

	<li>
	    <a href="#整数">整数</a>，
	    <a href="#浮点数">浮点数</a>，
	    <a href="#虚数">虚数</a>，
	    <a href="#符文">符文</a>或
	    <a href="#字符串">字符串</a> 字面
	</li>

	<li><a href="#关键字">关键字</a>
	    <code>break</code>，
	    <code>continue</code>，
	    <code>fallthrough</code> 或
	    <code>return</code>
	</li>

	<li><a href="#运算符与分隔符">运算符与分隔符</a>
	    <code>++</code>，
	    <code>--</code>，
	    <code>)</code>，
	    <code>]</code>或
	    <code>}</code>
	</li>
</ul>
</li>

<li>
为允许复合语句占据单行，闭合的 <code>")"</code> 或 <code>"}"</code> 之前的分号可以省略。
</li>
</ol>

<div class="english">
<p>
To reflect idiomatic use, code examples in this document elide semicolons
using these rules.
</p>
</div>

<p>
为符合习惯用法，本文档中的代码示例将使用这些规则省略分号。
</p>


<div class="english">
<h3 id="Identifiers">Identifiers</h3>
</div>

<h3 id="标识符">标识符</h3>

<div class="english">
<p>
Identifiers name program entities such as variables and types.
An identifier is a sequence of one or more letters and digits.
The first character in an identifier must be a letter.
</p>
<pre class="ebnf">
identifier = letter { letter | unicode_digit } .
</pre>
</div>

<p>
标识符被用来命名程序实体，例如变量和类型。一个标识符由一个或多个字母和数字组成。
标识符的第一个字符必须是字母。
</p>
<pre class="ebnf">
标识符 = 字母 { 字母 | Unicode数字 } .
</pre>
<pre>
a
_x9
ThisVariableIsExported
αβ
</pre>

<div class="english">
<p>
Some identifiers are <a href="#Predeclared_identifiers">predeclared</a>.
</p>
</div>

<p>
有些标识符是<a href="#预声明">预声明</a>的。
</p>


<div class="english">
<h3 id="Keywords">Keywords</h3>
</div>

<h3 id="关键字">关键字</h3>

<div class="english">
<p>
The following keywords are reserved and may not be used as identifiers.
</p>
</div>

<p>
以下为保留关键字，不能用作标识符。
</p>

<pre class="grammar">
break        default      func         interface    select
case         defer        go           map          struct
chan         else         goto         package      switch
const        fallthrough  if           range        type
continue     for          import       return       var
</pre>

<div class="english">
<h3 id="Operators_and_Delimiters">Operators and Delimiters</h3>
</div>

<h3 id="运算符与分隔符">运算符与分隔符</h3>

<div class="english">
<p>
The following character sequences represent <a href="#Operators">operators</a>, delimiters, and other special tokens:
</p>
</div>

<p>
以下字符序列表示<a href="#运算符">运算符</a>，分隔符和其它特殊标记：
</p>

<pre class="grammar">
+    &amp;     +=    &amp;=     &amp;&amp;    ==    !=    (    )
-    |     -=    |=     ||    &lt;     &lt;=    [    ]
*    ^     *=    ^=     &lt;-    &gt;     &gt;=    {    }
/    &lt;&lt;    /=    &lt;&lt;=    ++    =     :=    ,    ;
%    &gt;&gt;    %=    &gt;&gt;=    --    !     ...   .    :
     &amp;^          &amp;^=
</pre>

<div class="english">
<h3 id="Integer_literals">Integer literals</h3>
</div>

<h3 id="整数字面">整数字面</h3>

<div class="english">
<p>
An integer literal is a sequence of digits representing an
<a href="#Constants">integer constant</a>.
An optional prefix sets a non-decimal base: <code>0</code> for octal, <code>0x</code> or
<code>0X</code> for hexadecimal.  In hexadecimal literals, letters
<code>a-f</code> and <code>A-F</code> represent values 10 through 15.
</p>
<pre class="ebnf">
int_lit     = decimal_lit | octal_lit | hex_lit .
decimal_lit = ( "1" … "9" ) { decimal_digit } .
octal_lit   = "0" { octal_digit } .
hex_lit     = "0" ( "x" | "X" ) hex_digit { hex_digit } .
</pre>
</div>

<p>
整数字面由数字序列组成，代表<a href="#常量">整数常量</a> 。非十进制数由这些前缀定义：
<code>0</code> 为八进制数前缀，<code>0x</code> 或 <code>0X</code>为十六进制数前缀。
在十六进制数字面中，字母 <code>a-f</code> 或 <code>A-F</code> 表示值10到15。
</p>
<pre class="ebnf">
整数字面       = 十进制数字面 | 八进制数字面 | 十六进制数字面 .
十进制数字面   = ( "1" … "9" ) { 十进制数字 } .
八进制数字面   = "0" { 八进制数字 } .
十六进制数字面 = "0" ( "x" | "X" ) 十六进制数字 { 十六进制数字 } .
</pre>

<pre>
42
0600
0xBadFace
170141183460469231731687303715884105727
</pre>

<div class="english">
<h3 id="Floating-point_literals">Floating-point literals</h3>
</div>

<h3 id="浮点数字面">浮点数字面</h3>

<div class="english">
<p>
A floating-point literal is a decimal representation of a
<a href="#Constants">floating-point constant</a>.
It has an integer part, a decimal point, a fractional part,
and an exponent part.  The integer and fractional part comprise
decimal digits; the exponent part is an <code>e</code> or <code>E</code>
followed by an optionally signed decimal exponent.  One of the
integer part or the fractional part may be elided; one of the decimal
point or the exponent may be elided.
</p>
<pre class="ebnf">
float_lit = decimals "." [ decimals ] [ exponent ] |
            decimals exponent |
            "." decimals [ exponent ] .
decimals  = decimal_digit { decimal_digit } .
exponent  = ( "e" | "E" ) [ "+" | "-" ] decimals .
</pre>
</div>

<p>
浮点数字面由十进制<a href="#常量">浮点常量</a>表示。
它由整数部分，小数点，小数部分和指数部分构成。整数部分与小数部分由十进制数字组成；
指数部分由一个 <code>e</code> 或 <code>E</code> 紧跟一个带可选正负号的十进制指数构成。
整数部分或小数部分可以省略；小数点或指数亦可省略。
</p>
<pre class="ebnf">
浮点数字面 = 十进制数 "." [ 十进制数 ] [ 指数 ] |
             十进制指数 |
             "." 十进制数 [ 指数 ] .
十进制数   = 十进制数字 { 十进制数字 } .
指数       = ( "e" | "E" ) [ "+" | "-" ] 十进制数 .
</pre>

<pre>
0.
72.40
072.40  // == 72.40
2.71828
1.e+0
6.67428e-11
1E6
.25
.12345E+5
</pre>

<div class="english">
<h3 id="Imaginary_literals">Imaginary literals</h3>
</div>

<h3 id="虚数字面">虚数字面</h3>

<div class="english">
<p>
An imaginary literal is a decimal representation of the imaginary part of a
<a href="#Constants">complex constant</a>.
It consists of a
<a href="#Floating-point_literals">floating-point literal</a>
or decimal integer followed
by the lower-case letter <code>i</code>.
</p>
<pre class="ebnf">
imaginary_lit = (decimals | float_lit) "i" .
</pre>
</div>

<p>
虚数字面由十进制<a href="#常量">复数常量</a>的虚部表示。
它由<a href="#浮点数字面">浮点数字面</a>或十进制整数紧跟小写字母 <code>i</code> 构成。
</p>
<pre class="ebnf">
虚数字面 = (十进制数 | 浮点数字面) "i" .
</pre>

<pre>
0i
011i  // == 11i
0.i
2.71828i
1.e+0i
6.67428e-11i
1E6i
.25i
.12345E+5i
</pre>


<div class="english">
<h3 id="Rune_literals">Rune literals</h3>
</div>

<h3 id="符文字面">符文字面</h3>

<div class="english">
<p>
A rune literal represents a <a href="#Constants">rune constant</a>,
an integer value identifying a Unicode code point.
A rune literal is expressed as one or more characters enclosed in single quotes.
Within the quotes, any character may appear except single
quote and newline. A single quoted character represents the Unicode value
of the character itself,
while multi-character sequences beginning with a backslash encode
values in various formats.
</p>
</div>

<p>
符文字面由一个<a href="#常量">符文常量</a>表示，一个整数值确定一个Unicode码点。
一个符文字面由围绕在单引号中的一个或更多字符表示。通常一个Unicode码点作为一个或更多字符围绕在单引号中。
在引号内，除单引号和换行符外的任何字符都可出现。引号内的单个字符通常代表该字符的Unicode值自身，
而以反斜杠开头的多字符序列则会编码为不同的形式。
</p>

<div class="english">
<p>
The simplest form represents the single character within the quotes;
since Go source text is Unicode characters encoded in UTF-8, multiple
UTF-8-encoded bytes may represent a single integer value.  For
instance, the literal <code>'a'</code> holds a single byte representing
a literal <code>a</code>, Unicode U+0061, value <code>0x61</code>, while
<code>'ä'</code> holds two bytes (<code>0xc3</code> <code>0xa4</code>) representing
a literal <code>a</code>-dieresis, U+00E4, value <code>0xe4</code>.
</p>
</div>

<p>
最简单的形式就是引号内只有一个字符；由于Go源码文本是UTF-8编码的Unicode字符，
多个UTF-8编码的字节就可以表示一个单一的整数值。例如，字面 <code>'a'</code> 包含一个字节，
表示一个字面 <code>a</code>，Unicode字符U+0061，值 <code>0x61</code>，而 <code>'ä'</code>
则包含两个字节（<code>0xc3</code> <code>0xa4</code>），表示一个字面 <code>分音符-a</code>，
Unicode字符U+00E4，值 <code>0xe4</code>。
</p>

<div class="english">
<p>
Several backslash escapes allow arbitrary values to be encoded
as ASCII text.  There are four ways to represent the integer value
as a numeric constant: <code>\x</code> followed by exactly two hexadecimal
digits; <code>\u</code> followed by exactly four hexadecimal digits;
<code>\U</code> followed by exactly eight hexadecimal digits, and a
plain backslash <code>\</code> followed by exactly three octal digits.
In each case the value of the literal is the value represented by
the digits in the corresponding base.
</p>
</div>

<p>
反斜杠转义允许用ASCII文本来编码任意值。将整数值表示为数字常量有4种方法：
<code>\x</code> 紧跟2个十六进制数字；<code>\u</code> 紧跟4个十六进制数字；
<code>\U</code> 紧跟8个十六进制数字；单个<code>\</code>紧跟3个八进制数字。
在任何情况下，字面的值都是其相应进制的数字表示的值。
</p>

<div class="english">
<p>
Although these representations all result in an integer, they have
different valid ranges.  Octal escapes must represent a value between
0 and 255 inclusive.  Hexadecimal escapes satisfy this condition
by construction. The escapes <code>\u</code> and <code>\U</code>
represent Unicode code points so within them some values are illegal,
in particular those above <code>0x10FFFF</code> and surrogate halves.
</p>
</div>

<p>
尽管这些表示方式都会产生整数，其有效范围却不相同。八进制转义只能表示 0 到 255 之间的值。
十六进制转义则视其结构而定。转义符 <code>\u</code> 和 <code>\U</code> 表示Unicode码点，
因此其中的一些值是非法的，特别是那些大于 <code>0x10FFFF</code> 的值和半代理值。
</p>

<div class="english">
<p>
After a backslash, certain single-character escapes represent special values:
</p>
<pre class="grammar">
\a   U+0007 alert or bell
\b   U+0008 backspace
\f   U+000C form feed
\n   U+000A line feed or newline
\r   U+000D carriage return
\t   U+0009 horizontal tab
\v   U+000b vertical tab
\\   U+005c backslash
\'   U+0027 single quote  (valid escape only within rune literals)
\"   U+0022 double quote  (valid escape only within string literals)
</pre>
</div>

<p>
在反斜杠后，某些单字符转义表示特殊值：
</p>
<pre class="grammar">
\a   U+0007 警报或铃声
\b   U+0008 退格
\f   U+000C 换页
\n   U+000A 换行
\r   U+000D 回车
\t   U+0009 横向制表
\v   U+000b 纵向制表
\\   U+005c 反斜杠
\'   U+0027 单引号(仅在符文字面中有效)
\"   U+0022 双引号(仅在字符串字面中有效)
</pre>

<div class="english">
<p>
All other sequences starting with a backslash are illegal inside rune literals.
</p>
<pre class="ebnf">
char_lit         = "'" ( unicode_value | byte_value ) "'" .
unicode_value    = unicode_char | little_u_value | big_u_value | escaped_char .
byte_value       = octal_byte_value | hex_byte_value .
octal_byte_value = `\` octal_digit octal_digit octal_digit .
hex_byte_value   = `\` "x" hex_digit hex_digit .
little_u_value   = `\` "u" hex_digit hex_digit hex_digit hex_digit .
big_u_value      = `\` "U" hex_digit hex_digit hex_digit hex_digit
                           hex_digit hex_digit hex_digit hex_digit .
escaped_char     = `\` ( "a" | "b" | "f" | "n" | "r" | "t" | "v" | `\` | "'" | `"` ) .
</pre>

<pre>
'a'
'ä'
'本'
'\t'
'\000'
'\007'
'\377'
'\x07'
'\xff'
'\u12e4'
'\U00101234'
'aa'         // illegal: too many characters
'\xa'        // illegal: too few hexadecimal digits
'\0'         // illegal: too few octal digits
'\uDFFF'     // illegal: surrogate half
'\U00110000' // illegal: invalid Unicode code point
</pre>
</div>

<p>
在符文字面中，所有其它以反斜杠开始的序列都是非法的。
</p>
<pre class="ebnf">
字符字面       = "'" ( Unicode值 | 字节值 ) "'" .
Unicode值      = Unicode字符 | 小Unicode值 | 大Unicode值 | 转义字符 .
字节值         = 八进制字节值 | 十六进制字节值 .
八进制字节值   = `\` 八进制数字 八进制数字 八进制数字 .
十六进制字节值 = `\` "x" 十六进制数字 十六进制数字 .
小Unicode值    = `\` "u" 十六进制数字 十六进制数字 十六进制数字 十六进制数字 .
大Unicode值    = `\` "U" 十六进制数字 十六进制数字 十六进制数字 十六进制数字
                      十六进制数字 十六进制数字 十六进制数字 十六进制数字 .
转义字符       = `\` ( "a" | "b" | "f" | "n" | "r" | "t" | "v" | `\` | "'" | `"` ) .
</pre>

<pre>
'a'
'ä'
'本'
'\t'
'\000'
'\007'
'\377'
'\x07'
'\xff'
'\u12e4'
'\U00101234'
'aa'         // 非法：太多字符
'\xa'        // 非法：太少16进制数字
'\0'         // 非法：太少8进制数字
'\uDFFF'     // 非法：半代理值
'\U00110000' // 非法：无效Unicode码点
</pre>


<div class="english">
<h3 id="String_literals">String literals</h3>
</div>

<h3 id="字符串字面">字符串字面</h3>

<div class="english">
<p>
A string literal represents a <a href="#Constants">string constant</a>
obtained from concatenating a sequence of characters. There are two forms:
raw string literals and interpreted string literals.
</p>
</div>

<p>
字符串字面表示<a href="#常量">字符串常量</a>，可通过连结字符序列获得。
它有两种形式：原始字符串字面和解译字符串字面。
</p>

<div class="english">
<p>
Raw string literals are character sequences between back quotes
<code>``</code>.  Within the quotes, any character is legal except
back quote. The value of a raw string literal is the
string composed of the uninterpreted characters between the quotes;
string composed of the uninterpreted (implicitly UTF-8-encoded) characters
between the quotes;
in particular, backslashes have no special meaning and the string may
contain newlines.
Carriage returns inside raw string literals
are discarded from the raw string value.
</p>
</div>

<p>
原始字符串字面为反引号 <code>``</code> 之间的字符序列。在该引号内，
除反引号外的任何字符都是合法的。原始字符串字面的值为此引号之间的无解译（隐式UTF-8编码的）字符组成的字符串；
另外，反斜杠没有特殊意义且字符串可包含换行符。原始字符串字面中的回车符将会从原始字符串的值中丢弃。
</p>

<div class="english">
<p>
Interpreted string literals are character sequences between double
quotes <code>&quot;&quot;</code>. The text between the quotes,
which may not contain newlines, forms the
value of the literal, with backslash escapes interpreted as they
are in rune literals (except that <code>\'</code> is illegal and
<code>\"</code> is legal), with the same restrictions.
The three-digit octal (<code>\</code><i>nnn</i>)
and two-digit hexadecimal (<code>\x</code><i>nn</i>) escapes represent individual
<i>bytes</i> of the resulting string; all other escapes represent
the (possibly multi-byte) UTF-8 encoding of individual <i>characters</i>.
Thus inside a string literal <code>\377</code> and <code>\xFF</code> represent
a single byte of value <code>0xFF</code>=255, while <code>ÿ</code>,
<code>\u00FF</code>, <code>\U000000FF</code> and <code>\xc3\xbf</code> represent
the two bytes <code>0xc3</code> <code>0xbf</code> of the UTF-8 encoding of character
U+00FF.
</p>

<pre class="ebnf">
string_lit             = raw_string_lit | interpreted_string_lit .
raw_string_lit         = "`" { unicode_char | newline } "`" .
interpreted_string_lit = `"` { unicode_value | byte_value } `"` .
</pre>

<pre>
`abc`  // same as "abc"
`\n
\n`    // same as "\\n\n\\n"
"\n"
""
"Hello, world!\n"
"日本語"
"\u65e5本\U00008a9e"
"\xff\u00FF"
"\uD800"       // illegal: surrogate half
"\U00110000"   // illegal: invalid Unicode code point
</pre>
</div>

<p>
解译字符串字面为双引号 <code>&quot;&quot;</code> 之间的字符序列。
在该引号内，不包含换行符的文本形成字面的值，反斜杠转义序列如同在符文字面中一样以相同的限制被解译
（其中<code>\'</code>是非法的，而 <code>\"</code> 是合法的）。
3位八进制（<code>\</code><i>nnn</i>）和2位十六进制（<code>\x</code><i>nn</i>）
转义表示字符串值的独立 <i>字节</i> ；其它转义符表示（可多字节）UTF-8编码的独立 <i>字符</i>。
因此在字符串字面中，<code>\377</code> 和 <code>\xFF</code> 表示值为 <code>0xFF</code>=255的单个字节，
而<code>ÿ</code>、<code>\u00FF</code>、<code>\U000000FF</code> 和 <code>\xc3\xbf</code>
则表示UTF-8编码的字符U+00FF的两个字节<code>0xc3</code> <code>0xbf</code>。
</p>

<pre class="ebnf">
字符串字面     = 原始字符串字面 | 解译字符串字面 .
原始字符串字面 = "`" { Unicode字符 | 换行符 } "`" .
解译字符串字面 = `"` { Unicode值 | 字节值 } `"` .
</pre>

<pre>
`abc`  // 等价于 "abc"
`\n
\n`    // 等价于 "\\n\n\\n"
"\n"
""
"Hello, world!\n"
"日本語"
"\u65e5本\U00008a9e"
"\xff\u00FF"
"\uD800"       // 非法：半代理值
"\U00110000"   // 非法：无效的Unicode码点
</pre>

<div class="english">
<p>
These examples all represent the same string:
</p>

<pre>
"日本語"                                 // UTF-8 input text
`日本語`                                 // UTF-8 input text as a raw literal
"\u65e5\u672c\u8a9e"                    // the explicit Unicode code points
"\U000065e5\U0000672c\U00008a9e"        // the explicit Unicode code points
"\xe6\x97\xa5\xe6\x9c\xac\xe8\xaa\x9e"  // the explicit UTF-8 bytes
</pre>
</div>

<p>
这些例子都表示相同的字符串：
</p>

<pre>
"日本語"                                // UTF-8输入的文本
`日本語`                                // UTF-8输入的原始字面文本
"\u65e5\u672c\u8a9e"                    // 显式的Unicode码点
"\U000065e5\U0000672c\U00008a9e"        // 显式的Unicode码点
"\xe6\x97\xa5\xe6\x9c\xac\xe8\xaa\x9e"  // 显式的UTF-8字节
</pre>

<div class="english">
<p>
If the source code represents a character as two code points, such as
a combining form involving an accent and a letter, the result will be
an error if placed in a rune literal (it is not a single code
point), and will appear as two code points if placed in a string
literal.
</p>
</div>

<p>
如果源码将两个码点表示为一个字符，例如包含着重号和字母的结合形式，
那么将它放置在符文字面中就会产生一个错误（它不是单一码点），而放置在字符串字面中则会显示为两个码点。
</p>

<div class="english">
<h2 id="Constants">Constants</h2>
</div>

<h2 id="常量">常量</h2>

<div class="english">
<p>There are <i>boolean constants</i>,
<i>rune constants</i>,
<i>integer constants</i>,
<i>floating-point constants</i>, <i>complex constants</i>,
and <i>string constants</i>. Character, integer, floating-point,
and complex constants are
collectively called <i>numeric constants</i>.
</p>
</div>

<p>
常量包含<i>布尔常量</i>，<i>符文常量</i>，
<i>整数常量</i>，<i>浮点数常量</i>，
<i>复数常量</i>和<i>字符串常量</i>。
字符，整数，浮点数和复数常量统称为<i>数值常量</i>。
</p>

<div class="english">
<p>
A constant value is represented by a
<a href="#Rune_literals">rune</a>,
<a href="#Integer_literals">integer</a>,
<a href="#Floating-point_literals">floating-point</a>,
<a href="#Imaginary_literals">imaginary</a>,
or
<a href="#String_literals">string</a> literal,
an identifier denoting a constant,
a <a href="#Constant_expressions">constant expression</a>,
a <a href="#Conversions">conversion</a> with a result that is a constant, or
the result value of some built-in functions such as
<code>unsafe.Sizeof</code> applied to any value,
<code>cap</code> or <code>len</code> applied to
<a href="#Length_and_capacity">some expressions</a>,
<code>real</code> and <code>imag</code> applied to a complex constant
and <code>complex</code> applied to numeric constants.
The boolean truth values are represented by the predeclared constants
<code>true</code> and <code>false</code>. The predeclared identifier
<a href="#Iota">iota</a> denotes an integer constant.
</p>
</div>

<p>
常量的值可由
<a href="#符文字面">符文</a>，
<a href="#整数字面">整数</a>，
<a href="#浮点数字面">浮点数</a>，
<a href="#虚数字面">虚数</a> 或
<a href="#字符串字面">字符串</a>字面表示，
一个标识符可代表一个常量，一个<a href="#常量表达式">常量表达式</a>，
一个结果为常量的<a href="#类型转换">类型转换</a>，或一些内建函数的返回值。
例如 <code>unsafe.Sizeof</code> 作用于任何值时产生的值，
<code>cap</code> 或 <code>len</code> 作用于<a href="#长度与容量">一些表达式</a>时产生的值，
<code>real</code> 和 <code>imag</code> 作用于复数常量时产生的值，以及
<code>complex</code> 作用于数值常量所产生的值。
布尔值由预声明的常量 <code>true</code> 和 <code>false</code> 来表示。
预声明标识符 <a href="#Iota">iota</a> 表示一个整数常量。
</p>

<div class="english">
<p>
In general, complex constants are a form of
<a href="#Constant_expressions">constant expression</a>
and are discussed in that section.
</p>
</div>

<p>
通常，复数常量的形式为
<a href="#常量表达式">常量表达式</a>，这一点将在该节中讨论。
</p>

<div class="english">
<p>
Numeric constants represent values of arbitrary precision and do not overflow.
</p>
</div>

<p>
数值常量可表示任意精度的值而不会溢出。
</p>

<div class="english">
<p>
Constants may be <a href="#Types">typed</a> or untyped.
Literal constants, <code>true</code>, <code>false</code>, <code>iota</code>,
and certain <a href="#Constant_expressions">constant expressions</a>
containing only untyped constant operands are untyped.
</p>
</div>

<p>
常量可以是<a href="#类型">类型化</a>的或无类型化的。字面常量，<code>true</code>，<code>false</code>，
<code>iota</code> 和某些只包含无类型化操作数的<a href="#常量表达式">常量表达式</a>是无类型化的。
</p>

<div class="english">
<p>
A constant may be given a type explicitly by a <a href="#Constant_declarations">constant declaration</a>
or <a href="#Conversions">conversion</a>, or implicitly when used in a
<a href="#Variable_declarations">variable declaration</a> or an
<a href="#Assignments">assignment</a> or as an
operand in an <a href="#Expressions">expression</a>.
It is an error if the constant value
cannot be represented as a value of the respective type.
For instance, <code>3.0</code> can be given any integer or any
floating-point type, while <code>2147483648.0</code> (equal to <code>1&lt;&lt;31</code>)
can be given the types <code>float32</code>, <code>float64</code>, or <code>uint32</code> but
not <code>int32</code> or <code>string</code>.
</p>
</div>

<p>
常量可由<a href="#常量声明">常量声明</a>或<a href="#类型转换">类型转换</a>显式地赋予其类型，
也可由<a href="#变量声明">变量声明</a>或<a href="#赋值">赋值</a>以及作为
<a href="#表达式">表达式</a>中的操作数隐式地赋予其类型。若常量的值不能由其类型表示就会产生一个错误。
例如，<code>3.0</code> 可赋予任何整数或浮点数类型的常量，而 <code>2147483648.0</code>
（等价于 <code>1&lt;&lt;31</code>）则只能赋予 <code>float32</code>, <code>float64</code>
或 <code>uint32</code> 类型的常量，而不能赋予 <code>int32</code> 或 <code>string</code>类型的常量。
</p>

<div class="english">
<p>
There are no constants denoting the IEEE-754 infinity and not-a-number values,
but the <a href="/pkg/math/"><code>math</code> package</a>'s
<a href="/pkg/math/#Inf">Inf</a>,
<a href="/pkg/math/#NaN">NaN</a>,
<a href="/pkg/math/#IsInf">IsInf</a>, and
<a href="/pkg/math/#IsNaN">IsNaN</a>
functions return and test for those values at run time.
</p>
</div>

<p>
Go语言中没有代表 IEEE-754 无穷大和 NaN 值（非数值）的常量，然而
<a href="/pkg/math/"> <code>math</code> 包</a>中的
<a href="/pkg/math/#Inf">Inf</a>，
<a href="/pkg/math/#NaN">NaN</a>，
<a href="/pkg/math/#IsInf">IsInf</a> 和
<a href="/pkg/math/#IsNaN">IsNaN</a>
函数会在运行时返回并检验这些值。
</p>

<div class="english">
<p>
Implementation restriction: Although numeric constants have arbitrary
precision in the language, a compiler may implement them using an
internal representation with limited precision.  That said, every
implementation must:
</p>
<ul>
	<li>Represent integer constants with at least 256 bits.</li>

	<li>Represent floating-point constants, including the parts of
	    a complex constant, with a mantissa of at least 256 bits
	    and a signed exponent of at least 32 bits.</li>

	<li>Give an error if unable to represent an integer constant
	    precisely.</li>

	<li>Give an error if unable to represent a floating-point or
	    complex constant due to overflow.</li>

	<li>Round to the nearest representable constant if unable to
	    represent a floating-point or complex constant due to limits
	    on precision.</li>
</ul>
<p>
These requirements apply both to literal constants and to the result
of evaluating <a href="#Constant_expressions">constant
expressions</a>.
</p>
</div>

<p>
实现限制：尽管数值常量在该语言中可拥有任意精度，
但编译器可能使用其有限精度的内部表示来实现它们。即，每个实现必须：
</p>
<ul>
	<li>使用至少256位表示整数常量。</li>

	<li>使用至少256位表示浮点常量，包括复数常量及尾数部分；
		使用至少32位表示指数符号。</li>

	<li>若无法精确表示一个整数常量，则给出一个错误。</li>

	<li>若由于溢出而无法表示一个浮点或复数常量，则给出一个错误。</li>

	<li>若由于精度限制而无法表示一个浮点或复数常量，则舍入为最近似的可表示常量。</li>
</ul>
<p>
这些要求适用于字面常量和<a href="#常量表达式">常量表达式</a>的求值结果。
</p>

<div class="english">
<h2 id="Types">Types</h2>
</div>

<h2 id="类型">类型</h2>

<div class="english">
<p>
A type determines the set of values and operations specific to values of that
type.  A type may be specified by a
(possibly <a href="#Qualified_identifiers">qualified</a>) <i>type name</i>
(§<a href="#Type_declarations">Type declarations</a>) or a <i>type literal</i>,
which composes a new type from previously declared types.
</p>

<pre class="ebnf">
Type      = TypeName | TypeLit | "(" Type ")" .
TypeName  = identifier | QualifiedIdent .
TypeLit   = ArrayType | StructType | PointerType | FunctionType | InterfaceType |
	    SliceType | MapType | ChannelType .
</pre>
</div>

<p>
类型决定值的集合与该类型值特定的操作。类型可通过（或许为<a href="#限定标识符">限定的</a>）
<i>类型名</i>（§<a href="#类型声明">类型声明</a>）或<i>类型字面</i>指定，
它将根据之前声明的类型组成新的类型。
</p>

<pre class="ebnf">
类型     = 类型名 | 类型字面 | "(" 类型 ")" .
类型名   = 标识符 | 限定标识符 .
类型字面 = 数组类型 | 结构类型 | 指针类型 | 函数类型 | 接口类型 |
           切片类型 | 映射类型 | 信道类型 .
</pre>

<div class="english">
<p>
Named instances of the boolean, numeric, and string types are
<a href="#Predeclared_identifiers">predeclared</a>.
<i>Composite types</i>&mdash;array, struct, pointer, function,
interface, slice, map, and channel types&mdash;may be constructed using
type literals.
</p>
</div>

<p>
布尔值，数值与字符串类型的实例的命名是<a href="#预声明标识符">预声明</a>的。
数组，结构，指针，函数，接口，切片，映射和信道这些<i>复合类型</i>可由类型字面构造。
</p>

<div class="english">
<p>
The <i>static type</i> (or just <i>type</i>) of a variable is the
type defined by its declaration.  Variables of interface type
also have a distinct <i>dynamic type</i>, which
is the actual type of the value stored in the variable at run-time.
The dynamic type may vary during execution but is always
<a href="#Assignability">assignable</a>
to the static type of the interface variable.  For non-interface
types, the dynamic type is always the static type.
</p>
</div>

<p>
变量的<i>静态类型</i>（或<i>类型</i>）是通过其声明定义的类型。
接口类型的变量也有一个独特的<i>动态类型</i>，这是在运行时存储在变量中的值的实际类型。
动态类型在执行过程中可能会有所不同，但对于接口变量的静态类型，它总是<a href="#可赋值性">可赋值</a>的。
对于非接口类型，其动态类型始终为其静态类型。
</p>

<div class="english">
<p>
Each type <code>T</code> has an <i>underlying type</i>: If <code>T</code>
is a predeclared type or a type literal, the corresponding underlying
type is <code>T</code> itself. Otherwise, <code>T</code>'s underlying type
is the underlying type of the type to which <code>T</code> refers in its
<a href="#Type_declarations">type declaration</a>.
</p>
</div>

<p>
每个类型 <code>T</code> 都有一个 <i>基本类型</i>：若 <code>T</code> 为预声明类型或类型字面，
其相应的基本类型为 <code>T</code> 本身。否则，<code>T</code>的基本类型为其
<a href="#类型声明">类型声明</a>中所依据类型的基本类型。
</p>

<pre>
   type T1 string
   type T2 T1
   type T3 []T1
   type T4 T3
</pre>

<div class="english">
<p>
The underlying type of <code>string</code>, <code>T1</code>, and <code>T2</code>
is <code>string</code>. The underlying type of <code>[]T1</code>, <code>T3</code>,
and <code>T4</code> is <code>[]T1</code>.
</p>
</div>

<p>
以上 <code>string</code>，<code>T1</code> 和 <code>T2</code> 的基本类型为 <code>string</code>。
<code>[]T1</code>，<code>T3</code> 和 <code>T4</code> 的基本类型为 <code>[]T1</code> 。
</p>

<div class="english">
<h3 id="Method_sets">Method sets</h3>
</div>

<h3 id="方法集">方法集</h3>

<div class="english">
<p>
A type may have a <i>method set</i> associated with it
(§<a href="#Interface_types">Interface types</a>, §<a href="#Method_declarations">Method declarations</a>).
The method set of an <a href="#Interface_types">interface type</a> is its interface.
The method set of any other type <code>T</code>
consists of all methods with receiver type <code>T</code>.
The method set of the corresponding pointer type <code>*T</code>
is the set of all methods with receiver <code>*T</code> or <code>T</code>
(that is, it also contains the method set of <code>T</code>).
Further rules apply to structs containing anonymous fields, as described
in the section on <a href="#Struct_types">struct types</a>.
Any other type has an empty method set.
In a method set, each method must have a
<a href="#Uniqueness_of_identifiers">unique</a> <a href="#MethodName">method name</a>.
</p>
</div>

<p>
类型可拥有一个与其相关联的 <i>方法集</i>（§<a href="#接口类型">接口类型</a>，§<a href="#方法声明">方法声明</a>）。
<a href="#接口类型">接口类型</a>的方法集为其接口。其它任意类型 <code>T</code> 的方法集由所有带接收者类型
<code>T</code> 的方法组成。与指针类型 <code>*T</code> 相应的方法集为所有带接收者 <code>*T</code> 或 <code>T</code>
的方法的集（就是说，它也包含 <code>T</code> 的方法集）。根据<a href="#结构类型">结构类型</a>一节的描述，
更进一步的规则也适用于包含匿名字段的结构。任何其它类型都有一个空方法集。
在方法集中，每个方法都必须有<a href="#标识符的唯一性">唯一</a>的<a href="#方法名">方法名</a>。
</p>

<div class="english">
<p>
The method set of a type determines the interfaces that the
type <a href="#Interface_types">implements</a>
and the methods that can be <a href="#Calls">called</a>
using a receiver of that type.
</p>
</div>

<p>
一个类型的方法集决定了其所<a href="#接口类型">实现</a>的接口
与可使用该类型接收者<a href="#函数与方法的调用">调用</a>的方法。
</p>

<div class="english">
<h3 id="Boolean_types">Boolean types</h3>
</div>

<h3 id="布尔类型">布尔类型</h3>

<div class="english">
<p>
A <i>boolean type</i> represents the set of Boolean truth values
denoted by the predeclared constants <code>true</code>
and <code>false</code>. The predeclared boolean type is <code>bool</code>.
</p>
</div>

<p>
<i>布尔类型</i> 表示由预声明常量 <code>true</code> 和 <code>false</code>所代表的布尔值的集。
预声明的布尔类型为 <code>bool</code>。
</p>

<div class="english">
<h3 id="Numeric_types">Numeric types</h3>
</div>

<h3 id="数值类型">数值类型</h3>

<div class="english">
<p>
A <i>numeric type</i> represents sets of integer or floating-point values.
The predeclared architecture-independent numeric types are:
</p>

<pre class="grammar">
uint8       the set of all unsigned  8-bit integers (0 to 255)
uint16      the set of all unsigned 16-bit integers (0 to 65535)
uint32      the set of all unsigned 32-bit integers (0 to 4294967295)
uint64      the set of all unsigned 64-bit integers (0 to 18446744073709551615)

int8        the set of all signed  8-bit integers (-128 to 127)
int16       the set of all signed 16-bit integers (-32768 to 32767)
int32       the set of all signed 32-bit integers (-2147483648 to 2147483647)
int64       the set of all signed 64-bit integers (-9223372036854775808 to 9223372036854775807)

float32     the set of all IEEE-754 32-bit floating-point numbers
float64     the set of all IEEE-754 64-bit floating-point numbers

complex64   the set of all complex numbers with float32 real and imaginary parts
complex128  the set of all complex numbers with float64 real and imaginary parts

byte        alias for uint8
rune        alias for int32
</pre>
</div>

<p>
<i>数值类型</i>表示整数值和浮点数值的集。
架构中立的预声明数值类型为：
</p>

<pre class="grammar">
uint8       所有无符号 8位整数集（0 到 255）
uint16      所有无符号16位整数集（0 到 65535）
uint32      所有无符号32位整数集（0 到 4294967295）
uint64      所有无符号64位整数集（0 到 18446744073709551615）

int8        所有带符号 8位整数集（-128 到 127）
int16       所有带符号16位整数集（-32768 到 32767）
int32       所有带符号32位整数集（-2147483648 到 2147483647）
int64       所有带符号64位整数集（-9223372036854775808 到 9223372036854775807）

float32     所有IEEE-754 32位浮点数集
float64     所有IEEE-754 64位浮点数集

complex64   所有带float32实部和虚部的复数集
complex128  所有带float64实部和虚部的复数集

byte        uint8的别名
rune        int32的别名
</pre>

<div class="english">
<p>
The value of an <i>n</i>-bit integer is <i>n</i> bits wide and represented using
<a href="http://en.wikipedia.org/wiki/Two's_complement">two's complement arithmetic</a>.
</p>
</div>

<p>
<i>n</i> 位的整数值是 <i>n</i> 位宽的，它使用
<a href="http://en.wikipedia.org/wiki/Two's_complement">二进制补码运算</a>表示。
</p>

<div class="english">
<p>
There is also a set of predeclared numeric types with implementation-specific sizes:
</p>

<pre class="grammar">
uint     either 32 or 64 bits
int      same size as uint
uintptr  an unsigned integer large enough to store the uninterpreted bits of a pointer value
</pre>
</div>

<p>
大小取决于具体实现的预声明数值类型：
</p>

<pre class="grammar">
uint     32或64位
int      大小与uint相同
uintptr  大到足以存储指针值无解释位的无符号整数
</pre>

<div class="english">
<p>
To avoid portability issues all numeric types are distinct except
<code>byte</code>, which is an alias for <code>uint8</code>, and
<code>rune</code>, which is an alias for <code>int32</code>.
Conversions
are required when different numeric types are mixed in an expression
or assignment. For instance, <code>int32</code> and <code>int</code>
are not the same type even though they may have the same size on a
particular architecture.
</p>
</div>

<p>
为避免可移植性问题，除 <code>byte</code> 为 <code>uint8</code> 的别名以及
<code>rune</code> 为 <code>int32</code> 的别名外，所有数值类型都是不同的。
当不同的数值类型混合在一个表达式或赋值操作中时，必须进行类型转换。
例如，<code>int32</code> 与 <code>int</code> 是不同的类型，
尽管它们在特定架构上可能有相同的大小。
</p>

<div class="english">
<h3 id="String_types">String types</h3>
</div>

<h3 id="字符串类型">字符串类型</h3>

<div class="english">
<p>
A <i>string type</i> represents the set of string values.
A string value is a (possibly empty) sequence of bytes.
Strings are immutable: once created,
it is impossible to change the contents of a string.
The predeclared string type is <code>string</code>.
</p>
</div>

<p>
<i>字符串类型</i> 表示字符串值的集。字符串的值为（可能为空的）字节序列。字符串是不可变的：
一旦被创建，字符串的内容就不能更改。预声明的字符串类型为 <code>string</code>。
</p>

<div class="english">
<p>
The length of a string <code>s</code> (its size in bytes) can be discovered using
the built-in function <a href="#Length_and_capacity"><code>len</code></a>.
The length is a compile-time constant if the string is a constant.
A string's bytes can be accessed by integer indices 0 through
<code>len(s)-1</code> (§<a href="#Indexes">Indexes</a>).
It is illegal to take the address of such an element; if
<code>s[i]</code> is the <code>i</code>'th byte of a
string, <code>&amp;s[i]</code> is invalid.
</p>
</div>

<p>
字符串 <code>s</code> 的长度（即其字节大小）可使用内建函数
<a href="#长度与容量"><code>len</code></a> 获取。若该字符串为常量，则其长度即为编译时常量。
字符串的字节可通过整数下标0至 <code>len(s)-1</code> 访问（§<a href="#下标">下标</a>）。
获取这样一个元素的地址是非法的；若 <code>s[i]</code> 为字符串的第 <code>i</code>
个字节，<code>&amp;s[i]</code> 就是无效的。
</p>


<div class="english">
<h3 id="Array_types">Array types</h3>
</div>

<h3 id="数组类型">数组类型</h3>

<div class="english">
<p>
An array is a numbered sequence of elements of a single
type, called the element type.
The number of elements is called the length and is never
negative.
</p>

<pre class="ebnf">
ArrayType   = "[" ArrayLength "]" ElementType .
ArrayLength = Expression .
ElementType = Type .
</pre>
</div>

<p>
数组是单一类型元素的编号序列，该单一类型称为元素类型。元素的数量称为长度且为非负数。
</p>

<pre class="ebnf">
数组类型 = "[" 数组长度 "]" 元素类型 .
数组长度 = 表达式 .
元素类型 = 类型 .
</pre>

<div class="english">
<p>
The length is part of the array's type and must be a
<a href="#Constant_expressions">constant expression</a> that evaluates to a non-negative
integer value.  The length of array <code>a</code> can be discovered
using the built-in function <a href="#Length_and_capacity"><code>len</code></a>.
The elements can be indexed by integer
indices 0 through <code>len(a)-1</code> (§<a href="#Indexes">Indexes</a>).
Array types are always one-dimensional but may be composed to form
multi-dimensional types.
</p>

<pre>
[32]byte
[2*N] struct { x, y int32 }
[1000]*float64
[3][5]int
[2][2][2]float64  // same as [2]([2]([2]float64))
</pre>
</div>

<p>
长度是数组类型的一部分，且必须是求值结果为非负整数值的<a href="#常量表达式">常量表达式</a>。
数组 <code>a</code> 的长度可使用内建函数 <a href="#长度与容量"><code>len</code></a>获取，
其元素可通过整数下标 0 到 <code>len(a)-1</code> 索引（§<a href="#下标">下标</a>）。
数组类型总是一维的，但可组合构成多维的类型。
</p>

<pre>
[32]byte
[2*N] struct { x, y int32 }
[1000]*float64
[3][5]int
[2][2][2]float64  // 等价于[2]([2]([2]float64))
</pre>

<div class="english">
<h3 id="Slice_types">Slice types</h3>
</div>

<h3 id="切片类型">切片类型</h3>

<div class="english">
<p>
A slice is a reference to a contiguous segment of an array and
contains a numbered sequence of elements from that array.  A slice
type denotes the set of all slices of arrays of its element type.
The value of an uninitialized slice is <code>nil</code>.
</p>

<pre class="ebnf">
SliceType = "[" "]" ElementType .
</pre>
</div>

<p>
切片是数组连续段的引用及包含此数组的元素的编号序列。
切片类型表示元素类型为数组的所有切片的集。未初始化切片的值为 <code>nil</code>。
</p>

<pre class="ebnf">
切片类型 = "[" "]" 元素类型 .
</pre>

<div class="english">
<p>
Like arrays, slices are indexable and have a length.  The length of a
slice <code>s</code> can be discovered by the built-in function
<a href="#Length_and_capacity"><code>len</code></a>; unlike with arrays it may change during
execution.  The elements can be addressed by integer indices 0
through <code>len(s)-1</code> (§<a href="#Indexes">Indexes</a>).  The slice index of a
given element may be less than the index of the same element in the
underlying array.
</p>
</div>

<p>
类似于数组，切片是可索引的且拥有一个长度。切片 <code>s</code> 的长度可通过内建函数
<a href="#长度与容量"><code>len</code></a>获取；不同于数组的是，切片可在执行过程中被改变，
其元素可通过整数下标 0 到 <code>len(s)-1</code> 寻址（§<a href="#下标">下标</a>）。
给定元素的切片下标可能小于它在其基本数组中的下标。
</p>

<div class="english">
<p>
A slice, once initialized, is always associated with an underlying
array that holds its elements.  A slice therefore shares storage
with its array and with other slices of the same array; by contrast,
distinct arrays always represent distinct storage.
</p>
</div>

<p>
切片一旦初始化，就总是伴随着一个包含其元素的基本数组。
因此，切片与其数组及其它本数组的切片共享存储；
与此相反，不同的数组总是表示其不同的存储。
</p>

<div class="english">
<p>
The array underlying a slice may extend past the end of the slice.
The <i>capacity</i> is a measure of that extent: it is the sum of
the length of the slice and the length of the array beyond the slice;
a slice of length up to that capacity can be created by `slicing' a new
one from the original slice (§<a href="#Slices">Slices</a>).
The capacity of a slice <code>a</code> can be discovered using the
built-in function <a href="#Length_and_capacity"><code>cap(a)</code></a>.
</p>
</div>

<p>
切片的基本数组可扩展其切片的结尾。<i>容量</i> 是该扩展的量度：
它是切片的长度和切片往后数组的长度之和；长度达到其容量的切片可通过从原切片
（§<a href="#Slices">Slices</a>）‘切下’一个新的来创建。
切片 <code>a</code> 的容量可使用内建函数 <a href="#长度与容量"><code>cap(a)</code></a> 获取。
</p>

<div class="english">
<p>
A new, initialized slice value for a given element type <code>T</code> is
made using the built-in function
<a href="#Making_slices_maps_and_channels"><code>make</code></a>,
which takes a slice type
and parameters specifying the length and optionally the capacity:
</p>
</div>

<p>
给定元素类型 <code>T</code> 的一个新的，已初始化的切片值使用内建函数
<a href="#创建切片、映射与信道"><code>make</code></a>创建，
它需要一个切片类型和指定其长度与可选容量的形参：
</p>

<pre>
make([]T, length)
make([]T, length, capacity)
</pre>

<div class="english">
<p>
A call to <code>make</code> allocates a new, hidden array to which the returned
slice value refers. That is, executing
</p>
</div>

<p>
调用 <code>make</code>将分配一个被返回的切片值所引用的，新的、隐藏的数组。即，执行
</p>

<pre>
make([]T, length, capacity)
</pre>

<div class="english">
<p>
produces the same slice as allocating an array and slicing it, so these two examples
result in the same slice:
</p>
</div>

<p>
产生切片与分配数组后再对其进行切片相同，因此这两个例子的结果为相同的切片：
</p>

<pre>
make([]int, 50, 100)
new([100]int)[0:50]
</pre>

<div class="english">
<p>
Like arrays, slices are always one-dimensional but may be composed to construct
higher-dimensional objects.
With arrays of arrays, the inner arrays are, by construction, always the same length;
however with slices of slices (or arrays of slices), the lengths may vary dynamically.
Moreover, the inner slices must be allocated individually (with <code>make</code>).
</p>
</div>

<p>
类似于数组，切片总是一维的，但可组合构造更高维的对象。
元素为数组的数组，根据其构造，其内部数组的长度始终相同；
然而元素为切片的切片（或元素为数组的切片），其长度会动态地改变。
此外，其内部的切片必须单独地（通过 <code>make</code>）分配。
</p>

<div class="english">
<h3 id="Struct_types">Struct types</h3>
</div>

<h3 id="结构类型">结构类型</h3>

<div class="english">
<p>
A struct is a sequence of named elements, called fields, each of which has a
name and a type. Field names may be specified explicitly (IdentifierList) or
implicitly (AnonymousField).
Within a struct, non-<a href="#Blank_identifier">blank</a> field names must
be <a href="#Uniqueness_of_identifiers">unique</a>.
</p>

<pre class="ebnf">
StructType     = "struct" "{" { FieldDecl ";" } "}" .
FieldDecl      = (IdentifierList Type | AnonymousField) [ Tag ] .
AnonymousField = [ "*" ] TypeName .
Tag            = string_lit .
</pre>

<pre>
// An empty struct.
struct {}

// A struct with 6 fields.
struct {
	x, y int
	u float32
	_ float32  // padding
	A *[]int
	F func()
}
</pre>
</div>

<p>
结构是已命名的元素序列，被称为字段，其中每一个元素都有一个名字和类型。
字段名可显示地指定（标识符列表）或隐式地指定（匿名字段）。
在结构中，非<a href="#空白标识符">空白</a>字段名必须是<a href="#标识符的唯一性">唯一</a>的。
</p>

<pre class="ebnf">
结构类型 = "struct" "{" { 字段声明 ";" } "}" .
字段声明 = (标识符列表 类型 | 匿名字段) [ 标注 ] .
匿名字段 = [ "*" ] 类型名 .
标注     = 字符串字面 .
</pre>

<pre>
// 空结构.
struct {}

// 带6个字段的结构
struct {
	x, y int
	u float32
	_ float32  // 填充
	A *[]int
	F func()
}
</pre>

<div class="english">
<p>
A field declared with a type but no explicit field name is an <i>anonymous field</i>,
also called an <i>embedded</i> field or an embedding of the type in the struct.
An embedded type must be specified as
a type name <code>T</code> or as a pointer to a non-interface type name <code>*T</code>,
and <code>T</code> itself may not be
a pointer type. The unqualified type name acts as the field name.
</p>

<pre>
// A struct with four anonymous fields of type T1, *T2, P.T3 and *P.T4
struct {
	T1        // field name is T1
	*T2       // field name is T2
	P.T3      // field name is T3
	*P.T4     // field name is T4
	x, y int  // field names are x and y
}
</pre>
</div>

<p>
通过有类型而无显式字段名声明的字段为 <i>匿名字段</i>，亦称为 <i>嵌入式</i> 字段或该结构中此种类型的嵌入。
这种字段类型必须作为一个类型名 <code>T</code> 或一个非接口类型名的指针 <code>*T</code>来实现，
且 <code>T</code> 本身不能为指针类型。未限定类型名的行为类似于字段名。
</p>

<pre>
// 带类型为T1，*T2，P.T3和*P.T4的4个匿名字段的结构
struct {
	T1        // 字段名为T1
	*T2       // 字段名为T2
	P.T3      // 字段名为T3
	*P.T4     // 字段名为T4
	x, y int  // 字段名为x和y
}
</pre>

<div class="english">
<p>
The following declaration is illegal because field names must be unique
in a struct type:
</p>

<pre>
struct {
	T     // conflicts with anonymous field *T and *P.T
	*T    // conflicts with anonymous field T and *P.T
	*P.T  // conflicts with anonymous field T and *T
}
</pre>
</div>

<p>
以下为非法声明，因为字段名在结构类型中必须是唯一的：
</p>

<pre>
struct {
	T     // 与匿名字段*T及*P.T相冲突
	*T    // 与匿名字段T及*P.T相冲突
	*P.T  // 与匿名字段T及*T相冲突
}
</pre>

<div class="english">
<p>
A field or <a href="#Method_declarations">method</a> <code>f</code> of an
anonymous field in a struct <code>x</code> is called <i>promoted</i> if
<code>x.f</code> is a legal <a href="#Selectors">selector</a> that denotes
that field or method <code>f</code>.
</p>
</div>

<p>
在结构 <code>x</code> 中，若 <code>x.f</code> 为表示字段或<a href="#方法声明">方法</a>
<code>f</code> 的合法<a href="#选择者">选择者</a>，则匿名字段的字段或方法 <code>f</code>
即为<i>已提升</i>的。
</p>

<div class="english">
<p>
Promoted fields act like ordinary fields
of a struct except that they cannot be used as field names in
<a href="#Composite_literals">composite literals</a> of the struct.
</p>
</div>

<p>
已提升字段除了不能用作该结构<a href="#复合字面">复合字面</a>中的字段名外，
其行为如同结构的一般字段。
</p>

<div class="english">
<p>
Given a struct type <code>S</code> and a type named <code>T</code>,
promoted methods are included in the method set of the struct as follows:
</p>
<ul>
	<li>
	If <code>S</code> contains an anonymous field <code>T</code>,
	the <a href="#Method_sets">method sets</a> of <code>S</code>
	and <code>*S</code> both include promoted methods with receiver
	<code>T</code>. The method set of <code>*S</code> also
	includes promoted methods with receiver <code>*T</code>.
	</li>
	<li>
	If <code>S</code> contains an anonymous field <code>*T</code>,
	the method sets of <code>S</code> and <code>*S</code> both
	include promoted methods with receiver <code>T</code> or
	<code>*T</code>.
	</li>
</ul>
</div>

<p>
给定结构类型 <code>S</code> 与名为 <code>T</code> 的类型，包含在结构方法集中的已提升方法如下：
</p>
<ul>
	<li>
	若 <code>S</code> 包含一个匿名字段 <code>T</code>，则 <code>S</code> 与 <code>*S</code>
	的<a href="#方法集">方法集</a>均包含带接收者 <code>T</code> 的已提升方法。<code>*S</code>
	的方法集也包含带接收者 <code>*T</code> 的已提升方法。
	</li>

	<li>
	若 <code>S</code> 包含匿名字段 <code>*T</code>，则 <code>S</code> 与 <code>*S</code>
	的方法集均包含带接收者 <code>T</code> 或 <code>*T</code> 的已提升方法。
	</li>
</ul>

<div class="english">
<p>
A field declaration may be followed by an optional string literal <i>tag</i>,
which becomes an attribute for all the fields in the corresponding
field declaration. The tags are made
visible through a <a href="#Package_unsafe">reflection interface</a>
but are otherwise ignored.
</p>

<pre>
// A struct corresponding to the TimeStamp protocol buffer.
// The tag strings define the protocol buffer field numbers.
struct {
	microsec  uint64 "field 1"
	serverIP6 uint64 "field 2"
	process   string "field 3"
}
</pre>
</div>

<p>
字段声明可后跟一个可选的字符串字面 <i>标注</i>，成为所有相应字段声明中字段的属性。
标注可通过 <a href="#包unsafe">反射接口</a> 获得，否则就会被忽略。
</p>

<pre>
// 一个对应于时间戳协议缓冲区的结构.
// 标注字符串定义了协议缓冲区的字段号.
struct {
	microsec  uint64 "field 1"
	serverIP6 uint64 "field 2"
	process   string "field 3"
}
</pre>

<div class="english">
<h3 id="Pointer_types">Pointer types</h3>
</div>

<h3 id="指针类型">指针类型</h3>

<div class="english">
<p>
A pointer type denotes the set of all pointers to variables of a given
type, called the <i>base type</i> of the pointer.
The value of an uninitialized pointer is <code>nil</code>.
</p>

<pre class="ebnf">
PointerType = "*" BaseType .
BaseType = Type .
</pre>
</div>

<p>
指针类型表示一个所有给定类型变量的指针的集，称为指针的 <i>基础类型</i>。
未初始化的指针的值为 <code>nil</code>。
</p>

<pre class="ebnf">
指针类型 = "*" 基础类型 .
基础类型 = 类型 .
</pre>

<pre>
*Point
*[4]int
</pre>

<div class="english">
<h3 id="Function_types">Function types</h3>
</div>

<h3 id="函数类型">函数类型</h3>

<div class="english">
<p>
A function type denotes the set of all functions with the same parameter
and result types. The value of an uninitialized variable of function type
is <code>nil</code>.
</p>

<pre class="ebnf">
FunctionType   = "func" Signature .
Signature      = Parameters [ Result ] .
Result         = Parameters | Type .
Parameters     = "(" [ ParameterList [ "," ] ] ")" .
ParameterList  = ParameterDecl { "," ParameterDecl } .
ParameterDecl  = [ IdentifierList ] [ "..." ] Type .
</pre>
</div>

<p>
函数类型表示所有带相同形参和返回类型的集。未初始化的函数类型变量的的值为 <code>nil</code>。
</p>

<pre class="ebnf">
函数类型 = "func" 签名 .
签名     = 形参 [ 结果 ] .
结果     = 形参 | 类型 .
形参     = "(" [ 形参列表 [ "," ] ] ")" .
形参列表 = 形参声明 { "," 形参声明 } .
形参声明 = [ 标识符列表 ] [ "..." ] 类型 .
</pre>

<div class="english">
<p>
Within a list of parameters or results, the names (IdentifierList)
must either all be present or all be absent. If present, each name
stands for one item (parameter or result) of the specified type; if absent, each
type stands for one item of that type.  Parameter and result
lists are always parenthesized except that if there is exactly
one unnamed result it may be written as an unparenthesized type.
</p>
</div>

<p>
在形参或结果的列表中，其名称（标识符列表）必须都存在或都不存在。
若存在，则每个名称代表一个指定类型的项（形参或结果），
若不存在，则每个类型代表一个此类型的项。若恰好有一个未命名的值，它可能写作一个不加括号的类型，
除此之外，形参和结果的列表总是在括号中。
</p>

<div class="english">
<p>
The final parameter in a function signature may have
a type prefixed with <code>...</code>.
A function with such a parameter is called <i>variadic</i> and
may be invoked with zero or more arguments for that parameter.
</p>
</div>

<p>
函数签名中的最后一个形参可能有一个带 <code>...</code> 前缀的类型。
带这样形参的函数被称为 <i>变参函数</i> 它可接受零个或多个实参的函数。
</p>

<pre>
func()
func(x int) int
func(a, _ int, z float32) bool
func(a, b int, z float32) (bool)
func(prefix string, values ...int)
func(a, b int, z float64, opt ...interface{}) (success bool)
func(int, int, float64) (float64, *[]int)
func(n int) func(p *T)
</pre>


<div class="english">
<h3 id="Interface_types">Interface types</h3>
</div>

<h3 id="接口类型">接口类型</h3>

<div class="english">
<p>
An interface type specifies a <a href="#Method_sets">method set</a> called its <i>interface</i>.
A variable of interface type can store a value of any type with a method set
that is any superset of the interface. Such a type is said to
<i>implement the interface</i>.
The value of an uninitialized variable of interface type is <code>nil</code>.
</p>

<pre class="ebnf">
InterfaceType      = "interface" "{" { MethodSpec ";" } "}" .
MethodSpec         = MethodName Signature | InterfaceTypeName .
MethodName         = identifier .
InterfaceTypeName  = TypeName .
</pre>
</div>

<p>
接口类型指定一个称为 <i>接口</i> 的 <a href="#方法集">方法集</a>。
接口类型变量可存储任何带方法集类型的值，该方法集为此接口的超集。
这种类型表示 <i>实现此接口</i>。未初始化的接口类型变量的值为 <code>nil</code>。
</p>

<pre class="ebnf">
接口类型   = "interface" "{" { 方法实现 ";" } "}" .
方法实现   = 方法名 签名 | 接口类型名 .
方法名     = 标识符 .
接口类型名 = 类型名 .
</pre>

<div class="english">
<p>
As with all method sets, in an interface type, each method must have a
<a href="#Uniqueness_of_identifiers">unique</a> name.
</p>

<pre>
// A simple File interface
interface {
	Read(b Buffer) bool
	Write(b Buffer) bool
	Close()
}
</pre>
</div>

<p>
对于所有的方法集，在一个接口类型中，每个方法必须有<a href="#标识符的唯一性">唯一的</a>名字。
</p>

<pre>
// 一个简单的File接口
interface {
	Read(b Buffer) bool
	Write(b Buffer) bool
	Close()
}
</pre>

<div class="english">
<p>
More than one type may implement an interface.
For instance, if two types <code>S1</code> and <code>S2</code>
have the method set
</p>
</div>

<p>
不止一个类型可实现同一接口。例如，若两个类型 <code>S1</code> 和 <code>S2</code> 拥有方法集
</p>

<pre>
func (p T) Read(b Buffer) bool { return … }
func (p T) Write(b Buffer) bool { return … }
func (p T) Close() { … }
</pre>

<div class="english">
<p>
(where <code>T</code> stands for either <code>S1</code> or <code>S2</code>)
then the <code>File</code> interface is implemented by both <code>S1</code> and
<code>S2</code>, regardless of what other methods
<code>S1</code> and <code>S2</code> may have or share.
</p>
</div>

<p>
（其中 <code>T</code> 代表 <code>S1</code> 或 <code>S2</code>）
那么 <code>File</code> 接口都将被 <code>S1</code> 和 <code>S2</code>所实现，
不论如何，方法 <code>S1</code> 和 <code>S2</code> 都会拥有或共享它。
</p>

<div class="english">
<p>
A type implements any interface comprising any subset of its methods
and may therefore implement several distinct interfaces. For
instance, all types implement the <i>empty interface</i>:
</p>
</div>

<p>
类型可实现任何接口，包括任何其方法的子集，因此可能实现几个不同的接口。
例如，所有类型都实现了 <i>空接口</i>：
</p>

<pre>
interface{}
</pre>

<div class="english">
<p>
Similarly, consider this interface specification,
which appears within a <a href="#Type_declarations">type declaration</a>
to define an interface called <code>Lock</code>:
</p>
</div>

<p>
同样，考虑此接口的实现，它出现在<a href="#类型声明">类型声明</a>
中以定义一个名为 <code>Lock</code> 的接口：
</p>

<pre>
type Lock interface {
	Lock()
	Unlock()
}
</pre>

<div class="english">
<p>
If <code>S1</code> and <code>S2</code> also implement
</p>
</div>

<p>
若 <code>S1</code> 和 <code>S2</code> 也实现
</p>

<pre>
func (p T) Lock() { … }
func (p T) Unlock() { … }
</pre>

<div class="english">
<p>
they implement the <code>Lock</code> interface as well
as the <code>File</code> interface.
</p>
</div>

<p>
它们不仅会实现 <code>Lock</code> 还会实现 <code>File</code> 接口
</p>

<div class="english">
<p>
An interface may use an interface type name <code>T</code>
in place of a method specification.
The effect, called embedding an interface,
is equivalent to enumerating the methods of <code>T</code> explicitly
in the interface.
</p>

<pre>
type ReadWrite interface {
	Read(b Buffer) bool
	Write(b Buffer) bool
}

type File interface {
	ReadWrite  // same as enumerating the methods in ReadWrite
	Lock       // same as enumerating the methods in Lock
	Close()
}
</pre>
</div>

<p>
一个接口可通过包含一个名为 <code>T</code> 的接口类型来代替一个方法的实现。
这称之为嵌入接口，其效果等价于在接口中显式枚举出 <code>T</code> 中的方法。
</p>

<pre>
type ReadWrite interface {
	Read(b Buffer) bool
	Write(b Buffer) bool
}

type File interface {
	ReadWrite  // 等价于枚举ReadWrite中的方法
	Lock       // 等价于枚举Lock中的方法
	Close()
}
</pre>

<div class="english">
<p>
An interface type <code>T</code> may not embed itself
or any interface type that embeds <code>T</code>, recursively.
</p>

<pre>
// illegal: Bad cannot embed itself
type Bad interface {
	Bad
}

// illegal: Bad1 cannot embed itself using Bad2
type Bad1 interface {
	Bad2
}
type Bad2 interface {
	Bad1
}
</pre>
</div>

<p>
接口类型 <code>T</code> 不能嵌入其自身或任何递归地嵌入 <code>T</code> 的接口类型。
</p>

<pre>
// 非法：Bad不能嵌入其自身
type Bad interface {
	Bad
}

// 非法：Bad1不能通过Bad2嵌入其自身
type Bad1 interface {
	Bad2
}
type Bad2 interface {
	Bad1
}
</pre>

<div class="english">
<h3 id="Map_types">Map types</h3>
</div>

<h3 id="映射类型">映射类型</h3>

<div class="english">
<p>
A map is an unordered group of elements of one type, called the
element type, indexed by a set of unique <i>keys</i> of another type,
called the key type.
The value of an uninitialized map is <code>nil</code>.
</p>

<pre class="ebnf">
MapType     = "map" "[" KeyType "]" ElementType .
KeyType     = Type .
</pre>
</div>

<p>
映射是一个同种类型元素的无序组，该类型称为元素类型；
映射通过另一类型唯一的 <i>键</i> 集索引，该类型称为键类型。
未初始化的映射值为 <code>nil</code>。
</p>

<pre class="ebnf">
映射类型    = "map" "[" 键类型 "]" 元素类型 .
键类型      = 类型 .
</pre>

<div class="english">
<p>
The comparison operators <code>==</code> and <code>!=</code>
(§<a href="#Comparison_operators">Comparison operators</a>) must be fully defined
for operands of the key type; thus the key type must not be a function, map, or
slice.
If the key type is an interface type, these
comparison operators must be defined for the dynamic key values;
failure will cause a <a href="#Run_time_panics">run-time panic</a>.

</p>
</div>

<p>
比较操作符 <code>==</code> 和 <code>!=</code>
（§<a href="#比较操作符">比较操作符</a>）必须由键类型的操作数完全定义；
因此键类型不能是函数，映射或切片。若该键类型为接口类型，这些比较运算符必须由动态键值定义；
失败将导致一个 <a href="#运行时恐慌">运行时恐慌</a>.
</p>

<pre>
map[string]int
map[*T]struct{ x, y float64 }
map[string]interface{}
</pre>

<div class="english">
<p>
The number of map elements is called its length.
For a map <code>m</code>, it can be discovered using the
built-in function <a href="#Length_and_capacity"><code>len</code></a>
and may change during execution. Elements may be added during execution
using <a href="#Assignments">assignments</a> and retrieved with
<a href="#Indexes">index</a> expressions; they may be removed with the
<a href="#Deletion_of_map_elements"><code>delete</code></a> built-in function.
</p>
</div>

<p>
元素的数量称为长度。
对于映射 <code>m</code>，其长度可使用内建函数 <a href="#长度与容量"><code>len</code></a>
获取并可在执行时更改。元素可在执行时使用<a href="#赋值">赋值</a>来添加并通过
<a href="#索引">索引</a> 表达式来检索；它们也可通过内建函数
<a href="#映射元素的删除"><code>delete</code></a> 删除。
</p>

<div class="english">
<p>
A new, empty map value is made using the built-in
function <a href="#Making_slices_maps_and_channels"><code>make</code></a>,
which takes the map type and an optional capacity hint as arguments:
</p>
</div>

<p>
一个新的，空的映射值使用内建函数 <a href="#创建切片、映射与信道"><code>make</code></a> 创建，
它使该映射类型和可选容量作为实参提示：
</p>

<pre>
make(map[string]int)
make(map[string]int, 100)
</pre>

<div class="english">
<p>
The initial capacity does not bound its size:
maps grow to accommodate the number of items
stored in them, with the exception of <code>nil</code> maps.
A <code>nil</code> map is equivalent to an empty map except that no elements
may be added.
</p>
</div>

<p>
初始容量不能限定它的大小：映射通过增长来适应存储在其中的条目数量，包括 <code>nil</code> 映射的恐慌。
一个 <code>nil</code> 映射等价于一个空映射除非它没有元素被添加。
</p>

<div class="english">
<h3 id="Channel_types">Channel types</h3>
</div>

<h3 id="信道类型">信道类型</h3>

<div class="english">
<p>
A channel provides a mechanism for two concurrently executing functions
to synchronize execution and communicate by passing a value of a
specified element type.
The value of an uninitialized channel is <code>nil</code>.
</p>

<pre class="ebnf">
ChannelType = ( "chan" [ "&lt;-" ] | "&lt;-" "chan" ) ElementType .
</pre>
</div>

<p>
信道提供一种机制使两个并发执行的函数同步执行，并通过传递具体元素类型的值来通信。
未初始化的信道值为 <code>nil</code>。
</p>

<pre class="ebnf">
信道类型 = ( "chan" [ "&lt;-" ] | "&lt;-" "chan" ) 元素类型 .
</pre>

<div class="english">
<p>
The <code>&lt;-</code> operator specifies the channel <i>direction</i>,
<i>send</i> or <i>receive</i>. If no direction is given, the channel is
<i>bi-directional</i>.
A channel may be constrained only to send or only to receive by
<a href="#Conversions">conversion</a> or <a href="#Assignments">assignment</a>.
</p>

<pre>
chan T          // can be used to send and receive values of type T
chan&lt;- float64  // can only be used to send float64s
&lt;-chan int      // can only be used to receive ints
</pre>
</div>

<p>
<code>&lt;-</code> 操作符指定信道的 <i>方向</i>，<i>发送</i> 或 <i>接收</i>。
若没有给定方向，那么该信道就是 <i>双向的</i>。
信道可通过<a href="#类型转换">类型转换</a> 或 <a href="#赋值">赋值</a>被强制为只发送或只接收。
</p>

<pre>
chan T          // 可以被用来发送和接收类型T的值
chan&lt;- float64  // 只能被用来发送浮点数
&lt;-chan int      // 只能被用来接收整数
</pre>

<div class="english">
<p>
The <code>&lt;-</code> operator associates with the leftmost <code>chan</code>
possible:
</p>

<pre>
chan&lt;- chan int    // same as chan&lt;- (chan int)
chan&lt;- &lt;-chan int  // same as chan&lt;- (&lt;-chan int)
&lt;-chan &lt;-chan int  // same as &lt;-chan (&lt;-chan int)
chan (&lt;-chan int)
</pre>
</div>

<p>
<code>&lt;-</code> 操作符结合最左边的 <code>chan</code> 可能的方式：
</p>

<pre>
chan&lt;- chan int    // 等价于 chan&lt;- (chan int)
chan&lt;- &lt;-chan int  // 等价于 chan&lt;- (&lt;-chan int)
&lt;-chan &lt;-chan int  // 等价于 &lt;-chan (&lt;-chan int)
chan (&lt;-chan int)
</pre>

<div class="english">
<p>
A new, initialized channel
value can be made using the built-in function
<a href="#Making_slices_maps_and_channels"><code>make</code></a>,
which takes the channel type and an optional capacity as arguments:
</p>
</div>

<p>
一个新的，已初始化的信道值可使用内建函数 <a href="#创建切片、映射与信道"><code>make</code></a> 创建，
它接受信道类型和一个可选的容量作为实参：
</p>

<pre>
make(chan int, 100)
</pre>

<div class="english">
<p>
The capacity, in number of elements, sets the size of the buffer in the channel. If the
capacity is greater than zero, the channel is asynchronous: communication operations
succeed without blocking if the buffer is not full (sends) or not empty (receives),
and elements are received in the order they are sent.
If the capacity is zero or absent, the communication succeeds only when both a sender and
receiver are ready.
A <code>nil</code> channel is never ready for communication.
</p>
</div>

<p>
容量根据元素的数量设置信道中缓冲区的大小。若容量大于零，则信道是异步的：
若缓冲区未满（发送）或非空（接收），则通信操作无阻塞成功，且元素在发送序列中被接收。
若容量为零或无，则只有当发送者和接收者都做好准备时通信才会成功。
<code>nil</code> 信道永远不会准备好通信。
</p>

<div class="english">
<p>
A channel may be closed with the built-in function
<a href="#Close"><code>close</code></a>; the
multi-valued assignment form of the
<a href="#Receive_operator">receive operator</a>
tests whether a channel has been closed.
</p>
</div>

<p>
信道可通过内建函数<a href="#关闭"><code>close</code></a>关闭；
<a href="#接收操作符">接收操作符</a>的多值赋值形式可测试信道是否关闭。
</p>

<div class="english">
<h2 id="Properties_of_types_and_values">Properties of types and values</h2>
</div>

<h2 id="类型与值的性质">类型与值的性质</h2>

<div class="english">
<h3 id="Type_identity">Type identity</h3>
</div>

<h3 id="类型标识">类型标识</h3>

<div class="english">
<p>
Two types are either <i>identical</i> or <i>different</i>.
</p>
</div>

<p>
两个类型若非 <i>相同</i> 即为 <i>不同</i>。
</p>

<div class="english">
<p>
Two named types are identical if their type names originate in the same
<a href="#Type_declarations">TypeSpec</a>.
A named and an unnamed type are always different. Two unnamed types are identical
if the corresponding type literals are identical, that is, if they have the same
literal structure and corresponding components have identical types. In detail:
</p>

<ul>
	<li>Two array types are identical if they have identical element types and
	    the same array length.</li>

	<li>Two slice types are identical if they have identical element types.</li>

	<li>Two struct types are identical if they have the same sequence of fields,
	    and if corresponding fields have the same names, and identical types,
	    and identical tags.
	    Two anonymous fields are considered to have the same name. Lower-case field
	    names from different packages are always different.</li>

	<li>Two pointer types are identical if they have identical base types.</li>

	<li>Two function types are identical if they have the same number of parameters
	    and result values, corresponding parameter and result types are
	    identical, and either both functions are variadic or neither is.
	    Parameter and result names are not required to match.</li>

	<li>Two interface types are identical if they have the same set of methods
	    with the same names and identical function types. Lower-case method names from
	    different packages are always different. The order of the methods is irrelevant.</li>

	<li>Two map types are identical if they have identical key and value types.</li>

	<li>Two channel types are identical if they have identical value types and
	    the same direction.</li>
</ul>
</div>

<p>
若两个已命名类型的类型名源自相同的<a href="#类型声明">类型声明</a>。
一个已命名类型和一个未命名类型总不相同。若两个未命名类型其相应的类型字面相同，那么它们的类型相同，
即，它们的字面结构是否相同且其相应的组件类型是否相同。细节详述：
</p>

<ul>
	<li>若两个数组类型其元素类型相同且长度相同，那么它们的类型相同。</li>

	<li>若两个切片类型其元素类型相同，那么它们的类型相同。</li>

	<li>若两个结构类型其字段序列相同，相应字段名相同，类型相同，标注相同，那么它们的类型相同。
		两个匿名字段其名字被认为相同。出自不同包的小写字段名总不相同。</li>

	<li>若两个指针类型其基本类型相同，那么它们的类型相同。</li>

	<li>若两个函数类型其形参个数相同，返回值相同，相应形参类型相同，返回值类型相同，
		两函数都可变或都不可变，那么它们的类型相同。形参和返回值名无需匹配。</li>

	<li>若两个接口类型其方法集相同，名字相同，函数类型相同，那么它们的类型相同。
		出自不同包的小写方法名总不相同。两接口类型是否相同与方法的次序无关。</li>

	<li>若两个映射类型其键值类型相同，那么它们的类型相同。</li>

	<li>若两个信道类型其值类型相同，方向相同，那么它们的类型相同。</li>
</ul>

<div class="english">
<p>
Given the declarations
</p>
</div>

<p>
给定声明
</p>

<pre>
type (
	T0 []string
	T1 []string
	T2 struct{ a, b int }
	T3 struct{ a, c int }
	T4 func(int, float64) *T0
	T5 func(x int, y float64) *[]string
)
</pre>

<div class="english">
<p>
these types are identical:
</p>

<pre>
T0 and T0
[]int and []int
struct{ a, b *T5 } and struct{ a, b *T5 }
func(x int, y float64) *[]string and func(int, float64) (result *[]string)
</pre>
</div>

<p>
这些类型是相同的：
</p>

<pre>
T0 和 T0
[]int 和 []int
struct{ a, b *T5 } 和 struct{ a, b *T5 }
func(x int, y float64) *[]string 和 func(int, float64) (result *[]string)
</pre>

<div class="english">
<p>
<code>T0</code> and <code>T1</code> are different because they are named types
with distinct declarations; <code>func(int, float64) *T0</code> and
<code>func(x int, y float64) *[]string</code> are different because <code>T0</code>
is different from <code>[]string</code>.
</p>
</div>

<p>
<code>T0</code> 和 <code>T1</code> 是不同的，因为它们由不同声明的类型命名；
<code>func(int, float64) *T0</code> 和 <code>func(x int, y float64) *[]string</code> 是不同的，
因为 <code>T0</code> 不同于 <code>[]string</code>。
</p>


<div class="english">
<h3 id="Assignability">Assignability</h3>
</div>

<h3 id="可赋值性">可赋值性</h3>

<div class="english">
<p>
A value <code>x</code> is <i>assignable</i> to a variable of type <code>T</code>
("<code>x</code> is assignable to <code>T</code>") in any of these cases:
</p>

<ul>
<li>
<code>x</code>'s type is identical to <code>T</code>.
</li>
<li>
<code>x</code>'s type <code>V</code> and <code>T</code> have identical
<a href="#Types">underlying types</a> and at least one of <code>V</code>
or <code>T</code> is not a named type.
</li>
<li>
<code>T</code> is an interface type and
<code>x</code> <a href="#Interface_types">implements</a> <code>T</code>.
</li>
<li>
<code>x</code> is a bidirectional channel value, <code>T</code> is a channel type,
<code>x</code>'s type <code>V</code> and <code>T</code> have identical element types,
and at least one of <code>V</code> or <code>T</code> is not a named type.
</li>
<li>
<code>x</code> is the predeclared identifier <code>nil</code> and <code>T</code>
is a pointer, function, slice, map, channel, or interface type.
</li>
<li>
<code>x</code> is an untyped <a href="#Constants">constant</a> representable
by a value of type <code>T</code>.
</li>
</ul>
</div>

<p>
在下列情况下，值 <code>x</code> <i>可赋予</i> 类型为 <code>T</code> 的变量
（"<code>x</code> 可赋予 <code>T</code>"）：
</p>

<ul>
<li>
当 <code>x</code> 的类型和 <code>T</code> 相同时。
</li>
<li>
当 <code>x</code> 的类型 <code>V</code> 和 <code>T</code> 有相同的
<a href="#类型">基本类型</a> 且在 <code>V</code> 或 <code>T</code> 中至少有一个不是已命名类型时。
<li>
当 <code>T</code> 为接口类型且 <code>x</code> <a href="#接口类型">实现</a>了 <code>T</code>时。
</li>
<li>
当 <code>x</code> 为双向信道值、<code>T</code> 为信道类型、
<code>x</code> 的类型 <code>V</code> 和 <code>T</code> 的元素类型相同且在
<code>V</code> 或 <code>T</code> 中至少有一个不是已命名类型时。
</li>
<li>
当 <code>x</code> 为预声明标识符 <code>nil</code> 且 <code>T</code>
为指针、函数、切片、映射、通道或接口类型时。
</li>
<li>
当 <code>x</code> 为无类型化，可通过类型 <code>T</code> 的值来表示的 <a href="#常量">常量</a>时。
</li>
</ul>

<div class="english">
<p>
Any value may be assigned to the <a href="#Blank_identifier">blank identifier</a>.
</p>
</div>

<p>
任何类型都可赋予<a href="#空白标识符">空白标识符</a>.
</p>


<div class="english">
<h2 id="Blocks">Blocks</h2>
</div>

<h2 id="块">块</h2>

<div class="english">
<p>
A <i>block</i> is a sequence of declarations and statements within matching
brace brackets.
</p>

<pre class="ebnf">
Block = "{" { Statement ";" } "}" .
</pre>
</div>

<p>
<i>块</i> 为一对大括号括住的声明和语句。
</p>

<pre class="ebnf">
块 = "{" { 语句 ";" } "}" .
</pre>

<div class="english">
<p>
In addition to explicit blocks in the source code, there are implicit blocks:
</p>

<ol>
	<li>The <i>universe block</i> encompasses all Go source text.</li>

	<li>Each <a href="#Packages">package</a> has a <i>package block</i> containing all
	    Go source text for that package.</li>

	<li>Each file has a <i>file block</i> containing all Go source text
	    in that file.</li>

	<li>Each <code>if</code>, <code>for</code>, and <code>switch</code>
	    statement is considered to be in its own implicit block.</li>

	<li>Each clause in a <code>switch</code> or <code>select</code> statement
	    acts as an implicit block.</li>
</ol>
</div>

<p>
除显式源码块外，还有隐式块：
</p>

<ol>
	<li><i>全域块</i> 包含所有的Go源码文本。</li>

	<li>每个<a href="#包">包</a>都有包含其所有Go源码文本的 <i>包块</i>。</li>

	<li>每个文件都有包含其所有Go源码文本的 <i>文件块</i>。</li>

	<li>每个 <code>if</code>、<code>for</code> 和
		<code>switch</code> 语句都被视为处于其自身的隐式块中。</li>

	<li>每个 <code>switch</code> 或 <code>select</code> 语句中的子句其行为如同隐式块。</li>
</ol>

<div class="english">
<p>
Blocks nest and influence <a href="#Declarations_and_scope">scoping</a>.
</p>
</div>

<p>
块嵌套并影响 <a href="#声明与作用域">作用域</a>。
</p>


<div class="english">
<h2 id="Declarations_and_scope">Declarations and scope</h2>
</div>

<h2 id="声明与作用域">声明与作用域</h2>

<div class="english">
<p>
A declaration binds a non-<a href="#Blank_identifier">blank</a>
identifier to a constant, type, variable, function, or package.
Every identifier in a program must be declared.
No identifier may be declared twice in the same block, and
no identifier may be declared in both the file and package block.
</p>

<pre class="ebnf">
Declaration   = ConstDecl | TypeDecl | VarDecl .
TopLevelDecl  = Declaration | FunctionDecl | MethodDecl .
</pre>
</div>

<p>
声明可将非<a href="#空白标识符">空白</a>标识符绑定到一个常量、类型、变量、函数或包。
在程序中，每个标识符都必须被声明。同一标识符不能在同一块中声明两次，且在文件与包块中不能同时声明。
</p>

<pre class="ebnf">
声明 = 常量声明 | 类型声明 | 变量声明 .
顶级声明 = 声明 | 函数声明 | 方法声明 .
</pre>

<div class="english">
<p>
The <i>scope</i> of a declared identifier is the extent of source text in which
the identifier denotes the specified constant, type, variable, function, or package.
</p>
</div>

<p>
已声明标识符的 <i>作用域</i> 即为该标识符所表示的具体常量、类型、变量、函数或包在源文本中的作用范围。
</p>

<div class="english">
<p>
Go is lexically scoped using blocks:
</p>

<ol>
	<li>The scope of a predeclared identifier is the universe block.</li>

	<li>The scope of an identifier denoting a constant, type, variable,
	    or function (but not method) declared at top level (outside any
	    function) is the package block.</li>

	<li>The scope of an imported package identifier is the file block
	    of the file containing the import declaration.</li>

	<li>The scope of an identifier denoting a function parameter or
	    result variable is the function body.</li>

	<li>The scope of a constant or variable identifier declared
	    inside a function begins at the end of the ConstSpec or VarSpec
	    (ShortVarDecl for short variable declarations)
	    and ends at the end of the innermost containing block.</li>

	<li>The scope of a type identifier declared inside a function
	    begins at the identifier in the TypeSpec
	    and ends at the end of the innermost containing block.</li>
</ol>
</div>

<p>
Go使用块表示词法作用域：
</p>

<ol>
	<li>预声明标识符的作用域为全域块。</li>

	<li>在顶级（即在任何函数之外）声明的表示常量、类型、变量或函数
		（而非方法）的标识符其作用域为该包块。</li>

	<li>已导入包的标识符其作用域为包含导入声明的文件块。</li>

	<li>表示函数形参或返回值变量的标识符其作用域为该函数体。</li>

	<li>在函数中声明为常量或变量的标识符，其作用域始于该函数中具体常量实现或变量实现
		（ShortVarDecl表示短变量声明）的结尾，止于最内部包含块的结尾。</li>

	<li>在函数中声明为类型的标识符，其作用域始于该函数中具体类型实现的标识符，
		止于最内部包含块的结尾。</li>
</ol>

<div class="english">
<p>
An identifier declared in a block may be redeclared in an inner block.
While the identifier of the inner declaration is in scope, it denotes
the entity declared by the inner declaration.
</p>
</div>

<p>
在块中声明的标识符可在其内部块中重新声明。
当其内部声明的标识符在作用域中时，即表示其实体在该内部声明中声明。
</p>

<div class="english">
<p>
The <a href="#Package_clause">package clause</a> is not a declaration; the package name
does not appear in any scope. Its purpose is to identify the files belonging
to the same <a href="#Packages">package</a> and to specify the default package name for import
declarations.
</p>
</div>

<p>
<a href="#包子句">包子句</a>并非声明；包名不会出现在任何作用域中。
其目的是为了识别该文件是否属于相同的<a href="#包">包</a>并为导入声明指定默认包名。
</p>


<div class="english">
<h3 id="Label_scopes">Label scopes</h3>
</div>

<h3 id="标签作用域">标签作用域</h3>

<div class="english">
<p>
Labels are declared by <a href="#Labeled_statements">labeled statements</a> and are
used in the <code>break</code>, <code>continue</code>, and <code>goto</code>
statements (§<a href="#Break_statements">Break statements</a>, §<a href="#Continue_statements">Continue statements</a>, §<a href="#Goto_statements">Goto statements</a>).
It is illegal to define a label that is never used.
In contrast to other identifiers, labels are not block scoped and do
not conflict with identifiers that are not labels. The scope of a label
is the body of the function in which it is declared and excludes
the body of any nested function.
</p>
</div>

<p>
标签通过<a href="#标签语句">标签语句</a>声明，并用于 <code>break</code>、<code>continue</code>
和 <code>goto</code> 语句（§<a href="#Break语句">Break语句</a>,
§<a href="#Continue语句">Continue语句</a>, §<a href="#Goto语句">Goto语句</a>）。
定义不会使用的标签是非法的。与其它标识符相反，标签并不限定作用域且与非标签标识符并不冲突。
标签的作用域为除任何嵌套函数体外其声明的函数体。
</p>


<div class="english">
<h3 id="Blank_identifier">Blank identifier</h3>
</div>

<h3 id="空白标识符">空白标识符</h3>

<div class="english">
<p>
The <i>blank identifier</i>, represented by the underscore character <code>_</code>, may be used in a declaration like
any other identifier but the declaration does not introduce a new binding.
</p>
</div>

<p>
<i>空白标识符</i> 通过下划线字符 <code>_</code> 表示，
它可像其它标识符一样用于声明，但该标识符不能传入一个新的绑定。
</p>


<div class="english">
<h3 id="Predeclared_identifiers">Predeclared identifiers</h3>
</div>

<h3 id="预声明标识符">预声明标识符</h3>

<div class="english">
<p>
The following identifiers are implicitly declared in the
<a href="#Blocks">universe block</a>:
</p>

<pre class="grammar">
Types:
	bool byte complex64 complex128 error float32 float64
	int int8 int16 int32 int64 rune string
	uint uint8 uint16 uint32 uint64 uintptr

Constants:
	true false iota

Zero value:
	nil

Functions:
	append cap close complex copy delete imag len
	make new panic print println real recover
</pre>
</div>

<p>
在<a href="#块">全域块</a>中，以下标识符是隐式声明的：
</p>

<pre class="grammar">
类型：
	bool byte complex64 complex128 error float32 float64
	int int8 int16 int32 int64 rune string
	uint uint8 uint16 uint32 uint64 uintptr

常量：
	true false iota

零值：
	nil

函数：
	append cap close complex copy delete imag len
	make new panic print println real recover
</pre>


<div class="english">
<h3 id="Exported_identifiers">Exported identifiers</h3>
</div>

<h3 id="已导出标识符">已导出标识符</h3>

<div class="english">
<p>
An identifier may be <i>exported</i> to permit access to it from another package.
An identifier is exported if both:
</p>

<ol>
	<li>the first character of the identifier's name is a Unicode upper case
	letter (Unicode class "Lu"); and</li>
	<li>the identifier is declared in the <a href="#Blocks">package block</a>
	or it is a <a href="#Struct_types">field name</a> or
	<a href="#MethodName">method name</a>.</li>
</ol>
<p>
All other identifiers are not exported.
</p>
</div>

<p>
标识符可被 <i>导出</i> 以允许从另一个包访问。同时符合以下条件即为已导出标识符：
</p>

<ol>
	<li>标识符名的第一个字符为Unicode大写字母（Unicode类别“Lu”）；且</li>
	<li>该标识符在<a href="#块">包块</a>中已声明或为<a href="#结构类型">字段名</a>或
	<a href="#方法名">方法名</a>。</li>
</ol>
<p>
其它所有标识符均为未导出的。
</p>


<div class="english">
<h3 id="Uniqueness_of_identifiers">Uniqueness of identifiers</h3>
</div>

<h3 id="标识符的唯一性">标识符的唯一性</h3>

<div class="english">
<p>
Given a set of identifiers, an identifier is called <i>unique</i> if it is
<i>different</i> from every other in the set.
Two identifiers are different if they are spelled differently, or if they
appear in different <a href="#Packages">packages</a> and are not
<a href="#Exported_identifiers">exported</a>. Otherwise, they are the same.
</p>
</div>

<p>
给定一个标识符集，若其中一个标识符<i>不同于</i>该集中的任一标识符，那么它就是<i>唯一的</i>。
若两个标识符拼写不同，或它们出现在不同的<a href="#包">包</a>中且未
<a href="已导出标识符">导出</a>，那么它们就是不同的。否则，它们就是相同的。
</p>

<div class="english">
<h3 id="Constant_declarations">Constant declarations</h3>
</div>

<h3 id="常量声明">常量声明</h3>

<div class="english">
<p>
A constant declaration binds a list of identifiers (the names of
the constants) to the values of a list of <a href="#Constant_expressions">constant expressions</a>.
The number of identifiers must be equal
to the number of expressions, and the <i>n</i>th identifier on
the left is bound to the value of the <i>n</i>th expression on the
right.
</p>

<pre class="ebnf">
ConstDecl      = "const" ( ConstSpec | "(" { ConstSpec ";" } ")" ) .
ConstSpec      = IdentifierList [ [ Type ] "=" ExpressionList ] .

IdentifierList = identifier { "," identifier } .
ExpressionList = Expression { "," Expression } .
</pre>
</div>

<p>
常量声明将一个标识符（即常量名）列表绑定至一个<a href="#常量表达式">常量表达式</a>列表的值。
标识符的数量必须与表达式的数量相等，且左边第 <i>n</i> 个标识符会绑定至右边的第 <i>n</i> 个表达式的值。
</p>

<pre class="ebnf">
常量声明   = "const" ( 常量实现 | "(" { 常量实现 ";" } ")" ) .
常量实现   = 标识符列表 [ [ 类型 ] "=" 表达式列表 ] .

标识符列表 = 标识符 { "," 标识符 } .
表达式列表 = 表达式 { "," 表达式 } .
</pre>

<div class="english">
<p>
If the type is present, all constants take the type specified, and
the expressions must be <a href="#Assignability">assignable</a> to that type.
If the type is omitted, the constants take the
individual types of the corresponding expressions.
If the expression values are untyped <a href="#Constants">constants</a>,
the declared constants remain untyped and the constant identifiers
denote the constant values. For instance, if the expression is a
floating-point literal, the constant identifier denotes a floating-point
constant, even if the literal's fractional part is zero.
</p>

<pre>
const Pi float64 = 3.14159265358979323846
const zero = 0.0         // untyped floating-point constant
const (
	size int64 = 1024
	eof        = -1  // untyped integer constant
)
const a, b, c = 3, 4, "foo"  // a = 3, b = 4, c = "foo", untyped integer and string constants
const u, v float32 = 0, 3    // u = 0.0, v = 3.0
</pre>
</div>

<p>
若该类型存在，所有常量都将获得该类型实现，且该表达式对于该类型必须是
<a href="#可赋值性">可赋值</a>的。若该类型被省略，则该常量将获得其对应表达式的具体类型。
若该表达式值为无类型化<a href="#常量">常量</a>，则其余已声明无类型化常量与该常量标识符表示其常量值。
例如，若该表达式为浮点数字面，则该常量标识符表示一个浮点数常量，即使该字面的小数部分为零。
</p>

<pre>
const Pi float64 = 3.14159265358979323846
const zero = 0.0       // 无类型化浮点常量
const (
	size int64 = 1024
	eof        = -1    // 无类型化整数常量
)
const a, b, c = 3, 4, "foo"  // a = 3, b = 4, c = "foo", 无类型化整数和字符串常量
const u, v float32 = 0, 3    // u = 0.0, v = 3.0
</pre>

<div class="english">
<p>
Within a parenthesized <code>const</code> declaration list the
expression list may be omitted from any but the first declaration.
Such an empty list is equivalent to the textual substitution of the
first preceding non-empty expression list and its type if any.
Omitting the list of expressions is therefore equivalent to
repeating the previous list.  The number of identifiers must be equal
to the number of expressions in the previous list.
Together with the <a href="#Iota"><code>iota</code> constant generator</a>
this mechanism permits light-weight declaration of sequential values:
</p>

<pre>
const (
	Sunday = iota
	Monday
	Tuesday
	Wednesday
	Thursday
	Friday
	Partyday
	numberOfDays  // this constant is not exported
)
</pre>
</div>

<p>
在 <code>const</code> 后括号中的声明列表，除第一句声明外，任何表达式列表都可省略。
若前面第一个非空表达式有类型，那么这样的空列表等价于该表达式原文和类型的代换。
因此，省略表达式的列表等价于重复前面的列表。其标识符的数量必须与上一个表达式的数量相等。
连同 <a href="#Iota"><code>iota</code> 常量生成器</a>，该机制允许轻量级连续值声明：
</p>

<pre>
const (
	Sunday = iota
	Monday
	Tuesday
	Wednesday
	Thursday
	Friday
	Partyday
	numberOfDays  // 该常量未导出
)
</pre>


<h3 id="Iota">Iota</h3>

<div class="english">
<p>
Within a <a href="#Constant_declarations">constant declaration</a>, the predeclared identifier
<code>iota</code> represents successive untyped integer <a href="#Constants">
constants</a>. It is reset to 0 whenever the reserved word <code>const</code>
appears in the source and increments after each <a href="#ConstSpec">ConstSpec</a>.
It can be used to construct a set of related constants:
</p>

<pre>
const (  // iota is reset to 0
	c0 = iota  // c0 == 0
	c1 = iota  // c1 == 1
	c2 = iota  // c2 == 2
)

const (
	a = 1 &lt;&lt; iota  // a == 1 (iota has been reset)
	b = 1 &lt;&lt; iota  // b == 2
	c = 1 &lt;&lt; iota  // c == 4
)

const (
	u         = iota * 42  // u == 0     (untyped integer constant)
	v float64 = iota * 42  // v == 42.0  (float64 constant)
	w         = iota * 42  // w == 84    (untyped integer constant)
)

const x = iota  // x == 0 (iota has been reset)
const y = iota  // y == 0 (iota has been reset)
</pre>
</div>

<p>
在<a href="#常量声明">常量声明</a>中预声明标识符 <code>iota</code> 表示连续的无类型化整数
<a href="#常量">常量</a>。每当保留字 <code>const</code> 出现在源码中和每个
<a href="#常量实现">常量实现</a>增量后，它都会被重置为0。它可被用来构造相关常量的集：
</p>

<pre>
const (  // iota重置为0
	c0 = iota  // c0 == 0
	c1 = iota  // c1 == 1
	c2 = iota  // c2 == 2
)

const (
	a = 1 &lt;&lt; iota  // a == 1 （iota已重置）
	b = 1 &lt;&lt; iota  // b == 2
	c = 1 &lt;&lt; iota  // c == 4
)

const (
	u         = iota * 42  // u == 0     （无类型化整数常量）
	v float64 = iota * 42  // v == 42.0  （float64常量）
	w         = iota * 42  // w == 84    （无类型化整数常量）
)

const x = iota  // x == 0 （iota已重置）
const y = iota  // y == 0 （iota已重置）
</pre>

<div class="english">
<p>
Within an ExpressionList, the value of each <code>iota</code> is the same because
it is only incremented after each ConstSpec:
</p>

<pre>
const (
	bit0, mask0 = 1 &lt;&lt; iota, 1&lt;&lt;iota - 1  // bit0 == 1, mask0 == 0
	bit1, mask1                           // bit1 == 2, mask1 == 1
	_, _                                  // skips iota == 2
	bit3, mask3                           // bit3 == 8, mask3 == 7
)
</pre>
</div>

<p>
在表达式列表中，每个 <code>iota</code> 的值都相同，因为它只在每个常量实现后增量。
</p>

<pre>
const (
	bit0, mask0 = 1 &lt;&lt; iota, 1&lt;&lt;iota - 1  // bit0 == 1, mask0 == 0
	bit1, mask1                           // bit1 == 2, mask1 == 1
	_, _                                  // 跳过 iota == 2
	bit3, mask3                           // bit3 == 8, mask3 == 7
)
</pre>

<div class="english">
<p>
This last example exploits the implicit repetition of the
last non-empty expression list.
</p>
</div>

<p>
最后一个例子采用上一个非空表达式列表的隐式副本。
</p>


<div class="english">
<h3 id="Type_declarations">Type declarations</h3>
</div>

<h3 id="类型声明">类型声明</h3>

<div class="english">
<p>
A type declaration binds an identifier, the <i>type name</i>, to a new type
that has the same <a href="#Types">underlying type</a> as
an existing type.  The new type is <a href="#Type_identity">different</a> from
the existing type.
</p>

<pre class="ebnf">
TypeDecl     = "type" ( TypeSpec | "(" { TypeSpec ";" } ")" ) .
TypeSpec     = identifier Type .
</pre>
</div>

<p>
类型声明将标识符、<i>类型名</i> 绑定至一个与现存类型有相同的
<a href="#类型标识">基本类型</a>的新类型。新类型<a href="#类型">不同</a>于现有类型。
</p>

<pre class="ebnf">
类型声明     = "type" ( 类型实现 | "(" { 类型实现 ";" } ")" ) .
类型实现     = 标识符 类型 .
</pre>

<pre>
type IntArray [16]int

type (
	Point struct{ x, y float64 }
	Polar Point
)

type TreeNode struct {
	left, right *TreeNode
	value *Comparable
}

type Block interface {
	BlockSize() int
	Encrypt(src, dst []byte)
	Decrypt(src, dst []byte)
}
</pre>

<div class="english">
<p>
The declared type does not inherit any <a href="#Method_declarations">methods</a>
bound to the existing type, but the <a href="#Method_sets">method set</a>
of an interface type or of elements of a composite type remains unchanged:
</p>

<pre>
// A Mutex is a data type with two methods, Lock and Unlock.
type Mutex struct         { /* Mutex fields */ }
func (m *Mutex) Lock()    { /* Lock implementation */ }
func (m *Mutex) Unlock()  { /* Unlock implementation */ }

// NewMutex has the same composition as Mutex but its method set is empty.
type NewMutex Mutex

// The method set of the <a href="#Pointer_types">base type</a> of PtrMutex remains unchanged,
// but the method set of PtrMutex is empty.
type PtrMutex *Mutex

// The method set of *PrintableMutex contains the methods
// Lock and Unlock bound to its anonymous field Mutex.
type PrintableMutex struct {
	Mutex
}

// MyBlock is an interface type that has the same method set as Block.
type MyBlock Block
</pre>
</div>

<p>
声明类型不继承任何<a href="#方法声明">方法</a>绑定到现存类型，
但接口类型或复合类型元素的<a href="#方法集">方法集</a>保持不变：
</p>

<pre>
// Mutex为带有Lock和Unlock两个方法的数据类型.
type Mutex struct         { /* Mutex字段 */ }
func (m *Mutex) Lock()    { /* Lock实现*/ }
func (m *Mutex) Unlock()  { /* Unlock实现*/ }

// NewMutex和Mutex拥有相同的组成，但它的方法集为空.
type NewMutex Mutex

// PtrMutex的<a href="#指针类型">基本类型</a>的方法集保持不变.
// 但PtrMutex的方法集为空.
type PtrMutex *Mutex

// *PrintableMutex的方法集包含方法
// Lock和Unlock绑定至其匿名字段Mutex.
type PrintableMutex struct {
	Mutex
}

// MyBlock为与Block拥有相同方法集的接口类型.
type MyBlock Block
</pre>

<div class="english">
<p>
A type declaration may be used to define a different boolean, numeric, or string
type and attach methods to it:
</p>
</div>

<p>
类型声明可用来定义不同的布尔值、数字或字符串类型并对其附上方法：
</p>

<pre>
type TimeZone int

const (
	EST TimeZone = -(5 + iota)
	CST
	MST
	PST
)

func (tz TimeZone) String() string {
	return fmt.Sprintf("GMT+%dh", tz)
}
</pre>


<div class="english">
<h3 id="Variable_declarations">Variable declarations</h3>
</div>

<h3 id="变量声明">变量声明</h3>

<div class="english">
<p>
A variable declaration creates a variable, binds an identifier to it and
gives it a type and optionally an initial value.
</p>

<pre class="ebnf">
VarDecl     = "var" ( VarSpec | "(" { VarSpec ";" } ")" ) .
VarSpec     = IdentifierList ( Type [ "=" ExpressionList ] | "=" ExpressionList ) .
</pre>
</div>

<p>
变量声明将一个标识符绑定至一个创建的变量并赋予其类型和可选的初始值。
</p>

<pre class="ebnf">
变量声明     = "var" ( 变量实现 | "(" { 变量实现 ";" } ")" ) .
变量实现     = 标识符列表 ( 类型 [ "=" 表达式列表 ] | "=" 表达式列表 ) .
</pre>

<div class="english">
<pre>
var i int
var U, V, W float64
var k = 0
var x, y float32 = -1, -2
var (
	i       int
	u, v, s = 2.0, 3.0, "bar"
)
var re, im = complexSqrt(-1)
var _, found = entries[name]  // map lookup; only interested in "found"
</pre>
</div>

<pre>
var i int
var U, V, W float64
var k = 0
var x, y float32 = -1, -2
var (
	i       int
	u, v, s = 2.0, 3.0, "bar"
)
var re, im = complexSqrt(-1)
var _, found = entries[name]  // 映射检查；只与“found”有关
</pre>

<div class="english">
<p>
If a list of expressions is given, the variables are initialized
by assigning the expressions to the variables (§<a href="#Assignments">Assignments</a>)
in order; all expressions must be consumed and all variables initialized from them.
Otherwise, each variable is initialized to its <a href="#The_zero_value">zero value</a>.
</p>
</div>

<p>
若给定一个表达式列表，则变量通过按顺序将该表达式赋予该变量（§<a href="#赋值">赋值</a>）来初始化；
所有表达式必须用尽且所有变量根据它们初始化。否则，每个变量初始化为其 <a href="#零值">零值</a>。
</p>

<div class="english">
<p>
If the type is present, each variable is given that type.
Otherwise, the types are deduced from the assignment
of the expression list.
</p>
</div>

<p>
若该类型已存在，每个变量都赋予该类型。否则，该类型根据该表达式列表赋值。
</p>

<div class="english">
<p>
If the type is absent and the corresponding expression evaluates to an
untyped <a href="#Constants">constant</a>, the type of the declared variable
is as described in §<a href="#Assignments">Assignments</a>.
</p>
</div>

<p>
若该类型不存在且其对应表达式计算结果为无类型化<a href="#常量">常量</a>，
则该声明变量的类型由其<a href="#赋值">赋值</a>描述。
</p>

<div class="english">
<p>
Implementation restriction: A compiler may make it illegal to declare a variable
inside a <a href="#Function_declarations">function body</a> if the variable is
never used.
</p>
</div>

<p>
实现限制：若在<a href="#函数声明">函数体</a>内声明不会使用的变量，编译器可能将其判定为非法。
</p>

<div class="english">
<h3 id="Short_variable_declarations">Short variable declarations</h3>
</div>

<h3 id="短变量声明">短变量声明</h3>

<div class="english">
<p>
A <i>short variable declaration</i> uses the syntax:
</p>

<pre class="ebnf">
ShortVarDecl = IdentifierList ":=" ExpressionList .
</pre>
</div>

<p>
<i>短变量声明</i> 使用此语法：
</p>

<pre class="ebnf">
短变量声明 = 标识符列表 ":=" 表达式列表 .
</pre>

<div class="english">
<p>
It is a shorthand for a regular <a href="#Variable_declarations">variable declaration</a>
with initializer expressions but no types:
</p>

<pre class="grammar">
"var" IdentifierList = ExpressionList .
</pre>

<pre>
i, j := 0, 10
f := func() int { return 7 }
ch := make(chan int)
r, w := os.Pipe(fd)  // os.Pipe() returns two values
_, y, _ := coord(p)  // coord() returns three values; only interested in y coordinate
</pre>
</div>

<p>
它是有初始化表达式无类型化的常规<a href="#变量声明">变量声明</a>的缩写：
</p>

<pre class="grammar">
"var" 标识符列表 = 表达式列表 .
</pre>

<pre>
i, j := 0, 10
f := func() int { return 7 }
ch := make(chan int)
r, w := os.Pipe(fd)  // os.Pipe() 返回两个值
_, y, _ := coord(p)  // coord() 返回三个值；只与和y同位的值相关
</pre>

<div class="english">
<p>
Unlike regular variable declarations, a short variable declaration may redeclare variables provided they
were originally declared in the same block with the same type, and at
least one of the non-<a href="#Blank_identifier">blank</a> variables is new.  As a consequence, redeclaration
can only appear in a multi-variable short declaration.
Redeclaration does not introduce a new
variable; it just assigns a new value to the original.
</p>

<pre>
field1, offset := nextField(str, 0)
field2, offset := nextField(str, offset)  // redeclares offset
</pre>
</div>

<p>
不同于常规变量声明，在至少有一个非<a href="#Blank_identifier">空白</a>变量时，
短变量声明可在相同块中对原来声明的变量以相同的类型重声明。因此，重声明只能出现在多变量短声明中。
重声明不能生成新的变量；它只能赋予新的值给原来的变量。
</p>

<pre>
field1, offset := nextField(str, 0)
field2, offset := nextField(str, offset)  // 重声明 offset
</pre>

<div class="english">
<p>
Short variable declarations may appear only inside functions.
In some contexts such as the initializers for <code>if</code>,
<code>for</code>, or <code>switch</code> statements,
they can be used to declare local temporary variables (§<a href="#Statements">Statements</a>).
</p>
</div>

<p>
短变量声明只能出现在函数内部。在某些情况下，例如初始化 <code>if</code>、
<code>for</code>、或 <code>switch</code> 语句时，它们可用来声明局部临时变量
（§<a href="#语句">语句</a>）。
</p>

<div class="english">
<h3 id="Function_declarations">Function declarations</h3>
</div>

<h3 id="函数声明">函数声明</h3>

<div class="english">
<p>
A function declaration binds an identifier, the <i>function name</i>,
to a function.
</p>

<pre class="ebnf">
FunctionDecl = "func" FunctionName Signature [ Body ] .
FunctionName = identifier .
Body         = Block .
</pre>
</div>

<p>
函数声明将标识符，即 <i>函数名</i> 绑定至函数。
</p>

<pre class="ebnf">
函数声明 = "func" 函数名 签名 [ 函数体 ] .
函数名   = 标识符 .
函数体   = 块 .
</pre>

<div class="english">
<p>
A function declaration may omit the body. Such a declaration provides the
signature for a function implemented outside Go, such as an assembly routine.
</p>

<pre>
func min(x int, y int) int {
	if x &lt; y {
		return x
	}
	return y
}

func flushICache(begin, end uintptr)  // implemented externally
</pre>
</div>

<p>
函数声明可省略函数体。这样的标识符为Go外部实现的函数提供签名，例如汇编例程。
</p>

<pre>
func min(x int, y int) int {
	if x &lt; y {
		return x
	}
	return y
}

func flushICache(begin, end uintptr)  // 外部实现
</pre>

<div class="english">
<h3 id="Method_declarations">Method declarations</h3>
</div>

<h3 id="方法声明">方法声明</h3>

<div class="english">
<p>
A method is a function with a <i>receiver</i>.
A method declaration binds an identifier, the <i>method name</i>, to a method.
It also associates the method with the receiver's <i>base type</i>.
</p>

<pre class="ebnf">
MethodDecl   = "func" Receiver MethodName Signature [ Body ] .
Receiver     = "(" [ identifier ] [ "*" ] BaseTypeName ")" .
BaseTypeName = identifier .
</pre>
</div>

<p>
方法为带 <i>接收者</i> 的函数。方法声明将标识符，即 <i>方法名</i> 绑定至方法。
它也将该接收者的 <i>基础类型</i> 关联至该方法。
</p>

<pre class="ebnf">
方法声明   = "func" 接收者 方法名 签名 [ 函数体 ] .
接收者     = "(" [ 标志符 ] [ "*" ] 基础类型名 ")" .
基础类型名 = 标志符 .
</pre>

<div class="english">
<p>
The receiver type must be of the form <code>T</code> or <code>*T</code> where
<code>T</code> is a type name. The type denoted by <code>T</code> is called
the receiver <i>base type</i>; it must not be a pointer or interface type and
it must be declared in the same package as the method.
The method is said to be <i>bound</i> to the base type and the method name
is visible only within selectors for that type.
</p>
</div>

<p>
接收者类型必须为形式 <code>T</code> 或 <code>*T</code>，其中 <code>T</code> 为类型名。
由 <code>T</code> 表示的类型称为接收者的 <i>基础类型</i>；
它不能为指针或接口类型且必须在同一包中声明为方法。
也就是说，该方法被 <i>绑定</i> 至基础类型且该方法名只对其内部此类型选择者可见。
</p>

<div class="english">
<p>
For a base type, the non-<a href="#Blank_identifier">blank</a> names of
methods bound to it must be <a href="#Uniqueness_of_identifiers">unique</a>.
If the base type is a <a href="#Struct_types">struct type</a>,
the non-blank method and field names must be distinct.
</p>
</div>

<p>
对于基础类型，方法绑定至该类型的非<a href="#空白标识符">空白</a>名必须
<a href="#标识符的唯一性">唯一</a>。
若其基础类型为<a href="#结构类型">结构类型</a>，则非空白方法与字段名不能相同。
</p>

<div class="english">
<p>
Given type <code>Point</code>, the declarations
</p>
</div>

<p>
给定 <code>Point</code> 类型，声明
</p>

<pre>
func (p *Point) Length() float64 {
	return math.Sqrt(p.x * p.x + p.y * p.y)
}

func (p *Point) Scale(factor float64) {
	p.x *= factor
	p.y *= factor
}
</pre>

<div class="english">
<p>
bind the methods <code>Length</code> and <code>Scale</code>,
with receiver type <code>*Point</code>,
to the base type <code>Point</code>.
</p>
</div>

<p>
将接收者类型为 <code>*Point</code> 的方法 <code>Length</code>
和 <code>Scale</code> 绑定至基础类型 <code>Point</code>。
</p>

<div class="english">
<p>
If the receiver's value is not referenced inside the body of the method,
its identifier may be omitted in the declaration. The same applies in
general to parameters of functions and methods.
</p>
</div>

<p>
若该接收者的值在该方法体中未被引用，它的标识符会在该声明中被忽略。
这同样适用于一般的函数和方法的形参。
</p>

<div class="english">
<p>
The type of a method is the type of a function with the receiver as first
argument.  For instance, the method <code>Scale</code> has type
</p>
</div>

<p>
方法的类型就是将接收者作为第一个实参的函数类型。例如，方法 <code>Scale</code> 拥有类型
</p>

<pre>
func(p *Point, factor float64)
</pre>

<div class="english">
<p>
However, a function declared this way is not a method.
</p>
</div>

<p>
然而，通过这种方式声明的函数不是方法。
</p>


<div class="english">
<h2 id="Expressions">Expressions</h2>
</div>

<h2 id="表达式">表达式</h2>

<div class="english">
<p>
An expression specifies the computation of a value by applying
operators and functions to operands.
</p>
</div>

<p>
表达式通过将运算符和函数应用至操作数来指定值的计算。
</p>

<div class="english">
<h3 id="Operands">Operands</h3>
</div>

<h3 id="操作数">操作数</h3>

<div class="english">
<p>
Operands denote the elementary values in an expression. An operand may be a
literal, a (possibly <a href="#Qualified_identifiers">qualified</a>) identifier
denoting a
<a href="#Constant_declarations">constant</a>,
<a href="#Variable_declarations">variable</a>, or
<a href="#Function_declarations">function</a>,
a <a href="#Method_expressions">method expression</a> yielding a function,
or a parenthesized expression.
</p>

<pre class="ebnf">
Operand    = Literal | OperandName| MethodExpr | "(" Expression ")" .
Literal    = BasicLit | CompositeLit | FunctionLit .
BasicLit   = int_lit | float_lit | imaginary_lit | char_lit | string_lit .
OperandName = identifier | QualifiedIdent.
</pre>
</div>

<p>
操作数表示表达式中的基本值。操作数可为字面，（可能为<a href="#限定标识符">限定的</a>）
标识符可表示一个<a href="#常量声明">常量</a>、<a href="#变量声明">变量</a>或<a href="#函数声明">函数</a>，
<a href="#方法表达式">方法表达式</a>可产生函数或者括号表达式。
</p>

<pre class="ebnf">
操作数   = 字面 | 操作数名 | 方法表达式 | "(" 表达式 ")" .
字面     = 基本字面 | 复合字面 | 函数字面 .
基本字面 = 整数字面 | 浮点数字面 | 虚数字面 | 字符字面 | 字符串字面 .
操作数名 = 标识符 | 限定标识符.
</pre>


<div class="english">
<h3 id="Qualified_identifiers">Qualified identifiers</h3>
</div>

<h3 id="限定标识符">限定标识符</h3>

<div class="english">
<p>
A qualified identifier is an identifier qualified with a package name prefix.
Both the package name and the identifier must not be
<a href="#Blank_identifier">blank</a>.
</p>

<pre class="ebnf">
QualifiedIdent = PackageName "." identifier .
</pre>
</div>

<p>

限定标识符为使用包名前缀限定的标志符。包名与标识符均不能为<a href="#空白标识符">空白的</a>。
</p>

<pre class="ebnf">
限定标识符 = 包名 "." 标识符 .
</pre>

<div class="english">
<p>
A qualified identifier accesses an identifier in a different package, which
must be <a href="#Import_declarations">imported</a>.
The identifier must be <a href="#Exported_identifiers">exported</a> and
declared in the <a href="#Blocks">package block</a> of that package.
</p>

<pre>
math.Sin	// denotes the Sin function in package math
</pre>
</div>

<p>
限定标识符用于访问另一个包中的标识符，它必须被<a href="#导入声明">导入</a>。
标识符必须是已<a href="#已导出标识符">导出</a>且在该包的<a href="#块">包块</a>中声明。
</p>

<pre>
math.Sin	// 表示math包中的Sin函数
</pre>

<div class="english">
<h3 id="Composite_literals">Composite literals</h3>
</div>

<h3 id="复合字面">复合字面</h3>

<div class="english">
<p>
Composite literals construct values for structs, arrays, slices, and maps
and create a new value each time they are evaluated.
They consist of the type of the value
followed by a brace-bound list of composite elements. An element may be
a single expression or a key-value pair.
</p>

<pre class="ebnf">
CompositeLit  = LiteralType LiteralValue .
LiteralType   = StructType | ArrayType | "[" "..." "]" ElementType |
                SliceType | MapType | TypeName .
LiteralValue  = "{" [ ElementList [ "," ] ] "}" .
ElementList   = Element { "," Element } .
Element       = [ Key ":" ] Value .
Key           = FieldName | ElementIndex .
FieldName     = identifier .
ElementIndex  = Expression .
Value         = Expression | LiteralValue .
</pre>
</div>

<p>
复合字面每次为结构、数组、切片、映射构造值，或创建一个新值时，它们都会被求值。
它们由值的类型后跟一个大括号括住的列表组成。元素可为单个表达式或一个键-值对。
</p>

<pre class="ebnf">
复合字面 = 字面类型 字面值 .
字面类型 = 结构类型 | 数组类型 | "[" "..." "]" 元素类型 |
           切片类型 | 映射类型 | 类型名 .
字面值   = "{" [ 元素列表 [ "," ] ] "}" .
元素列表 = 元素 { "," 元素 } .
元素     = [ 键 ":" ] 值 .
键       = 字段名 | 元素索引 .
字段名   = 标识符 .
元素索引 = 表达式 .
值       = 表达式 | 字面值 .
</pre>

<div class="english">
<p>
The LiteralType must be a struct, array, slice, or map type
(the grammar enforces this constraint except when the type is given
as a TypeName).
The types of the expressions must be <a href="#Assignability">assignable</a>
to the respective field, element, and key types of the LiteralType;
there is no additional conversion.
The key is interpreted as a field name for struct literals,
an index expression for array and slice literals, and a key for map literals.
For map literals, all elements must have a key. It is an error
to specify multiple elements with the same field name or
constant key value.
</p>
</div>

<p>
字面类型必须为结构、数组、切片或映射类型（语法规则强制实施此约束，除非该类型作为类型名给定）。
表达式的类型对于其各自的字段、元素以及该字面类型的键类型必须为<a href="#可赋值性">可赋值</a>的，
即没有附加转换。作为结构字面的字段名，即数组和切片的索引表达式以及映射字面的键，其键是可解译的。
对于映射字面，所有元素都必须有键。指定多个具有相同字段名或常量键值的元素会产生一个错误。
</p>

<div class="english">
<p>
For struct literals the following rules apply:
</p>

<ul>
	<li>A key must be a field name declared in the LiteralType.
	</li>
	<li>A literal that does not contain any keys must
	    list an element for each struct field in the
	    order in which the fields are declared.
	</li>
	<li>If any element has a key, every element must have a key.
	</li>
	<li>A literal that contains keys does not need to
	    have an element for each struct field. Omitted fields
	    get the zero value for that field.
	</li>
	<li>A literal may omit the element list; such a literal evaluates
		to the zero value for its type.
	</li>
	<li>It is an error to specify an element for a non-exported
	    field of a struct belonging to a different package.
	</li>
</ul>
</div>

<p>
以下规则适用于结构字面：
</p>

<ul>
	<li>键必须为字面类型中声明的字段名。</li>

	<li>不包含任何键的字面必须按字段的声明顺序列出每个结构字段的元素。</li>

	<li>若其中任何一个元素有键，那么每个元素都必须有键。</li>

	<li>包含键的字面无需每个结构字段都有元素。被忽略的字段会获得零值</li>

	<li>字面可忽略元素列表；这样的字面对其类型求值为零值。</li>

	<li>为属于不同包的结构的非已导出字段指定一个元素会产生一个错误。</li>
</ul>

<div class="english">
<p>
Given the declarations
</p>
</div>

<p>
给定声明
</p>

<pre>
type Point3D struct { x, y, z float64 }
type Line struct { p, q Point3D }
</pre>

<div class="english">
<p>
one may write
</p>

<pre>
origin := Point3D{}                            // zero value for Point3D
line := Line{origin, Point3D{y: -4, z: 12.3}}  // zero value for line.q.x
</pre>
</div>

<p>
可写为
</p>

<pre>
origin := Point3D{}                            // Point3D 为零值
line := Line{origin, Point3D{y: -4, z: 12.3}}  // line.q.x 为零值
</pre>

<div class="english">
<p>
For array and slice literals the following rules apply:
</p>

<ul>
	<li>Each element has an associated integer index marking
	    its position in the array.
	</li>
	<li>An element with a key uses the key as its index; the
	    key must be a constant integer expression.
	</li>
	<li>An element without a key uses the previous element's index plus one.
	    If the first element has no key, its index is zero.
	</li>
</ul>
</div>

<p>
以下规则适用于数组和切片字面：
</p>

<ul>
	<li>在数组中每个元素都有与之对应的整数下标来标明它的位置。</li>

	<li>带键的元素使用该键作为它的下标；键必须为常量整数表达式。</li>

	<li>无键的元素使用上一个元素的下标加一。若第一个元素无键，则它的下标为零。</li>
</ul>

<div class="english">
<p>
Taking the address of a composite literal (§<a href="#Address_operators">Address operators</a>)
generates a pointer to a unique instance of the literal's value.
</p>
</div>

<p>
获取复合字面的地址（§<a href="#地址操作符">地址操作符</a>）就是为字面值的唯一实例生成一个指针。
</p>

<pre>
var pointer *Point3D = &amp;Point3D{y: 1000}
</pre>

<div class="english">
<p>
The length of an array literal is the length specified in the LiteralType.
If fewer elements than the length are provided in the literal, the missing
elements are set to the zero value for the array element type.
It is an error to provide elements with index values outside the index range
of the array. The notation <code>...</code> specifies an array length equal
to the maximum element index plus one.
</p>
</div>

<p>
数组字面的长度为字面类型指定的长度。
若元素少于字面提供的长度，则缺失的元素会置为该数组元素类型的零值。
向超出数组下标范围的下标值提供元素会产生一个错误。
记法 <code>...</code> 指定一个数组，其长度等于最大元素下标加一。
</p>

<pre>
buffer := [10]string{}             // len(buffer) == 10
intSet := [6]int{1, 2, 3, 5}       // len(intSet) == 6
days := [...]string{"Sat", "Sun"}  // len(days) == 2
</pre>

<div class="english">
<p>
A slice literal describes the entire underlying array literal.
Thus, the length and capacity of a slice literal are the maximum
element index plus one. A slice literal has the form
</p>
</div>

<p>
切片字面描述全部的基本数组字面。因此，切片字面的长度和容量为其最大元素下标加一。切片字面具有形式
</p>

<pre>
[]T{x1, x2, … xn}
</pre>

<div class="english">
<p>
and is a shortcut for a slice operation applied to an array:
</p>
</div>

<p>
它是切片操作应用到数组的捷径。
</p>

<pre>
tmp := [n]T{x1, x2, … xn}
tmp[0 : n]
</pre>

<div class="english">
<p>
Within a composite literal of array, slice, or map type <code>T</code>,
elements that are themselves composite literals may elide the respective
literal type if it is identical to the element type of <code>T</code>.
Similarly, elements that are addresses of composite literals may elide
the <code>&amp;T</code> when the element type is <code>*T</code>.
</p>



<pre>
[...]Point{{1.5, -3.5}, {0, 0}}   // same as [...]Point{Point{1.5, -3.5}, Point{0, 0}}
[][]int{{1, 2, 3}, {4, 5}}        // same as [][]int{[]int{1, 2, 3}, []int{4, 5}}

[...]*Point{{1.5, -3.5}, {0, 0}}  // same as [...]*Point{&amp;Point{1.5, -3.5}, &amp;Point{0, 0}}
</pre>
</div>

<p>
在数组、切片或映射类型 <code>T</code> 的复合字面中，若其元素本身亦为复合字面，
且该复合字面的元素类型与 <code>T</code> 的相同，则可省略其各自的元素类型。
类似地，当元素类型为 <code>*T</code> 时，若其元素为复合字面的地址，则可省略 <code>&amp;T</code>。
</p>

<pre>
[...]Point{{1.5, -3.5}, {0, 0}}   // 等价于 [...]Point{Point{1.5, -3.5}, Point{0, 0}}
[][]int{{1, 2, 3}, {4, 5}}        // 等价于 [][]int{[]int{1, 2, 3}, []int{4, 5}}

[...]*Point{{1.5, -3.5}, {0, 0}}  // 等价于 [...]*Point{&amp;Point{1.5, -3.5}, &amp;Point{0, 0}}
</pre>

<div class="english">
<p>
A parsing ambiguity arises when a composite literal using the
TypeName form of the LiteralType appears between the
<a href="#Keywords">keyword</a> and the opening brace of the block of an
"if", "for", or "switch" statement, because the braces surrounding
the expressions in the literal are confused with those introducing
the block of statements. To resolve the ambiguity in this rare case,
the composite literal must appear within
parentheses.
</p>
</div>

<p>
当复合字面使用字面类型的类型名形式时，若它出现在<a href="#关键字">关键字</a>
"if"、"for" 或 "switch" 语句及其开大括号之间，就会产生解析歧义。因为在该字面中，
表达式外围的大括号会和那些语句块前的混淆。为解决此罕见情况中的歧义，该复合字面必须出现在小括号中。
</p>

<pre>
if x == (T{a,b,c}[i]) { … }
if (x == T{a,b,c}[i]) { … }
</pre>

<div class="english">
<p>
Examples of valid array, slice, and map literals:
</p>

<pre>
// list of prime numbers
primes := []int{2, 3, 5, 7, 9, 2147483647}

// vowels[ch] is true if ch is a vowel
vowels := [128]bool{'a': true, 'e': true, 'i': true, 'o': true, 'u': true, 'y': true}

// the array [10]float32{-1, 0, 0, 0, -0.1, -0.1, 0, 0, 0, -1}
filter := [10]float32{-1, 4: -0.1, -0.1, 9: -1}

// frequencies in Hz for equal-tempered scale (A4 = 440Hz)
noteFrequency := map[string]float32{
	"C0": 16.35, "D0": 18.35, "E0": 20.60, "F0": 21.83,
	"G0": 24.50, "A0": 27.50, "B0": 30.87,
}
</pre>
</div>

<p>
有效的数组、切片和映射字面的例子：
</p>

<pre>
// 素数列表
primes := []int{2, 3, 5, 7, 9, 2147483647}

// 若 ch 为元音则 vowels[ch] 为 true
vowels := [128]bool{'a': true, 'e': true, 'i': true, 'o': true, 'u': true, 'y': true}

// 数组 [10]float32{-1, 0, 0, 0, -0.1, -0.1, 0, 0, 0, -1}
filter := [10]float32{-1, 4: -0.1, -0.1, 9: -1}

// 平均律以Hz为单位的频率（A4 = 440Hz）
noteFrequency := map[string]float32{
	"C0": 16.35, "D0": 18.35, "E0": 20.60, "F0": 21.83,
	"G0": 24.50, "A0": 27.50, "B0": 30.87,
}
</pre>


<div class="english">
<h3 id="Function_literals">Function literals</h3>
</div>

<h3 id="函数字面">函数字面</h3>

<div class="english">
<p>
A function literal represents an anonymous function.
It consists of a specification of the function type and a function body.
</p>

<pre class="ebnf">
FunctionLit = FunctionType Body .
</pre>
</div>

<p>
函数字面表示匿名函数。它由函数类型和函数体的规范组成。
</p>

<pre class="ebnf">
函数字面 = 函数类型 函数体 .
</pre>

<pre>
func(a, b int, z float64) bool { return a*b &lt; int(z) }
</pre>

<div class="english">
<p>
A function literal can be assigned to a variable or invoked directly.
</p>
</div>

<p>
函数字面可赋予一个变量或直接调用。
</p>

<pre>
f := func(x, y int) int { return x + y }
func(ch chan int) { ch &lt;- ACK }(replyChan)
</pre>

<div class="english">
<p>
Function literals are <i>closures</i>: they may refer to variables
defined in a surrounding function. Those variables are then shared between
the surrounding function and the function literal, and they survive as long
as they are accessible.
</p>
</div>

<p>
<i>闭包</i> 的函数字面：它们可引用定义在外围函数中的变量。
那些变量共享于外围函数与函数字面之间，并且只要它们可访问就会继续存在。
</p>


<div class="english">
<h3 id="Primary_expressions">Primary expressions</h3>
</div>

<h3 id="主表达式">主表达式</h3>

<div class="english">
<p>
Primary expressions are the operands for unary and binary expressions.
</p>

<pre class="ebnf">
PrimaryExpr =
	Operand |
	Conversion |
	BuiltinCall |
	PrimaryExpr Selector |
	PrimaryExpr Index |
	PrimaryExpr Slice |
	PrimaryExpr TypeAssertion |
	PrimaryExpr Call .

Selector       = "." identifier .
Index          = "[" Expression "]" .
Slice          = "[" [ Expression ] ":" [ Expression ] "]" .
TypeAssertion  = "." "(" Type ")" .
Call           = "(" [ ArgumentList [ "," ] ] ")" .
ArgumentList   = ExpressionList [ "..." ] .
</pre>
</div>

<p>
主表达式为一元和二元表达式的操作数。
</p>

<pre class="ebnf">
主表达式 =
	操作数 |
	类型转换 |
	内建调用 |
	主表达式 选择者 |
	主表达式 下标 |
	主表达式 切片 |
	主表达式 类型断言 |
	主表达式 调用 .

选择者   = "." 标识符 .
下标     = "[" 表达式 "]" .
切片     = "[" [ 表达式 ] ":" [ 表达式 ] "]" .
类型断言 = "." "(" 类型 ")" .
调用     = "(" [ 实参列表 [ "," ] ] ")" .
实参列表 = 表达式列表 [ "..." ] .
</pre>


<pre>
x
2
(s + ".txt")
f(3.1415, true)
Point{1, 2}
m["foo"]
s[i : j + 1]
obj.color
f.p[i].x()
</pre>


<div class="english">
<h3 id="Selectors">Selectors</h3>
</div>

<h3 id="选择者">选择者</h3>

<div class="english">
<p>
For a <a href="#Primary_expressions">primary expression</a> <code>x</code>
that is not a <a href="#Package_clause">package name</a>, the
<i>selector expression</i>
</p>
</div>

<p>
对于不为<a href="#包子句">包名</a>的<a href="#主表达式">主表达式</a> <code>x</code>，
<i>选择其表达式</i>
</p>

<pre>
x.f
</pre>

<div class="english">
<p>
denotes the field or method <code>f</code> of the value <code>x</code>
(or sometimes <code>*x</code>; see below).
The identifier <code>f</code> is called the (field or method) <i>selector</i>;
it must not be the <a href="#Blank_identifier">blank identifier</a>.
The type of the selector expression is the type of <code>f</code>.
If <code>x</code> is a package name, see the section on
<a href="#Qualified_identifiers">qualified identifiers</a>.
</p>
</div>

<p>
表示值 <code>x</code>（有时为 <code>*x</code>，见下）的字段或方法 <code>f</code>。
标识符 <code>f</code> 称为（字段或方法）<i>选择者</i>，它不能为<a href="#空白标识符">空白标识符</a>。
该选择者表达式的类型即为 <code>f</code> 的类型。若 <code>x</code> 为包名，
见<a href="#限定标识符">限定标识符</a>的相关章节。
</p>

<div class="english">
<p>
A selector <code>f</code> may denote a field or method <code>f</code> of
a type <code>T</code>, or it may refer
to a field or method <code>f</code> of a nested anonymous field of
<code>T</code>.
The number of anonymous fields traversed
to reach <code>f</code> is called its <i>depth</i> in <code>T</code>.
The depth of a field or method <code>f</code>
declared in <code>T</code> is zero.
The depth of a field or method <code>f</code> declared in
an anonymous field <code>A</code> in <code>T</code> is the
depth of <code>f</code> in <code>A</code> plus one.
</p>
</div>

<p>
选择者 <code>f</code> 可代表类型为 <code>T</code> 的字段或方法 <code>f</code>，
或引用 <code>T</code> 中嵌套匿名字段的字段或方法 <code>f</code>。
在 <code>T</code> 中遍历区域 <code>f</code> 的匿名字段所得的数量称为它的 <i>深度</i>。
以 <code>T</code> 声明的字段或方法 <code>f</code> 的深度为0。
在 <code>T</code> 中以匿名字段 <code>A</code> 声明的字段或方法 <code>f</code> 的深度
为 <code>f</code> 在 <code>A</code> 中的深度加1。
</p>

<div class="english">
<p>
The following rules apply to selectors:
</p>

<ol>
<li>
For a value <code>x</code> of type <code>T</code> or <code>*T</code>
where <code>T</code> is not an interface type,
<code>x.f</code> denotes the field or method at the shallowest depth
in <code>T</code> where there
is such an <code>f</code>.
If there is not exactly <a href="#Uniqueness_of_identifiers">one <code>f</code></a>
with shallowest depth, the selector expression is illegal.
</li>
<li>
For a variable <code>x</code> of type <code>I</code> where <code>I</code>
is an interface type, <code>x.f</code> denotes the actual method with name
<code>f</code> of the value assigned to <code>x</code>.
If there is no method with name <code>f</code> in the
<a href="#Method_sets">method set</a> of <code>I</code>, the selector
expression is illegal.
</li>
<li>
In all other cases, <code>x.f</code> is illegal.
</li>
<li>
If <code>x</code> is of pointer or interface type and has the value
<code>nil</code>, assigning to, evaluating, or calling <code>x.f</code>
causes a <a href="#Run_time_panics">run-time panic</a>.
</li>
</ol>
</div>

<p>
以下规则适用于选择者：
</p>

<ol>
<li>
对于非接口类型 <code>T</code> 或 <code>*T</code> 的值 <code>x</code>，
<code>x.f</code> 中的 <code>f</code> 表示在 <code>T</code> 中最浅深度的字段或方法。
若并非<a href="#标识符的唯一性">只有一个 <code>f</code></a>，该选择者表达式即为非法的。
</li>
<li>
对于接口类型 <code>I</code> 的变量 <code>x</code>，<code>x.f</code> 表示赋予
<code>x</code> 的值的名为 <code>f</code> 的真实方法。若在 <code>I</code>
的<a href="#方法集">方法集</a>中没有名为 <code>f</code> 的方法，该选择者即为非法的。
</li>
<li>
其它情况下，所有 <code>x.f</code> 均为非法的。
</li>
<li>
若 <code>x</code> 为指针或接口类型且值为 <code>nil</code>，对 <code>x.f</code>
进行赋值、求值或调用会产生 <a href="#运行时恐慌">运行时恐慌</a>.
</li>
</ol>

<div class="english">
<p>
Selectors automatically <a href="#Address_operators">dereference</a> pointers to structs.
If <code>x</code> is a pointer to a struct, <code>x.y</code>
is shorthand for <code>(*x).y</code>; if the field <code>y</code>
is also a pointer to a struct, <code>x.y.z</code> is shorthand
for <code>(*(*x).y).z</code>, and so on.
If <code>x</code> contains an anonymous field of type <code>*A</code>,
where <code>A</code> is also a struct type,
<code>x.f</code> is a shortcut for <code>(*x.A).f</code>.
</p>
</div>

<p>
选择者会自动<a href="#地址操作符">解引用</a>指向结构的指针。
若 <code>x</code> 为指向结构的指针，<code>x.y</code> 即为 <code>(*x).y</code> 的缩写；
若字段 <code>y</code> 亦为指向结构的指针，<code>x.y.z</code> 即为 <code>(*(*x).y).z</code> 的缩写,
以此类推。
若 <code>x</code> 包含类型为 <code>*A</code> 的匿名字段，且 <code>A</code> 亦为结构类型，
<code>x.f</code> 即为 <code>(*x.A).f</code> 的缩写。
</p>

<div class="english">
<p>
For example, given the declarations:
</p>

<pre>
type T0 struct {
	x int
}

func (recv *T0) M0()

type T1 struct {
	y int
}

func (recv T1) M1()

type T2 struct {
	z int
	T1
	*T0
}

func (recv *T2) M2()

var p *T2  // with p != nil and p.T0 != nil
</pre>
</div>

<p>
例如，给定声明：
</p>

<pre>
type T0 struct {
	x int
}

func (recv *T0) M0()

type T1 struct {
	y int
}

func (recv T1) M1()

type T2 struct {
	z int
	T1
	*T0
}

func (recv *T2) M2()

var p *T2  // 其中 p != nil 且 p.T0 != nil
</pre>

<div class="english">
<p>
one may write:
</p>
</div>

<p>
可写为：
</p>

<pre>
p.z   // (*p).z
p.y   // ((*p).T1).y
p.x   // (*(*p).T0).x

p.M2  // (*p).M2
p.M1  // ((*p).T1).M1
p.M0  // ((*p).T0).M0
</pre>


<!--
<span class="alert">
TODO: Specify what happens to receivers.
</span>
-->

<!--
<span class="alert">
TODO: 详述接收者会发生什么事。
</span>
-->


<div class="english">
<h3 id="Indexes">Indexes</h3>
</div>

<h3 id="下标">下标</h3>

<div class="english">
<p>
A primary expression of the form
</p>
</div>

<p>
形式为
</p>

<pre>
a[x]
</pre>

<div class="english">
<p>
denotes the element of the array, slice, string or map <code>a</code> indexed by <code>x</code>.
The value <code>x</code> is called the
<i>index</i> or <i>map key</i>, respectively. The following
rules apply:
</p>
</div>

<p>
的主表达式表示数组、切片、字符串或映射 <code>a</code> 的元素通过 <code>x</code> 索引。
值 <code>x</code> 称为 <i>下标</i> 或 <i>映射键</i>。以下规则适用于其对应的类型：
</p>

<div class="english">
<p>
For <code>a</code> of type <code>A</code> or <code>*A</code>
where <code>A</code> is an <a href="#Array_types">array type</a>,
or for <code>a</code> of type <code>S</code> where <code>S</code> is a <a href="#Slice_types">slice type</a>:
</p>
<ul>
	<li><code>x</code> must be an integer value and <code>0 &lt;= x &lt; len(a)</code></li>
	<li><code>a[x]</code> is the array element at index <code>x</code> and the type of
	  <code>a[x]</code> is the element type of <code>A</code></li>
	<li>if <code>a</code> is <code>nil</code> or if the index <code>x</code> is out of range,
	a <a href="#Run_time_panics">run-time panic</a> occurs</li>
</ul>
</div>

<p>
对于类型为<a href="#数组类型">数组类型</a> <code>A</code> 或 <code>*A</code> 的 <code>a</code>，
或对于类型为<a href="#切片类型">切片类型</a> <code>S</code> 的 <code>a</code>：
</p>
<ul>
	<li><code>x</code> 必须为整数值且 <code>0 &lt;= x &lt; len(a)</code></li>
	<li><code>a[x]</code> 为下标 <code>x</code> 的数组元素且
	  <code>a[x]</code> 的类型为 <code>A</code> 的元素类型</li>
	<li>若 <code>a</code> 为 <code>nil</code> 或下标 <code>x</code> 超出范围，
	就会出现一个<a href="#运行时恐慌">运行时恐慌</a></li>
</ul>

<div class="english">
<p>
For <code>a</code> of type <code>T</code>
where <code>T</code> is a <a href="#String_types">string type</a>:
</p>
<ul>
	<li><code>x</code> must be an integer value and <code>0 &lt;= x &lt; len(a)</code></li>
	<li><code>a[x]</code> is the byte at index <code>x</code> and the type of
	  <code>a[x]</code> is <code>byte</code></li>
	<li><code>a[x]</code> may not be assigned to</li>
	<li>if the index <code>x</code> is out of range,
	a <a href="#Run_time_panics">run-time panic</a> occurs</li>
</ul>
</div>

<p>
对于类型为<a href="#字符串类型">字符串类型</a> <code>T</code> 的 <code>a</code>：
</p>
<ul>
	<li><code>x</code> 必须为整数值且 <code>0 &lt;= x &lt; len(a)</code></li>
	<li><code>a[x]</code> 为下标 <code>x</code> 的字节且
	  <code>a[x]</code> 的类型为 <code>byte</code></li>
	<li><code>a[x]</code> 不可赋值</li>
	<li>若下标 <code>x</code> 超出范围，
	就会出现一个<a href="#运行时恐慌">运行时恐慌</a></li>
</ul>

<div class="english">
<p>
For <code>a</code> of type <code>M</code>
where <code>M</code> is a <a href="#Map_types">map type</a>:
</p>
<ul>
	<li><code>x</code>'s type must be
	<a href="#Assignability">assignable</a>
	to the key type of <code>M</code></li>
	<li>if the map contains an entry with key <code>x</code>,
	  <code>a[x]</code> is the map value with key <code>x</code>
	  and the type of <code>a[x]</code> is the value type of <code>M</code></li>
	<li>if the map is <code>nil</code> or does not contain such an entry,
	  <code>a[x]</code> is the <a href="#The_zero_value">zero value</a>
	  for the value type of <code>M</code></li>
</ul>
</div>

<p>
对于类型为<a href="#映射类型">映射类型</a> <code>M</code> 的 <code>a</code>：
</p>
<ul>
	<li><code>x</code> 的类型必须<a href="#可赋值性">可赋值</a>至 <code>M</code> 的键类型</li>
	<li>若映射包含键为 <code>x</code> 的项，则 <code>a[x]</code> 为键 <code>x</code> 的映射值，
	  且 <code>a[x]</code> 的类型为 <code>M</code> 的值类型</li>
	<li>若映射为 <code>nil</code> 或不包含这样的项，
	  <code>a[x]</code> 为 <code>M</code> 值类型的<a href="#零值">零值</a></li>
</ul>

<div class="english">
<p>
Otherwise <code>a[x]</code> is illegal.
</p>
</div>

<p>
否则 <code>a[x]</code> 即为非法的。
</p>

<div class="english">
<p>
An index expression on a map <code>a</code> of type <code>map[K]V</code>
may be used in an assignment or initialization of the special form
</p>
</div>

<p>
在类型为 <code>map[K]V</code> 的映射 <code>a</code> 中，下标表达式可使用特殊形式
</p>

<pre>
v, ok = a[x]
v, ok := a[x]
var v, ok = a[x]
</pre>

<div class="english">
<p>
where the result of the index expression is a pair of values with types
<code>(V, bool)</code>. In this form, the value of <code>ok</code> is
<code>true</code> if the key <code>x</code> is present in the map, and
<code>false</code> otherwise. The value of <code>v</code> is the value
<code>a[x]</code> as in the single-result form.
</p>
</div>

<p>
赋值或初始化，该下标表达式结果的类型为 <code>(V, bool)</code> 的值对。
在此形式中，若键 <code>x</code> 已在映射中，则 <code>ok</code> 的值为 <code>true</code>，
否则即为 <code>false</code>。<code>v</code> 的值为 <code>a[x]</code> 的单值形式。
</p>

<div class="english">
<p>
Assigning to an element of a <code>nil</code> map causes a
<a href="#Run_time_panics">run-time panic</a>.
</p>
</div>

<p>
向 <code>nil</code> 映射的元素赋值会引发<a href="#运行时恐慌">运行时恐慌</a>
</p>


<div class="english">
<h3 id="Slices">Slices</h3>
</div>

<h3 id="切片">切片</h3>

<div class="english">
<p>
For a string, array, pointer to array, or slice <code>a</code>, the primary expression
</p>
</div>

<p>
对于字符串，数组，数组指针或切片 <code>a</code>，主表达式
</p>

<pre>
a[low : high]
</pre>

<div class="english">
<p>
constructs a substring or slice. The index expressions <code>low</code> and
<code>high</code> select which elements appear in the result. The result has
indexes starting at 0 and length equal to
<code>high</code>&nbsp;-&nbsp;<code>low</code>.
After slicing the array <code>a</code>
</p>
</div>

<p>
会构造一个字串或切片。下标表达式 <code>low</code> 和 <code>high</code> 则选出哪些元素出现在结果中。
该结果的下标起始于 0 且长度等于 <code>high</code>&nbsp;-&nbsp;<code>low</code>。
在切下数组 <code>a</code>
</p>

<pre>
a := [5]int{1, 2, 3, 4, 5}
s := a[1:4]
</pre>

<div class="english">
<p>
the slice <code>s</code> has type <code>[]int</code>, length 3, capacity 4, and elements
</p>
</div>

<p>
之后，切片 <code>s</code> 的类型为 <code>[]int</code>，长度为 3，容量为 4，且元素
</p>

<pre>
s[0] == 2
s[1] == 3
s[2] == 4
</pre>

<div class="english">
<p>
For convenience, any of the index expressions may be omitted. A missing <code>low</code>
index defaults to zero; a missing <code>high</code> index defaults to the length of the
sliced operand:
</p>

<pre>
a[2:]  // same a[2 : len(a)]
a[:3]  // same as a[0 : 3]
a[:]   // same as a[0 : len(a)]
</pre>
</div>

<p>
为方便起见，任何下标表达式都可省略。略去的 <code>low</code> 下标默认为零；
略去的 <code>high</code> 下标默认为已切下的操作数的长度：
</p>

<pre>
a[2:]  // 等价于 a[2 : len(a)]
a[:3]  // 等价于 a[0 : 3]
a[:]   // 等价于 a[0 : len(a)]
</pre>

<div class="english">
<p>
For arrays or strings, the indexes <code>low</code> and <code>high</code> must
satisfy 0 &lt;= <code>low</code> &lt;= <code>high</code> &lt;= length; for
slices, the upper bound is the capacity rather than the length.
</p>
</div>

<p>
对于数组或字符串，下标 <code>low</code> 和 <code>high</code> 必须满足
0 &lt;= <code>low</code> &lt;= <code>high</code> &lt;= 长度；对于切片，其上界为容量而非长度。
</p>

<div class="english">
<p>
If the sliced operand is a string or slice, the result of the slice operation
is a string or slice of the same type.
If the sliced operand is an array, it must be <a href="#Address_operators">addressable</a>
and the result of the slice operation is a slice with the same element type as the array.
</p>
</div>

<p>
若已切下操作数为字符串或切片，该切片操作的结果即为相同类型的字符串或切片。
若已切下操作数为数组，它必须为<a href="#地址操作符">可寻址的</a>，
且该切片操作的结果为以相同元素类型作为数组的切片。
</p>


<div class="english">
<h3 id="Type_assertions">Type assertions</h3>
</div>

<h3 id="类型断言">类型断言</h3>

<div class="english">
<p>
For an expression <code>x</code> of <a href="#Interface_types">interface type</a>
and a type <code>T</code>, the primary expression
</p>
</div>

<p>
对于<a href="#接口类型">接口类型</a>的表达式 <code>x</code> 与类型 <code>T</code>，主表达式
</p>

<pre>
x.(T)
</pre>

<div class="english">
<p>
asserts that <code>x</code> is not <code>nil</code>
and that the value stored in <code>x</code> is of type <code>T</code>.
The notation <code>x.(T)</code> is called a <i>type assertion</i>.
</p>
</div>

<p>
断言 <code>x</code> 不为 <code>nil</code> 且存储于 <code>x</code> 中的值其类型为 <code>T</code>。
记法 <code>x.(T)</code> 称为 <i>类型断言</i>。
</p>

<div class="english">
<p>
More precisely, if <code>T</code> is not an interface type, <code>x.(T)</code> asserts
that the dynamic type of <code>x</code> is <a href="#Type_identity">identical</a>
to the type <code>T</code>.
If <code>T</code> is an interface type, <code>x.(T)</code> asserts that the dynamic type
of <code>x</code> implements the interface <code>T</code> (§<a href="#Interface_types">Interface types</a>).
</p>
</div>

<p>
更确切地说，若 <code>T</code> 为非接口类型，<code>x.(T)</code> 断言 <code>x</code> 的动态类型
与 <code>T</code><a href="#类型标识">相同</a>。若 <code>T</code> 为接口类型，<code>x.(T)</code>
则断言<code>x</code> 的动态类型实现了接口 <code>T</code>（§<a href="#接口类型">接口类型</a>）。
</p>

<div class="english">
<p>
If the type assertion holds, the value of the expression is the value
stored in <code>x</code> and its type is <code>T</code>. If the type assertion is false,
a <a href="#Run_time_panics">run-time panic</a> occurs.
In other words, even though the dynamic type of <code>x</code>
is known only at run-time, the type of <code>x.(T)</code> is
known to be <code>T</code> in a correct program.
</p>
</div>

<p>
若该类型断言成立，该表达式的值即为存储于 <code>x</code> 中的值，且其类型为 <code>T</code>。若该类型断言不成立，
就会出现一个<a href="#运行时恐慌">运行时恐慌</a>。换句话说，即使 <code>x</code> 的动态类型只能在运行时可知，
在正确的程序中，<code>x.(T)</code> 的类型也可知为 <code>T</code>。
</p>

<div class="english">
<p>
If a type assertion is used in an assignment or initialization of the form
</p>
</div>

<p>
若类型断言以
</p>

<pre>
v, ok = x.(T)
v, ok := x.(T)
var v, ok = x.(T)
</pre>

<div class="english">
<p>
the result of the assertion is a pair of values with types <code>(T, bool)</code>.
If the assertion holds, the expression returns the pair <code>(x.(T), true)</code>;
otherwise, the expression returns <code>(Z, false)</code> where <code>Z</code>
is the <a href="#The_zero_value">zero value</a> for type <code>T</code>.
No run-time panic occurs in this case.
The type assertion in this construct thus acts like a function call
returning a value and a boolean indicating success.  (§<a href="#Assignments">Assignments</a>)
</p>
</div>

<p>
的形式用于赋值或初始化，该断言的结果即为类型为 <code>(T, bool)</code> 的值对。
若该断言成立，该表达式返回值对 <code>(x.(T), true)</code>；否则，该表达式返回 <code>(Z, false)</code>，
其中 <code>Z</code> 为类型为 <code>T</code> 的<a href="#零值">零值</a>。此种情况不会产生运行时恐慌。
类型断言在这种构造中，其行为类似于函数调用返回一个值与一个布尔值以表示成功。（§<a href="#赋值">赋值</a>）
</p>


<div class="english">
<h3 id="Calls">Calls</h3>
</div>

<h3 id="函数与方法的调用">函数与方法的调用</h3>

<div class="english">
<p>
Given an expression <code>f</code> of function type
<code>F</code>,
</p>
</div>

<p>
给定函数类型为 <code>F</code> 的表达式 <code>f</code>，
</p>

<pre>
f(a1, a2, … an)
</pre>

<div class="english">
<p>
calls <code>f</code> with arguments <code>a1, a2, … an</code>.
Except for one special case, arguments must be single-valued expressions
<a href="#Assignability">assignable</a> to the parameter types of
<code>F</code> and are evaluated before the function is called.
The type of the expression is the result type
of <code>F</code>.
A method invocation is similar but the method itself
is specified as a selector upon a value of the receiver type for
the method.
</p>

<pre>
math.Atan2(x, y)  // function call
var pt *Point
pt.Scale(3.5)  // method call with receiver pt
</pre>
</div>

<p>
以实参 <code>a1, a2, … an</code> 调用 <code>f</code>。
除一种特殊情况外，实参必须为 <a href="#可赋值性">可赋予</a>
<code>F</code> 的形参类型的单值表达式，且在该函数被调用前求值。
该表达式的类型为 <code>F</code> 的返回类型。
方法调用也类似，只不过使用接收者类型值的选择者操作来指定方法。
</p>

<pre>
math.Atan2(x, y)  // 函数调用
var pt *Point
pt.Scale(3.5)     // 带接收者 pt 的方法调用
</pre>

<div class="english">
<p>
In a function call, the function value and arguments are evaluated in
<a href="#Order_of_evaluation">the usual order</a>.
After they are evaluated, the parameters of the call are passed by value to the function
and the called function begins execution.
The return parameters of the function are passed by value
back to the calling function when the function returns.
</p>
</div>

<p>
在函数调用中，函数值与实参按<a href="#求值顺序">一般顺序</a>求值。
在它们求值后，该调用的形参传值至该函数，被调用函数开始执行。
当函数返回时，该函数的返回形参将值传回调用函数。
</p>

<div class="english">
<p>
Calling a <code>nil</code> function value
causes a <a href="#Run_time_panics">run-time panic</a>.
</p>
</div>

<p>
调用 <code>nil</code> 函数值会引发 <a href="#运行时恐慌">运行时恐慌</a>。
</p>

<div class="english">
<p>
As a special case, if the return parameters of a function or method
<code>g</code> are equal in number and individually
assignable to the parameters of another function or method
<code>f</code>, then the call <code>f(g(<i>parameters_of_g</i>))</code>
will invoke <code>f</code> after binding the return values of
<code>g</code> to the parameters of <code>f</code> in order.  The call
of <code>f</code> must contain no parameters other than the call of <code>g</code>.
If <code>f</code> has a final <code>...</code> parameter, it is
assigned the return values of <code>g</code> that remain after
assignment of regular parameters.
</p>
</div>

<p>
作为一种特殊情况，若函数或方法 <code>g</code> 的返回形参在数量上等于函数或方法 <code>f</code> 的形参，
且分别可赋予它，那么调用 <code>f(g(<i>g的形参</i>))</code> 将在依序绑定 <code>g</code>
的返回值至 <code>f</code> 的形参后引用 <code>f</code>。除 <code>g</code> 的调用外，
<code>f</code> 的调用必须不包含任何形参。若 <code>f</code> 的最后有 <code>...</code> 形参，
它在常规的形参赋值后，可被赋予 <code>g</code> 余下的返回值。
</p>

<pre>
func Split(s string, pos int) (string, string) {
	return s[0:pos], s[pos:]
}

func Join(s, t string) string {
	return s + t
}

if Join(Split(value, len(value)/2)) != value {
	log.Panic("test fails")
}
</pre>

<div class="english">
<p>
A method call <code>x.m()</code> is valid if the <a href="#Method_sets">method set</a>
of (the type of) <code>x</code> contains <code>m</code> and the
argument list can be assigned to the parameter list of <code>m</code>.
If <code>x</code> is <a href="#Address_operators">addressable</a> and <code>&amp;x</code>'s method
set contains <code>m</code>, <code>x.m()</code> is shorthand
for <code>(&amp;x).m()</code>:
</p>
</div>

<p>
若 <code>x</code>（的类型）的<a href="#方法集">方法集</a>包含 <code>m</code>，
且其实参列表可赋予 <code>m</code> 的形参列表，方法调用 <code>x.m()</code> 即为有效的。
若 <code>x</code> 为 <a href="#地址操作符">可寻址</a>的且 <code>&amp;x</code> 的方法集包含 <code>m</code>，
<code>x.m()</code> 即为 <code>(&amp;x).m()</code> 的简写：
</p>

<pre>
var p Point
p.Scale(3.5)
</pre>

<div class="english">
<p>
There is no distinct method type and there are no method literals.
</p>
</div>

<p>
其中即没有明显的方法类型，也没有方法字面。
</p>


<div class="english">
<h3 id="Passing_arguments_to_..._parameters">Passing arguments to <code>...</code> parameters</h3>
</div>

<h3 id="传递实参至...形参">传递实参至...形参</h3>

<div class="english">
<p>
If <code>f</code> is variadic with final parameter type <code>...T</code>,
then within the function the argument is equivalent to a parameter of type
<code>[]T</code>.  At each call of <code>f</code>, the argument
passed to the final parameter is
a new slice of type <code>[]T</code> whose successive elements are
the actual arguments, which all must be <a href="#Assignability">assignable</a>
to the type <code>T</code>. The length of the slice is therefore the number of
arguments bound to the final parameter and may differ for each call site.
</p>
</div>

<p>
若 <code>f</code> 为最后带有形参类型 <code>...T</code> 的可变参函数，
那么在该函数中，实参等价于类型为 <code>[]T</code> 的形参。
对于每一个 <code>f</code> 的调用，传递至最后形参的实参为类型为 <code>[]T</code> 的一个新切片，
其连续的元素即为实际的实参，它们必须都<a href="#可赋值性">可赋予</a>类型 <code>T</code>。
因此，该切片的长度为绑定至最后形参的实参的个数，且对于每一个调用位置可能都不同。
</p>

<div class="english">
<p>
Given the function and call
</p>
</div>

<p>
给定函数和调用
</p>

<pre>
func Greeting(prefix string, who ...string)
Greeting("hello:", "Joe", "Anna", "Eileen")
</pre>

<div class="english">
<p>
within <code>Greeting</code>, <code>who</code> will have the value
<code>[]string{"Joe", "Anna", "Eileen"}</code>
</p>
</div>

<p>
在 <code>Greeting</code> 中，<code>who</code> 将拥有值 <code>[]string{"Joe", "Anna", "Eileen"}</code>
</p>

<div class="english">
<p>
If the final argument is assignable to a slice type <code>[]T</code>, it may be
passed unchanged as the value for a <code>...T</code> parameter if the argument
is followed by <code>...</code>. In this case no new slice is created.
</p>
</div>

<p>
若最后的实参可赋予类型为 <code>[]T</code> 的切片且后跟着 <code>...</code>，
它可能作为 <code>...T</code> 形参的值不变而被传入。
</p>

<div class="english">
<p>
Given the slice <code>s</code> and call
</p>
</div>

<p>
给定切片 <code>s</code> 与调用
</p>

<pre>
s := []string{"James", "Jasmine"}
Greeting("goodbye:", s...)
</pre>

<div class="english">
<p>
within <code>Greeting</code>, <code>who</code> will have the same value as <code>s</code>
with the same underlying array.
</p>
</div>

<p>
在 <code>Greeting</code> 中，<code>who</code> 将作为与 <code>s</code> 一样的值拥有与其相同的基本数组。
</p>


<div class="english">
<h3 id="Operators">Operators</h3>
</div>

<h3 id="操作符">操作符</h3>

<div class="english">
<p>
Operators combine operands into expressions.
</p>

<pre class="ebnf">
Expression = UnaryExpr | Expression binary_op UnaryExpr .
UnaryExpr  = PrimaryExpr | unary_op UnaryExpr .

binary_op  = "||" | "&amp;&amp;" | rel_op | add_op | mul_op .
rel_op     = "==" | "!=" | "&lt;" | "&lt;=" | ">" | ">=" .
add_op     = "+" | "-" | "|" | "^" .
mul_op     = "*" | "/" | "%" | "&lt;&lt;" | "&gt;&gt;" | "&amp;" | "&amp;^" .

unary_op   = "+" | "-" | "!" | "^" | "*" | "&amp;" | "&lt;-" .
</pre>
</div>

<p>
操作符与操作数结合成为表达式。
</p>

<pre class="ebnf">
表达式     = 一元表达式 | 表达式 二元操作符 一元表达式 .
一元表达式 = 主表达式 | 一元操作符 一元表达式 .

二元操作符 = "||" | "&amp;&amp;" | 关系操作符 | 加法操作符 | 乘法操作符 .
关系操作符 = "==" | "!=" | "&lt;" | "&lt;=" | ">" | ">=" .
加法操作符 = "+" | "-" | "|" | "^" .
乘法操作符 = "*" | "/" | "%" | "&lt;&lt;" | "&gt;&gt;" | "&amp;" | "&amp;^" .

一元操作符 = "+" | "-" | "!" | "^" | "*" | "&amp;" | "&lt;-" .
</pre>

<div class="english">
<p>
Comparisons are discussed <a href="#Comparison_operators">elsewhere</a>.
For other binary operators, the operand types must be <a href="#Type_identity">identical</a>
unless the operation involves shifts or untyped <a href="#Constants">constants</a>.
For operations involving constants only, see the section on
<a href="#Constant_expressions">constant expressions</a>.
</p>
</div>

<p>
比较操作将在<a href="#比较操作符">别处</a>讨论。
对于其它二元操作符，操作数的类型必须<a href="#类型标识">相同</a>，
除非该操作包含移位或无类型化<a href="#常量">常量</a>。
</p>

<div class="english">
<p>
Except for shift operations, if one operand is an untyped <a href="#Constants">constant</a>
and the other operand is not, the constant is <a href="#Conversions">converted</a>
to the type of the other operand.
</p>
</div>

<p>
除移位操作外，若其中一个操作数为无类型化<a href="#常量">常量</a>而另一个不是，
该常量需<a href="#类型转换">类型转换</a>为另一个操作数的类型。
</p>

<div class="english">
<p>
The right operand in a shift expression must have unsigned integer type
or be an untyped constant that can be converted to unsigned integer type.
If the left operand of a non-constant shift expression is an untyped constant,
the type of the constant is what it would be if the shift expression were
replaced by its left operand alone; the type is <code>int</code> if it cannot
be determined from the context (for instance, if the shift expression is an
operand in a comparison against an untyped constant).
</p>

<pre>
var s uint = 33
var i = 1&lt;&lt;s           // 1 has type int
var j int32 = 1&lt;&lt;s     // 1 has type int32; j == 0
var k = uint64(1&lt;&lt;s)   // 1 has type uint64; k == 1&lt;&lt;33
var m int = 1.0&lt;&lt;s     // 1.0 has type int
var n = 1.0&lt;&lt;s != 0    // 1.0 has type int; n == false if ints are 32bits in size
var o = 1&lt;&lt;s == 2&lt;&lt;s   // 1 and 2 have type int; o == true if ints are 32bits in size
var p = 1&lt;&lt;s == 1&lt;&lt;33  // illegal if ints are 32bits in size: 1 has type int, but 1&lt;&lt;33 overflows int
var u = 1.0&lt;&lt;s         // illegal: 1.0 has type float64, cannot shift
var v float32 = 1&lt;&lt;s   // illegal: 1 has type float32, cannot shift
var w int64 = 1.0&lt;&lt;33  // 1.0&lt;&lt;33 is a constant shift expression
</pre>
</div>

<p>
移位表达式中的右操作数必须为无符号整数，或可转换为无符号整数的无类型化常量。
若非常量移位表达式的左操作数为无类型化常量，且该移位表达式已被其左操作数独自取代，
则该移位表达式的类型将变为该常量的类型；若其类型不能从上下文中判定
（例如，若该移位表达式在针对无类型化常量的比较操作中），则为 <code>int</code>类型。
</p>

<pre>
var s uint = 33
var i = 1&lt;&lt;s           // 1 的类型为 int
var j int32 = 1&lt;&lt;s     // 1 的类型为 int32；j == 0
var k = uint64(1&lt;&lt;s)   // 1 的类型为 uint64；k == 1&lt;&lt;33
var m int = 1.0&lt;&lt;s     // 1.0 的类型为 int
var n = 1.0&lt;&lt;s != 0    // 1.0 的类型为 int；若int的大小为 32位，则 n == false
var o = 1&lt;&lt;s == 2&lt;&lt;s   // 1 与 2 的类型为 int；若 int 的大小为32位，则 o == true
var p = 1&lt;&lt;s == 1&lt;&lt;33  // 若 int 的大小为32位即为非法：虽然 1 的类型为 int，但 1&lt;&lt;33 溢出了 int
var u = 1.0&lt;&lt;s         // 非法: 1.0 的类型为 float64，不能移位
var v float32 = 1&lt;&lt;s   // 非法: 1 的类型为 float32，不能移位
var w int64 = 1.0&lt;&lt;33  // 1.0&lt;&lt;33 为常量移位表达式
</pre>


<div class="english">
<h3 id="Operator_precedence">Operator precedence</h3>
</div>

<h3 id="操作符优先级">操作符优先级</h3>

<div class="english">
<p>
Unary operators have the highest precedence.
As the  <code>++</code> and <code>--</code> operators form
statements, not expressions, they fall
outside the operator hierarchy.
As a consequence, statement <code>*p++</code> is the same as <code>(*p)++</code>.
</p>
</div>

<p>
一元操作符拥有最高优先级。
<code>++</code> 和 <code>--</code> 操作符是语句，而非表达式，它们不属于运算符一级。
因此，语句 <code>*p++</code> 等价于 <code>(*p)++</code>。
</p>

<div class="english">
<p>
There are five precedence levels for binary operators.
Multiplication operators bind strongest, followed by addition
operators, comparison operators, <code>&amp;&amp;</code> (logical AND),
and finally <code>||</code> (logical OR):
</p>

<pre class="grammar">
Precedence    Operator
    5             *  /  %  &lt;&lt;  &gt;&gt;  &amp;  &amp;^
    4             +  -  |  ^
    3             ==  !=  &lt;  &lt;=  &gt;  &gt;=
    2             &amp;&amp;
    1             ||
</pre>
</div>

<p>
二元操作符有五种优先级。
乘法操作符结合性最强，其次为加法操作符、比较操作符、<code>&amp;&amp;</code>（逻辑与），
最后为 <code>||</code>（逻辑或）：
</p>

<pre class="grammar">
  优先级        操作符
    5             *  /  %  &lt;&lt;  &gt;&gt;  &amp;  &amp;^
    4             +  -  |  ^
    3             ==  !=  &lt;  &lt;=  &gt;  &gt;=
    2             &amp;&amp;
    1             ||
</pre>

<div class="english">
<p>
Binary operators of the same precedence associate from left to right.
For instance, <code>x / y * z</code> is the same as <code>(x / y) * z</code>.
</p>
</div>

<p>
相同优先级的二元操作符从左到右结合。
例如，<code>x / y * z</code> 等价于 <code>(x / y) * z</code>。
</p>

<pre>
+x
23 + 3*x[i]
x &lt;= f()
^a &gt;&gt; b
f() || g()
x == y+1 &amp;&amp; &lt;-chanPtr &gt; 0
</pre>


<div class="english">
<h3 id="Arithmetic_operators">Arithmetic operators</h3>
</div>

<h3 id="算数操作符">算数操作符</h3>

<div class="english">
<p>
Arithmetic operators apply to numeric values and yield a result of the same
type as the first operand. The four standard arithmetic operators (<code>+</code>,
<code>-</code>,  <code>*</code>, <code>/</code>) apply to integer,
floating-point, and complex types; <code>+</code> also applies
to strings. All other arithmetic operators apply to integers only.
</p>

<pre class="grammar">
+    sum                    integers, floats, complex values, strings
-    difference             integers, floats, complex values
*    product                integers, floats, complex values
/    quotient               integers, floats, complex values
%    remainder              integers

&amp;    bitwise AND            integers
|    bitwise OR             integers
^    bitwise XOR            integers
&amp;^   bit clear (AND NOT)    integers

&lt;&lt;   left shift             integer &lt;&lt; unsigned integer
&gt;&gt;   right shift            integer &gt;&gt; unsigned integer
</pre>
</div>

<p>
算数操作符适用于数值，并产生相同类型的结果作为第一个操作数。四个基本算数操作符
（<code>+</code>，<code>-</code>，<code>*</code>，<code>/</code>）适用于整数、浮点数和复数类型；
<code>+</code> 也适用于字符串。其它所有算数操作符仅适用于整数。
</p>

<pre class="grammar">
+    和              integers, floats, complex values, strings
-    差              integers, floats, complex values
*    积              integers, floats, complex values
/    商              integers, floats, complex values
%    余              integers

&amp;    按位与          integers
|    按位或          integers
^    按位异或        integers
&amp;^   位清除（同或）  integers

&lt;&lt;   向左移位        integer &lt;&lt; unsigned integer
&gt;&gt;   向右移位        integer &gt;&gt; unsigned integer
</pre>

<div class="english">
<p>
Strings can be concatenated using the <code>+</code> operator
or the <code>+=</code> assignment operator:
</p>
</div>

<p>
字符串可使用 <code>+</code> 操作符连结或 <code>+=</code> 赋值操作符：
</p>

<pre>
s := "hi" + string(c)
s += " and good bye"
</pre>

<div class="english">
<p>
String addition creates a new string by concatenating the operands.
</p>
</div>

<p>
字符串加法通过连结操作数创建一个新的字符串。
</p>

<div class="english">
<p>
For two integer values <code>x</code> and <code>y</code>, the integer quotient
<code>q = x / y</code> and remainder <code>r = x % y</code> satisfy the following
relationships:

<pre>
x = q*y + r  and  |r| &lt; |y|
</pre>

<p>
with <code>x / y</code> truncated towards zero
(<a href="http://en.wikipedia.org/wiki/Modulo_operation">"truncated division"</a>).
</p>
</div>

<p>
对于两个整数值 <code>x</code> 与 <code>y</code>，整数除法 <code>q = x / y</code>
和取余 <code>r = x % y</code> 满足以下关系：
</p>

<pre>
x = q*y + r  且  |r| &lt; |y|
</pre>

<p>
将 <code>x / y</code> 向零截断（“<a href="http://en.wikipedia.org/wiki/Modulo_operation">除法截断</a>”）。
</p>

<pre>
 x     y     x / y     x % y
 5     3       1         2
-5     3      -1        -2
 5    -3      -1         2
-5    -3       1        -2
</pre>

<div class="english">
<p>
As an exception to this rule, if the dividend <code>x</code> is the most
negative value for the int type of <code>x</code>, the quotient
<code>q = x / -1</code> is equal to <code>x</code> (and <code>r = 0</code>).
</p>
</div>

<p>
作为该规则的一个例外，若被除数 <code>x</code> 为 <code>x</code> 的int类型的最小负值，商
<code>q = x / -1</code> 等于 <code>x</code>（且 <code>r = 0</code>）。
</p>

<pre>
			 x, q
int8                     -128
int16                  -32768
int32             -2147483648
int64    -9223372036854775808
</pre>

<div class="english">
<p>
If the divisor is zero, a <a href="#Run_time_panics">run-time panic</a> occurs.
If the dividend is positive and the divisor is a constant power of 2,
the division may be replaced by a right shift, and computing the remainder may
be replaced by a bitwise AND operation:
</p>
</div>

<p>
若被除数为零，就会出现一个<a href="#运行时恐慌">运行时恐慌</a>。
若被除数为正，且除数为2的常量次幂，则该除法可被向右移位取代，且计算其余数可被按位“与”操作取代：
</p>

<pre>
 x     x / 4     x % 4     x &gt;&gt; 2     x &amp; 3
 11      2         3         2          3
-11     -2        -3        -3          1
</pre>

<div class="english">
<p>
The shift operators shift the left operand by the shift count specified by the
right operand. They implement arithmetic shifts if the left operand is a signed
integer and logical shifts if it is an unsigned integer.
There is no upper limit on the shift count. Shifts behave
as if the left operand is shifted <code>n</code> times by 1 for a shift
count of <code>n</code>.
As a result, <code>x &lt;&lt; 1</code> is the same as <code>x*2</code>
and <code>x &gt;&gt; 1</code> is the same as
<code>x/2</code> but truncated towards negative infinity.
</p>
</div>

<p>
移位操作符通过右操作数指定的移位计数来移位左操作数。若左操作数为带符号整数，它们就执行算术移位；
若左操作数为无符号整数，它们则执行逻辑移位。移位计数没有上界。
若左操作数移 <code>n</code> 位，其行为如同移 1 位 <code>n</code> 次。
按照其结果，<code>x &lt;&lt; 1</code> 等价于 <code>x*2</code>，而 <code>x &gt;&gt; 1</code>
等价于 <code>x/2</code> 但向负无穷大截断。
</p>

<div class="english">
<p>
For integer operands, the unary operators
<code>+</code>, <code>-</code>, and <code>^</code> are defined as
follows:
</p>

<pre class="grammar">
+x                          is 0 + x
-x    negation              is 0 - x
^x    bitwise complement    is m ^ x  with m = "all bits set to 1" for unsigned x
                                      and  m = -1 for signed x
</pre>
</div>

<p>
对于整数操作数，一元操作符 <code>+</code>、<code>-</code> 和 <code>^</code> 的定义如下：
</p>

<pre class="grammar">
+x                  即为 0 + x
-x    相反数        即为 0 - x
^x    按位补码      即为 m ^ x  对于无符号的 x，m = "所有位置为1"
                                对于带符号的 x，m = -1
</pre>

<div class="english">
<p>
For floating-point and complex numbers,
<code>+x</code> is the same as <code>x</code>,
while <code>-x</code> is the negation of <code>x</code>.
The result of a floating-point or complex division by zero is not specified beyond the
IEEE-754 standard; whether a <a href="#Run_time_panics">run-time panic</a>
occurs is implementation-specific.
</p>
</div>

<p>
对于浮点数与复数来说，<code>+x</code> 等价于 <code>x</code>，而 <code>-x</code> 则为 <code>x</code> 的相反数。
浮点数或复数除以零的结果仅满足 IEEE-754 标准而无额外保证；是否会出现<a href="#运行时恐慌">运行时恐慌</a>取决于具体实现。
</p>

<div class="english">
<h3 id="Integer_overflow">Integer overflow</h3>
</div>

<h3 id="整数溢出">整数溢出</h3>

<div class="english">
<p>
For unsigned integer values, the operations <code>+</code>,
<code>-</code>, <code>*</code>, and <code>&lt;&lt;</code> are
computed modulo 2<sup><i>n</i></sup>, where <i>n</i> is the bit width of
the unsigned integer's type
(§<a href="#Numeric_types">Numeric types</a>). Loosely speaking, these unsigned integer operations
discard high bits upon overflow, and programs may rely on ``wrap around''.
</p>
</div>

<p>
对于无符号整数值，操作 <code>+</code>、<code>-</code>、<code>*</code> 和 <code>&lt;&lt;</code>
均被计算为取模 2<sup><i>n</i></sup>，其中 <i>n</i> 为该无符号整数类型的位宽
（§<a href="#数值类型">数值类型</a>）。不严格地说，这些无符号整数操作抛弃高位向上溢出，程序可依赖这种形式的“回卷”。
</p>

<div class="english">
<p>
For signed integers, the operations <code>+</code>,
<code>-</code>, <code>*</code>, and <code>&lt;&lt;</code> may legally
overflow and the resulting value exists and is deterministically defined
by the signed integer representation, the operation, and its operands.
No exception is raised as a result of overflow. A
compiler may not optimize code under the assumption that overflow does
not occur. For instance, it may not assume that <code>x &lt; x + 1</code> is always true.
</p>
</div>

<p>
对于带符号整数，操作 <code>+</code>、<code>-</code>、<code>*</code> 和 <code>&lt;&lt;</code> 可合法溢出，
而由此产生的值会继续存在，并由该带符号整数表现、操作、与其操作数决定性地定义。
除溢出外没有例外会导致此情况。在溢出不会发生的假定情况下编译器可能不会优化代码。
例如，我们无法假定 <code>x &lt; x + 1</code> 总为真。
</p>


<div class="english">
<h3 id="Comparison_operators">Comparison operators</h3>
</div>

<h3 id="比较操作符">比较操作符</h3>

<div class="english">
<p>
Comparison operators compare two operands and yield a boolean value.
</p>

<pre class="grammar">
==    equal
!=    not equal
&lt;     less
&lt;=    less or equal
&gt;     greater
&gt;=    greater or equal
</pre>
</div>

<p>
比较操作符比较两个操作数并产生一个布尔值。
</p>

<pre class="grammar">
==    等于
!=    不等于
&lt;     小于
&lt;=    小于等于
&gt;     大于
&gt;=    大于等于
</pre>

<div class="english">
<p>
In any comparison, the first operand
must be <a href="#Assignability">assignable</a>
to the type of the second operand, or vice versa.
</p>
</div>

<p>
在任何比较中，第一个操作数必须为<a href="#可赋值性">可赋予</a>第二个操作数的类型，反之亦然。
</p>

<div class="english">
<p>
The equality operators <code>==</code> and <code>!=</code> apply
to operands that are <i>comparable</i>.
The ordering operators <code>&lt;</code>, <code>&lt;=</code>, <code>&gt;</code>, and <code>&gt;=</code>
apply to operands that are <i>ordered</i>.
These terms and the result of the comparisons are defined as follows:
</p>

<ul>
	<li>
	Boolean values are comparable.
	Two boolean values are equal if they are either both
	<code>true</code> or both <code>false</code>.
	</li>

	<li>
	Integer values are comparable and ordered, in the usual way.
	</li>

	<li>
	Floating point values are comparable and ordered,
	as defined by the IEEE-754 standard.
	</li>

	<li>
	Complex values are comparable.
	Two complex values <code>u</code> and <code>v</code> are
	equal if both <code>real(u) == real(v)</code> and
	<code>imag(u) == imag(v)</code>.
	</li>

	<li>
	String values are comparable and ordered, lexically byte-wise.
	</li>

	<li>
	Pointer values are comparable.
	Two pointer values are equal if they point to the same variable or if both have value <code>nil</code>.
	Pointers to distinct <a href="#Size_and_alignment_guarantees">zero-size</a> variables may or may not be equal.
	</li>

	<li>
	Channel values are comparable.
	Two channel values are equal if they were created by the same call to <code>make</code>
	(§<a href="#Making_slices_maps_and_channels">Making slices, maps, and channels</a>)
	or if both have value <code>nil</code>.
	</li>

	<li>
	Interface values are comparable.
	Two interface values are equal if they have <a href="#Type_identity">identical</a> dynamic types
	and equal dynamic values or if both have value <code>nil</code>.
	</li>

	<li>
	A value <code>x</code> of non-interface type <code>X</code> and
	a value <code>t</code> of interface type <code>T</code> are comparable when values
	of type <code>X</code> are comparable and
	<code>X</code> implements <code>T</code>.
	They are equal if <code>t</code>'s dynamic type is identical to <code>X</code>
	and <code>t</code>'s dynamic value is equal to <code>x</code>.
	</li>

	<li>
	Struct values are comparable if all their fields are comparable.
	Two struct values are equal if their corresponding
	non-<a href="#Blank_identifier">blank</a> fields are equal.
	</li>

	<li>
	Array values are comparable if values of the array element type are comparable.
	Two array values are equal if their corresponding elements are equal.
	</li>
</ul>
</div>

<p>
相等性操作符 <code>==</code> 和 <code>!=</code> 适用于<i>可比较</i>操作数。
顺序操作符 <code>&lt;</code>、<code>&lt;=</code>、<code>&gt;</code> 和 <code>&gt;=</code>
适用于<i>有序的</i>操作数。这些比较操作的关系和值定义如下：
</p>

<ul>
	<li>
	布尔值之间可比较。若两个布尔值同为 <code>true</code> 或同为 <code>false</code>，它们即为相等。
	</li>

	<li>
	通常情况下，整数值之间可比较或排序。
	</li>

	<li>
	根据 IEEE-754 标准的定义，浮点数值之间可比较或排序。
	</li>

	<li>
	复数值之间可比较。对于两个复数值 <code>u</code> 与 <code>v</code>，
	若 <code>real(u) == real(v)</code> 且 <code>imag(u) == imag(v)</code>，它们即为相等。
	</li>

	<li>
	根据按字节词法，字符串值之间可比较或排序。
	</li>

	<li>
	指针值之间可比较。若两个指针指向相同的值或其值同为 <code>nil</code>，它们即为相等。
	指向明显为<a href="#大小与对齐保证">零大小</a>变量的指针可能相等也可能不相等。
	</li>

	<li>
	信道值可比较。若两个信道值通过相同的 <code>make</code> 调用
	（§<a href="#创建切片、映射和信道">创建切片、映射和信道</a>）创建或同为 <code>nil</code> 值，它们即为相等。
	</li>

	<li>
	接口值可比较。若两个接口值拥有<a href="#类型标识">相同</a>的动态类型与相等的动态值，或同为
	<code>nil</code> 值，它们即为相等。
	</li>

	<li>
	当非接口类型 <code>X</code> 的值可比较且 <code>X</code> 实现了 <code>T</code> 时，
	非接口类型 <code>X</code> 的值 <code>x</code> 与接口类型 <code>T</code> 的值 <code>t</code> 则可比较。
	若 <code>t</code> 的动态类型与 <code>X</code> 相同且 <code>t</code> 动态值等于 <code>x</code>，它们即为相等。
	</li>

	<li>
	若两个结构值的所有字段可比较，它们即可比较。若其相应的非<a href="#空白标识符">空白</a>字段相等，它们即为相等。
	</li>

	<li>
	若两个数组元素类型的值可比较，则数组值可比较。若其相应的元素相等，它们即为相等。
	</li>
</ul>

<div class="english">
<p>
A comparison of two interface values with identical dynamic types
causes a <a href="#Run_time_panics">run-time panic</a> if values
of that type are not comparable.  This behavior applies not only to direct interface
value comparisons but also when comparing arrays of interface values
or structs with interface-valued fields.
</p>
</div>

<p>
两个动态类型相同的接口值进行比较，若该动态类型的值不可比较，将引发一个<a href="#运行时恐慌">运行时恐慌</a>。
此行为不仅适用于直接的接口值比较，当比较接口值的数组或接口值作为字段的结构时也适用。
</p>

<div class="english">
<p>
Slice, map, and function values are not comparable.
However, as a special case, a slice, map, or function value may
be compared to the predeclared identifier <code>nil</code>.
Comparison of pointer, channel, and interface values to <code>nil</code>
is also allowed and follows from the general rules above.
</p>
</div>

<p>
切片、映射和函数值同类型之间不可比较。然而，作为一种特殊情况，切片、映射或函数值可与预声明标识符 <code>nil</code>
进行比较。指针、信道和接口值与 <code>nil</code> 之间的比较也允许并遵循上面的一般规则。
</p>

<div class="english">
<p>
The result of a comparison can be assigned to any boolean type.
If the context does not demand a specific boolean type,
the result has type <code>bool</code>.
</p>

<pre>
type MyBool bool

var x, y int
var (
	b1 MyBool = x == y // result of comparison has type MyBool
	b2 bool   = x == y // result of comparison has type bool
	b3        = x == y // result of comparison has type bool
)
</pre>
</div>

<p>
比较的结果可赋予任何布尔类型。若上下文无需特殊的布尔类型，其结果的类型即为 <code>bool</code>。
</p>

<pre>
type MyBool bool

var x, y int
var (
	b1 MyBool = x == y // 比较结果为类型 MyBool
	b2 bool   = x == y // 比较结果为类型 bool
	b3        = x == y // 比较结果为类型 bool
)
</pre>

<div class="english">
<h3 id="Logical_operators">Logical operators</h3>
</div>

<h3 id="逻辑操作符">逻辑操作符</h3>

<div class="english">
<p>
Logical operators apply to <a href="#Boolean_types">boolean</a> values
and yield a result of the same type as the operands.
The right operand is evaluated conditionally.
</p>

<pre class="grammar">
&amp;&amp;    conditional AND    p &amp;&amp; q  is  "if p then q else false"
||    conditional OR     p || q  is  "if p then true else q"
!     NOT                !p      is  "not p"
</pre>
</div>

<p>
逻辑操作符适用于<a href="#布尔类型">布尔</a>值并根据操作数产生一个相同类型的结果。右操作数有条件地求值。
</p>

<pre class="grammar">
&amp;&amp;    条件与    p &amp;&amp; q  即  “若 p 成立则判断 q 否则返回 false”
||    条件或    p || q  即  “若 p 成立则返回 true 否则判断 q”
!     非        !p      即  “非 p”
</pre>


<div class="english">
<h3 id="Address_operators">Address operators</h3>
</div>

<h3 id="地址操作符">地址操作符</h3>

<div class="english">
<p>
For an operand <code>x</code> of type <code>T</code>, the address operation
<code>&amp;x</code> generates a pointer of type <code>*T</code> to <code>x</code>.
The operand must be <i>addressable</i>,
that is, either a variable, pointer indirection, or slice indexing
operation; or a field selector of an addressable struct operand;
or an array indexing operation of an addressable array.
As an exception to the addressability requirement, <code>x</code> may also be a
<a href="#Composite_literals">composite literal</a>.
</p>
</div>

<p>
对于类型为 <code>T</code> 的操作数 <code>x</code>，地址操作符 <code>&amp;x</code> 将生成一个类型为
<code>*T</code> 的指针指向 <code>x</code>。操作数必须<i>可寻址</i>，即，变量、间接指针、切片索引操作，
或可寻址结构操作数的字段选择者，或可寻址数组的数组索引操作均不可寻址。作为可寻址性需求的例外，
<code>x</code> 也可为 <a href="#复合字面">复合字面</a>.
</p>

<div class="english">
<p>
For an operand <code>x</code> of pointer type <code>*T</code>, the pointer
indirection <code>*x</code> denotes the value of type <code>T</code> pointed
to by <code>x</code>.
If <code>x</code> is <code>nil</code>, an attempt to evaluate <code>*x</code>
will cause a <a href="#Run_time_panics">run-time panic</a>.
</p>
</div>

<p>
对于指针类型为 <code>*T</code> 的操作数 <code>x</code>，间接指针 <code>*x</code>
表示类型为 <code>T</code> 的值指向 <code>x</code>。若 <code>x</code> 为 <code>nil</code>，
尝试求值 <code>*x</code> 将会引发<a href="#运行时恐慌">运行时恐慌</a>。
</p>

<pre>
&amp;x
&amp;a[f(2)]
*p
*pf(x)
</pre>


<div class="english">
<h3 id="Receive_operator">Receive operator</h3>
</div>

<h3 id="接收操作符">接收操作符</h3>

<div class="english">
<p>
For an operand <code>ch</code> of <a href="#Channel_types">channel type</a>,
the value of the receive operation <code>&lt;-ch</code> is the value received
from the channel <code>ch</code>. The type of the value is the element type of
the channel. The expression blocks until a value is available.
Receiving from a <code>nil</code> channel blocks forever.
Receiving from a <a href="#Close">closed</a> channel always succeeds,
immediately returning the element type's <a href="#The_zero_value">zero
value</a>.
</p>

<pre>
v1 := &lt;-ch
v2 = &lt;-ch
f(&lt;-ch)
&lt;-strobe  // wait until clock pulse and discard received value
</pre>
</div>

<p>
对于<a href="#信道类型">信道类型</a>的操作数 <code>ch</code>，接收操作符 <code>&lt;-ch</code> 的值即为从信道
<code>ch</code> 接收的值。该值的类型即为该信道的元素类型。该值前的表达式块是有效的。
从 <code>nil</code> 信道接收将永远阻塞。从<a href="#关闭">已关闭</a>的信道接收将总是成功，
它会立刻返回其元素类型的<a href="#零值">零值</a>
</p>

<pre>
v1 := &lt;-ch
v2 = &lt;-ch
f(&lt;-ch)
&lt;-strobe  // 在时钟脉冲和丢弃接收值之前等待
</pre>

<div class="english">
<p>
A receive expression used in an assignment or initialization of the form
</p>
</div>

<p>
接收表达式以形式
</p>

<pre>
x, ok = &lt;-ch
x, ok := &lt;-ch
var x, ok = &lt;-ch
</pre>

<div class="english">
<p>
yields an additional result.
The boolean variable <code>ok</code> indicates whether
the received value was sent on the channel (<code>true</code>)
or is a <a href="#The_zero_value">zero value</a> returned
because the channel is closed and empty (<code>false</code>).
</p>
</div>

<p>
用于赋值或初始化将产生一个附加结果。布尔变量 <code>ok</code> 表明接收值是在信道中发送
（<code>true</code>）还是因信道被关闭或为空而作为<a href="#零值">零值</a>返回。
</p>

<!--
<p>
<span class="alert">TODO: Probably in a separate section, communication semantics
need to be presented regarding send, receive, select, and goroutines.</span>
</p>
-->

<!--
<p>
<span class="alert">
TODO: 或许在单独的章节中，通信语义需要就发送、接收、选择和Go程介绍一下。
</span>
</p>
-->


<div class="english">
<h3 id="Method_expressions">Method expressions</h3>
</div>

<h3 id="方法表达式">方法表达式</h3>

<div class="english">
<p>
If <code>M</code> is in the <a href="#Method_sets">method set</a> of type <code>T</code>,
<code>T.M</code> is a function that is callable as a regular function
with the same arguments as <code>M</code> prefixed by an additional
argument that is the receiver of the method.
</p>

<pre class="ebnf">
MethodExpr    = ReceiverType "." MethodName .
ReceiverType  = TypeName | "(" "*" TypeName ")" .
</pre>
</div>

<p>
若 <code>M</code> 在类型为 <code>T</code> 的<a href="#方法集">方法集</a>中，
<code>T.M</code> 即为可调用函数，如同常规函数 带相同实参和 <code>M</code> 以该方法接收者的附加实参作为前缀 。
</p>

<pre class="ebnf">
方法表达式 = 接收者类型 "." 方法名 .
接收者类型 = 类型名 | "(" "*" 类型名 ")" .
</pre>

<div class="english">
<p>
Consider a struct type <code>T</code> with two methods,
<code>Mv</code>, whose receiver is of type <code>T</code>, and
<code>Mp</code>, whose receiver is of type <code>*T</code>.
</p>

<pre>
type T struct {
	a int
}
func (tv  T) Mv(a int) int         { return 0 }  // value receiver
func (tp *T) Mp(f float32) float32 { return 1 }  // pointer receiver
var t T
</pre>
</div>

<p>
考虑一个类型为 <code>T</code> 的结构和两个方法，
<code>Mv</code>，其接收者的类型为 <code>T</code>，
<code>Mp</code>，其接收者的类型为 <code>*T</code>。
</p>

<pre>
type T struct {
	a int
}
func (tv  T) Mv(a int) int         { return 0 }  // 值接收者
func (tp *T) Mp(f float32) float32 { return 1 }  // 指针接收者
var t T
</pre>

<div class="english">
<p>
The expression
</p>
</div>

<p>
表达式
</p>

<pre>
T.Mv
</pre>

<div class="english">
<p>
yields a function equivalent to <code>Mv</code> but
with an explicit receiver as its first argument; it has signature
</p>
</div>

<p>
将产生一个等价于 <code>Mv</code> 的方法，但它将一个显式的接收者作为其第一个实参；它拥有签名
</p>

<pre>
func(tv T, a int) int
</pre>

<div class="english">
<p>
That function may be called normally with an explicit receiver, so
these three invocations are equivalent:
</p>
</div>

<p>
该函数可通过显式的接收者正常调用，因此以下三个调用是等价的：
</p>

<pre>
t.Mv(7)
T.Mv(t, 7)
f := T.Mv; f(t, 7)
</pre>

<div class="english">
<p>
Similarly, the expression
</p>
</div>

<p>
同样，表达式
</p>

<pre>
(*T).Mp
</pre>

<div class="english">
<p>
yields a function value representing <code>Mp</code> with signature
</p>
</div>

<p>
将产生一个带签名
</p>

<pre>
func(tp *T, f float32) float32
</pre>

<div class="english">
<p>
For a method with a value receiver, one can derive a function
with an explicit pointer receiver, so
</p>
</div>

<p>
的函数值来表示 <code>Mp</code>。
对于带值接收者的方法，它可以派生出一个带显式指针接收者的函数，因此
</p>

<pre>
(*T).Mv
</pre>

<div class="english">
<p>
yields a function value representing <code>Mv</code> with signature
</p>
</div>

<p>
将产生一个带签名
</p>

<pre>
func(tv *T, a int) int
</pre>

<div class="english">
<p>
Such a function indirects through the receiver to create a value
to pass as the receiver to the underlying method;
the method does not overwrite the value whose address is passed in
the function call.
</p>
</div>

<p>
的函数值来表示 <code>Mv</code>。这样的函数会通过接收者间接创建一个值作为该基本方法的接收者来传递；
该方法不会覆盖地址已经传入该函数调用的值。
</p>

<div class="english">
<p>
The final case, a value-receiver function for a pointer-receiver method,
is illegal because pointer-receiver methods are not in the method set
of the value type.
</p>
</div>

<p>
最后一种情况，一个值接收者函数对于一个指针接收者方法是非法的，
因为指针接收者方法不在该值类型的方法集中。
</p>

<div class="english">
<p>
Function values derived from methods are called with function call syntax;
the receiver is provided as the first argument to the call.
That is, given <code>f := T.Mv</code>, <code>f</code> is invoked
as <code>f(t, 7)</code> not <code>t.f(7)</code>.
To construct a function that binds the receiver, use a
<a href="#Function_literals">closure</a>.
</p>
</div>

<p>
从方法中派生出的函数值被函数调用语法调用。接收者作为第一个该调用的实参被提供。
也就是说，给定 <code>f := T.Mv</code>，<code>f</code> 将作为 <code>f(t, 7)</code>
而非 <code>t.f(7)</code> 被调用。要构造一个绑定了接收者的函数，需使用<a href="#函数字面">闭包</a>。
</p>

<div class="english">
<p>
It is legal to derive a function value from a method of an interface type.
The resulting function takes an explicit receiver of that interface type.
</p>
</div>

<p>
从类型为接口的方法中派生出一个函数值是合法的。产生的函数将获得一个该接口类型的显式接收者。
</p>

<div class="english">
<h3 id="Conversions">Conversions</h3>
</div>

<h3 id="类型转换">类型转换</h3>

<div class="english">
<p>
Conversions are expressions of the form <code>T(x)</code>
where <code>T</code> is a type and <code>x</code> is an expression
that can be converted to type <code>T</code>.
</p>

<pre class="ebnf">
Conversion = Type "(" Expression [ "," ] ")" .
</pre>
</div>

<p>
<<<<<<< HEAD
If the type starts with the operator <code>*</code> or <code>&lt;-</code>,
or the keyword <code>func</code>, it must be parenthesized:
=======
类型转换是形式为 <code>T(x)</code> 的表达式，其中 <code>T</code> 为类型，而
<code>x</code> 是可转换为类型 <code>T</code> 的表达式。

<pre class="ebnf">
类型转换 = 类型 "(" 表达式 [ "," ] ")" .
</pre>
>>>>>>> b346ac7a
</p>

<div class="english">
<p>
If the type starts with an operator it must be parenthesized:
</p>
<pre>
*Point(p)        // same as *(Point(p))
(*Point)(p)      // p is converted to (*Point)
&lt;-chan int(c)    // same as &lt;-(chan int(c))
(&lt;-chan int)(c)  // c is converted to (&lt;-chan int)
func()(x)        // function signature func() x
(func())(x)      // x is converted to (func())
</pre>
</div>

<p>
若该类型以操作符开始则必须加上括号：
</p>

<pre>
*Point(p)        // 等价于 *(Point(p))
(*Point)(p)      // p 被转换为 (*Point)
&lt;-chan int(c)    // 等价于 &lt;-(chan int(c))
(&lt;-chan int)(c)  // c 被转换为 (&lt;-chan int)
</pre>

<div class="english">
<p>
A <a href="#Constants">constant</a> value <code>x</code> can be converted to
type <code>T</code> in any of these cases:
</p>

<ul>
	<li>
	<code>x</code> is representable by a value of type <code>T</code>.
	</li>
	<li>
	<code>x</code> is an integer constant and <code>T</code> is a
	<a href="#String_types">string type</a>.
	The same rule as for non-constant <code>x</code> applies in this case
	(§<a href="#Conversions_to_and_from_a_string_type">Conversions to and from a string type</a>).
	</li>
</ul>
</div>

<p>
<a href="#常量">常量</a>值 <code>x</code> 在这些情况下可转换为类型 <code>T</code>：
</p>

<ul>
	<li>
	<code>x</code> 可表示为类型为 <code>T</code> 的值。
	</li>
	<li>
	<code>x</code> 为整数常量且 <code>T</code> 为 <a href="#字符串类型">字符串类型</a>。
	有关非常量 <code>x</code> 的相同规则也适用于此种情况（§<a href="#字符串类型的转换">字符串类型的转换</a>）。
	</li>
</ul>

<div class="english">
<p>
Converting a constant yields a typed constant as result.
</p>

<pre>
uint(iota)               // iota value of type uint
float32(2.718281828)     // 2.718281828 of type float32
complex128(1)            // 1.0 + 0.0i of type complex128
string('x')              // "x" of type string
string(0x266c)           // "♬" of type string
MyString("foo" + "bar")  // "foobar" of type MyString
string([]byte{'a'})      // not a constant: []byte{'a'} is not a constant
(*int)(nil)              // not a constant: nil is not a constant, *int is not a boolean, numeric, or string type
int(1.2)                 // illegal: 1.2 cannot be represented as an int
string(65.0)             // illegal: 65.0 is not an integer constant
</pre>
</div>

<p>
转换一个常量将产生一个类型化的常量作为结果。
</p>

<pre>
uint(iota)               // 类型为 uint 的 iota 值
float32(2.718281828)     // 类型为 float32 的 2.718281828
complex128(1)            // 类型为 complex128 的 1.0 + 0.0i
string('x')              // 类型为 string 的 "x"
string(0x266c)           // 类型为 string 的 "♬"
MyString("foo" + "bar")  // 类型为 MyString 的 "foobar"
string([]byte{'a'})      // 非常量：[]byte{'a'} 不为常量
(*int)(nil)              // 非常量：nil 不为常量，*int 不为布尔、 数值或字符串类型
int(1.2)                 // 非法：1.2 不能表示为 int
string(65.0)             // 非法：65.0 不为整数常量
</pre>

<div class="english">
<p>
A non-constant value <code>x</code> can be converted to type <code>T</code>
in any of these cases:
</p>

<ul>
	<li>
	<code>x</code> is <a href="#Assignability">assignable</a>
	to <code>T</code>.
	</li>
	<li>
	<code>x</code>'s type and <code>T</code> have identical
	<a href="#Types">underlying types</a>.
	</li>
	<li>
	<code>x</code>'s type and <code>T</code> are unnamed pointer types
	and their pointer base types have identical underlying types.
	</li>
	<li>
	<code>x</code>'s type and <code>T</code> are both integer or floating
	point types.
	</li>
	<li>
	<code>x</code>'s type and <code>T</code> are both complex types.
	</li>
	<li>
	<code>x</code> is an integer or a slice of bytes or runes
	and <code>T</code> is a string type.
	</li>
	<li>
	<code>x</code> is a string and <code>T</code> is a slice of bytes or runes.
	</li>
</ul>
</div>

<p>
非常量值 <code>x</code> 在这些情况下可转换为类型 <code>T</code>：
</p>

<ul>
	<li>
	当 <code>x</code> <a href="#可赋值性">可赋予</a> <code>T</code>时。
	</li>
	<li>
	当 <code>x</code> 的类型与 <code>T</code> 拥有相同的<a href="#类型">基本类型</a>时。
	</li>
	<li>
	当 <code>x</code> 的类型与 <code>T</code> 为未命名指针类型，且它们的指针基础类型拥有相同的基本类型时。
	</li>
	<li>
	当 <code>x</code> 的类型与 <code>T</code> 同为整数或浮点数类型时。
	</li>
	<li>
	当 <code>x</code> 的类型与 <code>T</code> 同为复数类型时。
	</li>
	<li>
	当 <code>x</code> 为整数或字节切片或符文切片且 <code>T</code> 为字符串类型时。
	</li>
	<li>
	当 <code>x</code> 为字符串且 <code>T</code> 为字节切片或符文切片时。
	</li>
</ul>

<div class="english">
<p>
Specific rules apply to (non-constant) conversions between numeric types or
to and from a string type.
These conversions may change the representation of <code>x</code>
and incur a run-time cost.
All other conversions only change the type but not the representation
of <code>x</code>.
</p>
</div>

<p>
具体规则应用于（非常量）与数值类型之间，或在字符串类型之间转换。
这些类型转换会改变 <code>x</code> 的表示并引发运行时的代价。
其它转换只改变类型而不改变 <code>x</code> 的表示。
</p>

<div class="english">
<p>
There is no linguistic mechanism to convert between pointers and integers.
The package <a href="#Package_unsafe"><code>unsafe</code></a>
implements this functionality under
restricted circumstances.
</p>
</div>

<p>
<<<<<<< HEAD
Implementation restriction: For backward-compatibility with the Go 1 language
specification, a compiler may accept non-parenthesized literal function types
in conversions where the syntax is unambiguous.
</p>

=======
没有语言机制能在指针和整数之间转换。包<a href="#包unsafe"><code>unsafe</code></a>可在受限情况下实现此功能。
</p>

<div class="english">
>>>>>>> b346ac7a
<h4>Conversions between numeric types</h4>
</div>

<h4>数值类型间的转换</h4>

<div class="english">
<p>
For the conversion of non-constant numeric values, the following rules apply:
</p>

<ol>
<li>
When converting between integer types, if the value is a signed integer, it is
sign extended to implicit infinite precision; otherwise it is zero extended.
It is then truncated to fit in the result type's size.
For example, if <code>v := uint16(0x10F0)</code>, then <code>uint32(int8(v)) == 0xFFFFFFF0</code>.
The conversion always yields a valid value; there is no indication of overflow.
</li>
<li>
When converting a floating-point number to an integer, the fraction is discarded
(truncation towards zero).
</li>
<li>
When converting an integer or floating-point number to a floating-point type,
or a complex number to another complex type, the result value is rounded
to the precision specified by the destination type.
For instance, the value of a variable <code>x</code> of type <code>float32</code>
may be stored using additional precision beyond that of an IEEE-754 32-bit number,
but float32(x) represents the result of rounding <code>x</code>'s value to
32-bit precision. Similarly, <code>x + 0.1</code> may use more than 32 bits
of precision, but <code>float32(x + 0.1)</code> does not.
</li>
</ol>
</div>

<p>
对于非常量数值类型的类型转换，以下规则适用：
</p>

<ol>
<li>
当在整数类型间转换时，若该值为无符号整数，其符号将扩展为隐式无限精度，反之为零扩展。
然后截断以符合该返回类型的大小。例如，若 <code>v := uint16(0x10F0)</code>，则
<code>uint32(int8(v)) == 0xFFFFFFF0</code>。类型转换总产生有效值，且无溢出指示。
</li>
<li>
当转换浮点数为整数时，小数部分将被丢弃（向零截断）。
</li>
<li>
当转换整数或浮点数为浮点类型，或转换复数类型为另一个复数类型时，其返回值将舍入至目标类型指定的精度。
例如，类型为 <code>float32</code> 的变量 <code>x</code> 的值可能使用超出 IEEE-754
标准32位数的额外精度来存储，但 float32(x) 表示将 <code>x</code> 的值舍入为32位精度的结果。
同样，<code>x + 0.1</code> 会使用超过32位的精度，但 <code>float32(x + 0.1)</code> 却不会。
</li>
</ol>

<div class="english">
<p>
In all non-constant conversions involving floating-point or complex values,
if the result type cannot represent the value the conversion
succeeds but the result value is implementation-dependent.
</p>
</div>

<p>
在所有涉及非常量浮点数或复数值的类型转换中，若该返回类型不能表示该转换成功的值，则该返回值取决于具体实现。
</p>

<div class="english">
<h4 id="Conversions_to_and_from_a_string_type">Conversions to and from a string type</h4>
</div>

<h4 id="字符串类型的转换">字符串类型的转换</h4>

<div class="english">
<ol>
<li>
Converting a signed or unsigned integer value to a string type yields a
string containing the UTF-8 representation of the integer. Values outside
the range of valid Unicode code points are converted to <code>"\uFFFD"</code>.

<pre>
string('a')       // "a"
string(-1)        // "\ufffd" == "\xef\xbf\xbd"
string(0xf8)      // "\u00f8" == "ø" == "\xc3\xb8"
type MyString string
MyString(0x65e5)  // "\u65e5" == "日" == "\xe6\x97\xa5"
</pre>
</li>
<li>
Converting a slice of bytes to a string type yields
a string whose successive bytes are the elements of the slice.  If
the slice value is <code>nil</code>, the result is the empty string.

<pre>
string([]byte{'h', 'e', 'l', 'l', '\xc3', '\xb8'})  // "hellø"

type MyBytes []byte
string(MyBytes{'h', 'e', 'l', 'l', '\xc3', '\xb8'})  // "hellø"
</pre>
</li>

<li>
Converting a slice of runes to a string type yields
a string that is the concatenation of the individual rune values
converted to strings.  If the slice value is <code>nil</code>, the
result is the empty string.

<pre>
string([]rune{0x767d, 0x9d6c, 0x7fd4})  // "\u767d\u9d6c\u7fd4" == "白鵬翔"

type MyRunes []rune
string(MyRunes{0x767d, 0x9d6c, 0x7fd4})  // "\u767d\u9d6c\u7fd4" == "白鵬翔"
</pre>
</li>

<li>
Converting a value of a string type to a slice of bytes type
yields a slice whose successive elements are the bytes of the string.
If the string is empty, the result is <code>[]byte(nil)</code>.

<pre>
[]byte("hellø")   // []byte{'h', 'e', 'l', 'l', '\xc3', '\xb8'}
MyBytes("hellø")  // []byte{'h', 'e', 'l', 'l', '\xc3', '\xb8'}
</pre>
</li>

<li>
Converting a value of a string type to a slice of runes type
yields a slice containing the individual Unicode code points of the string.
If the string is empty, the result is <code>[]rune(nil)</code>.

<pre>
[]rune(MyString("白鵬翔"))  // []rune{0x767d, 0x9d6c, 0x7fd4}
MyRunes("白鵬翔")           // []rune{0x767d, 0x9d6c, 0x7fd4}
</pre>
</li>
</ol>
</div>

<ol>
<li>
将有符号或无符号整数值转换为字符串类型将产生一个包含UTF-8表示的该整数的字符串。
有效Unicode码点范围之外的值将转换为 <code>"\uFFFD"</code>。

<pre>
string('a')       // "a"
string(-1)        // "\ufffd" == "\xef\xbf\xbd "
string(0xf8)      // "\u00f8" == "ø" == "\xc3\xb8"
type MyString string
MyString(0x65e5)  // "\u65e5" == "日" == "\xe6\x97\xa5"
</pre>
</li>

<li>
将字节切片转换为字符串类型将产生一个连续字节为该切片元素的字符串。
若该切片值为 <code>nil</code>，则其结果为空字符串。

<pre>
string([]byte{'h', 'e', 'l', 'l', '\xc3', '\xb8'})  // "hellø"

type MyBytes []byte
string(MyBytes{'h', 'e', 'l', 'l', '\xc3', '\xb8'})  // "hellø"
</pre>
</li>

<li>
将符文切片转换为字符串类型将产生一个已转换为字符串的单个符文值的串联字符串。
若该切片值为 <code>nil</code>，则其结果为空字符串。

<pre>
string([]rune{0x767d, 0x9d6c, 0x7fd4})  // "\u767d\u9d6c\u7fd4" == "白鵬翔"

type MyRunes []rune
string(MyRunes{0x767d, 0x9d6c, 0x7fd4})  // "\u767d\u9d6c\u7fd4" == "白鵬翔"
</pre>
</li>

<li>
将字符串类型值转换为字节类型切片将产生一个连续元素为该字符串字节的切片。
若该字符串为空，其结果为 <code>[]byte(nil)</code>。

<pre>
[]byte("hellø")   // []byte{'h', 'e', 'l', 'l', '\xc3', '\xb8'}
MyBytes("hellø")  // []byte{'h', 'e', 'l', 'l', '\xc3', '\xb8'}
</pre>
</li>

<li>
将字符串类型的值转换为符文类型切片将产生一个包含该字符串单个Unicode码点的切片。
若该字符串为空，其结果为 <code>[]rune(nil)</code>。

<pre>
[]rune(MyString("白鵬翔"))  // []rune{0x767d, 0x9d6c, 0x7fd4}
MyRunes("白鵬翔")           // []rune{0x767d, 0x9d6c, 0x7fd4}
</pre>
</li>
</ol>


<div class="english">
<h3 id="Constant_expressions">Constant expressions</h3>
</div>

<h3 id="常量表达式">常量表达式</h3>

<div class="english">
<p>
Constant expressions may contain only <a href="#Constants">constant</a>
operands and are evaluated at compile-time.
</p>
</div>

<p>
常量表达式可只包含<a href="#常量">常量</a>操作数并在编译时求值。
</p>

<div class="english">
<p>
Untyped boolean, numeric, and string constants may be used as operands
wherever it is legal to use an operand of boolean, numeric, or string type,
respectively.
Except for shift operations, if the operands of a binary operation are
different kinds of untyped constants, the operation and, for non-boolean operations, the result use
the kind that appears later in this list: integer, rune, floating-point, complex.
For example, an untyped integer constant divided by an
untyped complex constant yields an untyped complex constant.
</p>
</div>

<p>
无类型化布尔、数值和字符串常量可被用作操作数，无论使用布尔、数值或字符串类型的操作数是否合法。
除移位操作外，若二元操作的操作数是不同种类的无类型化常量，对于非布尔操作，该操作与其结果使用出现在此列表中较后的种类：
整数、符文、浮点数、复数。例如，由无类型化复数常量分离的无类型化整数常量将产生一个无类型化复数常量。
</p>

<div class="english">
<p>
A constant <a href="#Comparison_operators">comparison</a> always yields
an untyped boolean constant.  If the left operand of a constant
<a href="#Operators">shift expression</a> is an untyped constant, the
result is an integer constant; otherwise it is a constant of the same
type as the left operand, which must be of integer type
(§<a href="#Arithmetic_operators">Arithmetic operators</a>).
Applying all other operators to untyped constants results in an untyped
constant of the same kind (that is, a boolean, integer, floating-point,
complex, or string constant).
</p>

<pre>
const a = 2 + 3.0          // a == 5.0   (untyped floating-point constant)
const b = 15 / 4           // b == 3     (untyped integer constant)
const c = 15 / 4.0         // c == 3.75  (untyped floating-point constant)
const Θ float64 = 3/2      // Θ == 1.5   (type float64)
const d = 1 &lt;&lt; 3.0         // d == 8     (untyped integer constant)
const e = 1.0 &lt;&lt; 3         // e == 8     (untyped integer constant)
const f = int32(1) &lt;&lt; 33   // f == 0     (type int32)
const g = float64(2) &gt;&gt; 1  // illegal    (float64(2) is a typed floating-point constant)
const h = "foo" &gt; "bar"    // h == true  (untyped boolean constant)
const j = true             // j == true  (untyped boolean constant)
const k = 'w' + 1          // k == 'x'   (untyped rune constant)
const l = "hi"             // l == "hi"  (untyped string constant)
const m = string(k)        // m == "x"   (type string)
const Σ = 1 - 0.707i       //            (untyped complex constant)
const Δ = Σ + 2.0e-4       //            (untyped complex constant)
const Φ = iota*1i - 1/1i   //            (untyped complex constant)
</pre>
</div>

<p>
常量<a href="#比较操作符">比较</a>总是产生无类型化布尔常量。若常量<a href="#操作符">移位表达式</a>
的左操作数为无类型化常量，则该结果为整数常量；否则为与左操作数类型相同的常量，左操作数必须为整数类型
（§<a href="#算术操作符">算术操作符</a>）。将其它所有操作符应用于同种类（即，布尔、整数、浮点数、复数或字符串常量）
无类型化常量的结果：
</p>

<pre>
const a = 2 + 3.0          // a == 5.0   （无类型化浮点数常量）
const b = 15 / 4           // b == 3     （无类型化整数常量）
const c = 15 / 4.0         // c == 3.75  （无类型化浮点数常量）
const Θ float64 = 3/2      // Θ == 1.5   （类型为float64）
const d = 1 &lt;&lt; 3.0         // d == 8     （无类型化整数常量）
const e = 1.0 &lt;&lt; 3         // e == 8     （无类型化整数常量）
const f = int32(1) &lt;&lt; 33   // f == 0     （类型为int32）
const g = float64(2) &gt;&gt; 1  // 非法       （float64(2)为无类型化浮点数常量）
const h = "foo" &gt; "bar"    // h == true  （无类型化布尔常量）
const j = true             // j == true  （无类型化布尔常量）
const k = 'w' + 1          // k == 'x'   （无类型化符文常量）
const l = "hi"             // l == "hi"  （无类型化字符串常量）
const m = string(k)        // m == "x"   （类型为string）
const Σ = 1 - 0.707i       //            （无类型化复数常量）
const Δ = Σ + 2.0e-4       //            （无类型化复数常量）
const Φ = iota*1i - 1/1i   //            （无类型化复数常量）
</pre>

<div class="english">
<p>
Applying the built-in function <code>complex</code> to untyped
integer, rune, or floating-point constants yields
an untyped complex constant.
</p>

<pre>
const ic = complex(0, c)   // ic == 3.75i (untyped complex constant)
const iΘ = complex(0, Θ)   // iΘ == 1.5i  (type complex128)
</pre>
</div>

<p>
将内建函数 <code>complex</code> 应用于无类型化整数、符文或浮点数常量将产生一个无类型化复数常量。
</p>

<pre>
const ic = complex(0, c)   // ic == 3.75i （无类型化复数常量）
const iΘ = complex(0, Θ)   // iΘ == 1.5i  （类型为complex128）
</pre>

<div class="english">
<p>
Constant expressions are always evaluated exactly; intermediate values and the
constants themselves may require precision significantly larger than supported
by any predeclared type in the language. The following are legal declarations:
</p>
</div>

<p>
常量表达式总是精确地求值；中间值与该常量本身可能需要明显大于该语言中任何预声明类型所支持的精度。以下为合法声明：
</p>

<pre>
const Huge = 1 &lt;&lt; 100
const Four int8 = Huge &gt;&gt; 98
</pre>

<div class="english">
<p>
The values of <i>typed</i> constants must always be accurately representable as values
of the constant type. The following constant expressions are illegal:
</p>

<pre>
uint(-1)     // -1 cannot be represented as a uint
int(3.14)    // 3.14 cannot be represented as an int
int64(Huge)  // 1&lt;&lt;100 cannot be represented as an int64
Four * 300   // 300 cannot be represented as an int8
Four * 100   // 400 cannot be represented as an int8
</pre>
</div>

<p>
<i>类型化</i>常量的值必须总是可作为该常量类型的值被准确地表示。以下为非法常量表达式：
</p>

<pre>
uint(-1)     // -1 无法表示为 uint
int(3.14)    // 3.14 无法表示为 int
int64(Huge)  // 1&lt;&lt;100 无法表示为 int64
Four * 300   // 300 无法表示为 int8
Four * 100   // 400 无法表示为 int8
</pre>

<div class="english">
<p>
The mask used by the unary bitwise complement operator <code>^</code> matches
the rule for non-constants: the mask is all 1s for unsigned constants
and -1 for signed and untyped constants.
</p>

<pre>
^1         // untyped integer constant, equal to -2
uint8(^1)  // error, same as uint8(-2), out of range
^uint8(1)  // typed uint8 constant, same as 0xFF ^ uint8(1) = uint8(0xFE)
int8(^1)   // same as int8(-2)
^int8(1)   // same as -1 ^ int8(1) = -2
</pre>
</div>

<p>
用于一元按位补码操作符 <code>^</code> 的屏蔽与非常量相匹配的规则：对于无符号常量屏蔽全为1，
而对于带符号或无类型化常量为-1。
</p>

<pre>
^1         // 无类型化整数常量，等于-2
uint8(^1)  // 错误，等价于uint8(-2)，超出范围
^uint8(1)  // 类型化uint8常量，等价于0xFF ^ uint8(1) = uint8(0xFE)
int8(^1)   // 等价于int8(-2)
^int8(1)   // 等价于-1 ^ int8(1) = -2
</pre>

<div class="english">
<p>
Implementation restriction: A compiler may use rounding while
computing untyped floating-point or complex constant expressions; see
the implementation restriction in the section
on <a href="#Constants">constants</a>.  This rounding may cause a
floating-point constant expression to be invalid in an integer
context, even if it would be integral when calculated using infinite
precision.
</p>
</div>

<p>
实现限制：在计算无类型化浮点数或复数常量表达式时，编译器可能使用舍入，参考章节<a href="#常量">常量</a>
的实现限制。次舍入可能会导致浮点常量表达式在整数上下文中无效，即使在它使用无限精度计算时会成为整体。
</p>

<!--
<p>
<span class="alert">
TODO: perhaps ^ should be disallowed on non-uints instead of assuming twos complement.
Also it may be possible to make typed constants more like variables, at the cost of fewer
overflow etc. errors being caught.
</span>
</p>
-->

<!--
<p>
<span class="alert">
TODO: 也许 ^ 应当禁止用于非无符号整数，而不是采取二进制补码。
它可能会使类型化的常量更像变量，以更小的代价捕获溢出等错误。
</span>
</p>
-->

<div class="english">
<h3 id="Order_of_evaluation">Order of evaluation</h3>
</div>

<h3 id="求值顺序">求值顺序</h3>

<div class="english">
<p>
When evaluating the <a href="#Operands">operands</a> of an expression,
<a href="#Assignments">assignment</a>, or
<a href="#Return_statements">return statement</a>,
all function calls, method calls, and
communication operations are evaluated in lexical left-to-right
order.
</p>
</div>

<p>
当对一个表达式、<a href="#赋值">赋值</a>或<a href="#Return语句">Return语句</a>进行求值时，
所有函数调用、方法调用以及通信操作均按从左到右的词法顺序求值。
</p>

<div class="english">
<p>
For example, in the assignment
</p>
</div>

<p>
例如，在赋值
</p>

<pre>
y[f()], ok = g(h(), i()+x[j()], &lt;-c), k()
</pre>

<div class="english">
<p>
the function calls and communication happen in the order
<code>f()</code>, <code>h()</code>, <code>i()</code>, <code>j()</code>,
<code>&lt;-c</code>, <code>g()</code>, and <code>k()</code>.
However, the order of those events compared to the evaluation
and indexing of <code>x</code> and the evaluation
of <code>y</code> is not specified.
</p>

<pre>
a := 1
f := func() int { a = 2; return 3 }
x := []int{a, f()}  // x may be [1, 3] or [2, 3]: evaluation order between a and f() is not specified
</pre>
</div>

<p>
中，函数调用与通信按顺序 <code>f()</code>、<code>h()</code>、<code>i()</code>、<code>j()</code>、
<code>&lt;-c</code>、<code>g()</code> 和 <code>k()</code> 发生。然而，相较于这些事件的顺序，<code>x</code>
的求值与索引及 <code>y</code> 的求值并未指定。
</p>

<pre>
a := 1
f := func() int { a = 2; return 3 }
x := []int{a, f()}  // x可能为[1, 3]或[2, 3]：a与f()之间的求职顺序并未指定
</pre>

<div class="english">
<p>
Floating-point operations within a single expression are evaluated according to
the associativity of the operators.  Explicit parentheses affect the evaluation
by overriding the default associativity.
In the expression <code>x + (y + z)</code> the addition <code>y + z</code>
is performed before adding <code>x</code>.
</p>
</div>

<p>
单表达式中的浮点数操作根据该操作符的结合性求值。显式的圆括号通过覆盖默认结合性来影响求值。
在表达式 <code>x + (y + z)</code> 中，加法 <code>y + z</code> 会在与 <code>x</code> 相加前执行。
</p>

<div class="english">
<h2 id="Statements">Statements</h2>
</div>

<h2 id="语句">语句</h2>

<div class="english">
<p>
Statements control execution.
</p>

<pre class="ebnf">
Statement =
	Declaration | LabeledStmt | SimpleStmt |
	GoStmt | ReturnStmt | BreakStmt | ContinueStmt | GotoStmt |
	FallthroughStmt | Block | IfStmt | SwitchStmt | SelectStmt | ForStmt |
	DeferStmt .

SimpleStmt = EmptyStmt | ExpressionStmt | SendStmt | IncDecStmt | Assignment | ShortVarDecl .
</pre>
</div>

<p>
语句控制执行。
</p>

<pre class="ebnf">
语句 =
	声明 | 标签语句 | 简单语句 |
	Go语句 | Return语句 | Break语句 | Continue语句 | Goto语句 |
	Fallthrough语句 | 块 | If语句 | Switch语句 | Select语句 | For语句 |
	Defer语句 .

简单语句 = 空语句 | 表达式语句 | 发送语句 | 递增递减语句 | 赋值 | 短变量声明 .
</pre>


<div class="english">
<h3 id="Empty_statements">Empty statements</h3>
</div>

<h3 id="空语句">空语句</h3>

<div class="english">
<p>
The empty statement does nothing.
</p>

<pre class="ebnf">
EmptyStmt = .
</pre>
</div>

<p>
空语句不执行任何操作。
</p>

<pre class="ebnf">
空语句 = .
</pre>


<div class="english">
<h3 id="Labeled_statements">Labeled statements</h3>
</div>

<h3 id="标签语句">标签语句</h3>

<div class="english">
<p>
A labeled statement may be the target of a <code>goto</code>,
<code>break</code> or <code>continue</code> statement.
</p>

<pre class="ebnf">
LabeledStmt = Label ":" Statement .
Label       = identifier .
</pre>
</div>

<p>
标签语句可作为 <code>goto</code>、<code>break</code> 或 <code>continue</code> 语句的目标
</p>

<pre class="ebnf">
标签语句 = 标签 ":" 语句 .
标签     = 标识符 .
</pre>

<pre>
Error: log.Panic("error encountered")
</pre>


<div class="english">
<h3 id="Expression_statements">Expression statements</h3>
</div>

<h3 id="表达式语句">表达式语句</h3>

<div class="english">
<p>
With the exception of specific built-in functions,
function and method <a href="#Calls">calls</a> and
<a href="#Receive_operator">receive operations</a>
can appear in statement context. Such statements may be parenthesized.
</p>

<pre class="ebnf">
ExpressionStmt = Expression .
</pre>
</div>

<p>
除特殊的内建函数外，函数与方法的<a href="#调用">调用</a>及
<a href="#接收操作">接收操作</a>均可出现在语句上下文中。这样的语句可能需要加小括号。
</p>

<pre class="ebnf">
表达式语句 = 表达式 .
</pre>

<div class="english">
<p>
The following built-in functions are not permitted in statement context:
</p>
</div>

<p>
以下内建函数不允许出现在语句上下文中：
</p>

<pre>
append cap complex imag len make new real
unsafe.Alignof unsafe.Offsetof unsafe.Sizeof
</pre>

<div class="english">
<pre>
h(x+y)
f.Close()
&lt;-ch
(&lt;-ch)
len("foo")  // illegal if len is the built-in function
</pre>
</div>

<pre>
h(x+y)
f.Close()
&lt;-ch
(&lt;-ch)
len("foo")  // 若len为内建函数即为非法
</pre>


<div class="english">
<h3 id="Send_statements">Send statements</h3>
</div>

<h3 id="发送语句">发送语句</h3>

<div class="english">
<p>
A send statement sends a value on a channel.
The channel expression must be of <a href="#Channel_types">channel type</a>
and the type of the value must be <a href="#Assignability">assignable</a>
to the channel's element type.
</p>

<pre class="ebnf">
SendStmt = Channel "&lt;-" Expression .
Channel  = Expression .
</pre>
</div>

<p>
发送语句在信道上发送值。信道表达式必须为<a href="#信道类型">信道类型</a>，
且该值的类型必须<a href="#可赋值性">可赋予</a>该信道的元素类型。
</p>

<pre class="ebnf">
发送语句 = 信道 "&lt;-" 表达式 .
信道     = 表达式 .
</pre>

<div class="english">
<p>
Both the channel and the value expression are evaluated before communication
begins. Communication blocks until the send can proceed.
A send on an unbuffered channel can proceed if a receiver is ready.
A send on a buffered channel can proceed if there is room in the buffer.
A send on a closed channel proceeds by causing a <a href="#Run_time_panics">run-time panic</a>.
A send on a <code>nil</code> channel blocks forever.
</p>
</div>

<p>
信道与值表达式均在通信开始前求值。通信会阻塞，直到发送可继续进行。
若接收者已就绪，在无缓冲区信道上发送可继续进行。
若缓冲区中有空间，在有缓冲区信道上发送可继续进行。
在已关闭信道上进行发送会引发一个<a href="#运行时恐慌">运行时恐慌</a>。
在 <code>nil</code> 信道上进行发送将永远阻塞。
</p>

<pre>
ch &lt;- 3
</pre>


<div class="english">
<h3 id="IncDec_statements">IncDec statements</h3>
</div>

<h3 id="递增递减语句">递增递减语句</h3>

<div class="english">
<p>
The "++" and "--" statements increment or decrement their operands
by the untyped <a href="#Constants">constant</a> <code>1</code>.
As with an assignment, the operand must be <a href="#Address_operators">addressable</a>
or a map index expression.
</p>

<pre class="ebnf">
IncDecStmt = Expression ( "++" | "--" ) .
</pre>
</div>

<p>
"++" 与 "--" 语句会以无类型化<a href="#常量">常量</a> <code>1</code> 来递增或递减它们的操作数。
就赋值来说，操作数必须为<a href="#可寻址的">可寻址的</a>，或为映射的下标表达式。
</p>

<pre class="ebnf">
递增递减语句 = 表达式 ( "++" | "--" ) .
</pre>

<div class="english">
<p>
The following <a href="#Assignments">assignment statements</a> are semantically
equivalent:
</p>

<pre class="grammar">
IncDec statement    Assignment
x++                 x += 1
x--                 x -= 1
</pre>
</div>

<p>
以下<a href="#赋值">赋值语句</a>在语义上等价：
</p>

<pre class="grammar">
递增递减语句        赋值
x++                 x += 1
x--                 x -= 1
</pre>


<div class="english">
<h3 id="Assignments">Assignments</h3>
</div>

<h3 id="赋值">赋值</h3>

<div class="english">
<pre class="ebnf">
Assignment = ExpressionList assign_op ExpressionList .

assign_op = [ add_op | mul_op ] "=" .
</pre>
</div>

<pre class="ebnf">
赋值 = 表达式列表 赋值操作符 表达式列表 .

赋值操作符 = [ 加法操作符 | 乘法操作符 ] "=" .
</pre>

<div class="english">
<p>
Each left-hand side operand must be <a href="#Address_operators">addressable</a>,
a map index expression, or the <a href="#Blank_identifier">blank identifier</a>.
Operands may be parenthesized.
</p>

<pre>
x = 1
*p = f()
a[i] = 23
(k) = &lt;-ch  // same as: k = &lt;-ch
</pre>
</div>

<p>
每个左操作数必须为<a href="#地址操作符">可寻址的</a>、映射下标表达式或<a href="#空白标识符">空白标识符</a>。
操作数可加小括号。
</p>

<pre>
x = 1
*p = f()
a[i] = 23
(k) = &lt;-ch  // 等价于：k = &lt;-ch
</pre>

<div class="english">
<p>
An <i>assignment operation</i> <code>x</code> <i>op</i><code>=</code>
<code>y</code> where <i>op</i> is a binary arithmetic operation is equivalent
to <code>x</code> <code>=</code> <code>x</code> <i>op</i>
<code>y</code> but evaluates <code>x</code>
only once.  The <i>op</i><code>=</code> construct is a single token.
In assignment operations, both the left- and right-hand expression lists
must contain exactly one single-valued expression.
</p>
</div>

<p>
<i>赋值操作</i> <code>x</code> <i>op</i><code>=</code> <code>y</code>，其中 <i>op</i> 为一个二元算术操作符，它等价于
<code>x</code> <code>=</code> <code>x</code> <i>op</i> <code>y</code>，但只对 <code>x</code> 求值一次。
<i>op</i><code>=</code> 为单个标记。在赋值操作中，左、右表达式列表必须均刚好包含一个单值表达式。
</p>

<pre>
a[i] &lt;&lt;= 2
i &amp;^= 1&lt;&lt;n
</pre>

<div class="english">
<p>
A tuple assignment assigns the individual elements of a multi-valued
operation to a list of variables.  There are two forms.  In the
first, the right hand operand is a single multi-valued expression
such as a function evaluation or <a href="#Channel_types">channel</a> or
<a href="#Map_types">map</a> operation or a <a href="#Type_assertions">type assertion</a>.
The number of operands on the left
hand side must match the number of values.  For instance, if
<code>f</code> is a function returning two values,
</p>

<pre>
x, y = f()
</pre>

<p>
assigns the first value to <code>x</code> and the second to <code>y</code>.
The <a href="#Blank_identifier">blank identifier</a> provides a
way to ignore values returned by a multi-valued expression:
</p>

<pre>
x, _ = f()  // ignore second value returned by f()
</pre>
</div>

<p>
元组赋值将多值操作的个体元素赋予变量列表。它有两种形式。首先，右操作数为单个多值表达式，比如一个函数求值、
<a href="#信道类型">信道</a>、<a href="#映射类型">映射</a>操作或一个<a href="#类型断言">类型断言</a>。
左操作数的数量必须与值的数量相匹配。例如，若 <code>f</code> 为返回两个值的函数，则
</p>

<pre>
x, y = f()
</pre>

<p>
会将第一个值赋予 <code>x</code>，而第二个值则会赋予 <code>y</code>。
<a href="#空白标识符">空白标识符</a>提供一种方式来忽略由多值表达式返回的值：
</p>

<pre>
x, _ = f()  // 忽略由f()返回的第二值
</pre>

<div class="english">
<p>
In the second form, the number of operands on the left must equal the number
of expressions on the right, each of which must be single-valued, and the
<i>n</i>th expression on the right is assigned to the <i>n</i>th
operand on the left.
</p>
</div>

<p>
在第二种形式中，左操作数的数量必须与右操作数的数量相等，其中的每一个必须为单值，
且右边第 <i>n</i> 个表达式会被赋予左边第 <i>n</i> 个表达式。此种赋值分两个阶段进行。
</p>

<div class="english">
<p>
The assignment proceeds in two phases.
First, the operands of <a href="#Indexes">index expressions</a>
and <a href="#Address_operators">pointer indirections</a>
(including implicit pointer indirections in <a href="#Selectors">selectors</a>)
on the left and the expressions on the right are all
<a href="#Order_of_evaluation">evaluated in the usual order</a>.
Second, the assignments are carried out in left-to-right order.
</p>

<pre>
a, b = b, a  // exchange a and b

x := []int{1, 2, 3}
i := 0
i, x[i] = 1, 2  // set i = 1, x[0] = 2

i = 0
x[i], i = 2, 1  // set x[0] = 2, i = 1

x[0], x[0] = 1, 2  // set x[0] = 1, then x[0] = 2 (so x[0] == 2 at end)

x[1], x[3] = 4, 5  // set x[1] = 4, then panic setting x[3] = 5.

type Point struct { x, y int }
var p *Point
x[2], p.x = 6, 7  // set x[2] = 6, then panic setting p.x = 7

i = 2
x = []int{3, 5, 7}
for i, x[i] = range x {  // set i, x[2] = 0, x[0]
	break
}
// after this loop, i == 0 and x == []int{3, 5, 3}
</pre>
</div>

<p>
首先，左边的<a href="#下标">下标表达式</a>与<a href="#地址操作符">指针间接寻址</a>的操作数
（包括<a href="#选择者">选择者</a>中隐式的指针间接寻址）和右边的表达式都会<a href="#求值顺序">按通常顺序求值</a>。
其次，赋值会按照从左到右的顺序进行。
</p>

<pre>
a, b = b, a  // 交换a和b

x := []int{1, 2, 3}
i := 0
i, x[i] = 1, 2  // 置 i = 1，x[0] = 2

i = 0
x[i], i = 2, 1  // 置 x[0] = 2，i = 1

x[0], x[0] = 1, 2  // 置 x[0] = 1，然后置 x[0] = 2（因此最后x[0] == 2）

x[1], x[3] = 4, 5  // 置 x[1] = 4，然后恐慌置 x[3] = 5

type Point struct { x, y int }
var p *Point
x[2], p.x = 6, 7  // 置 x[2] = 6，然后恐慌置 p.x = 7

i = 2
x = []int{3, 5, 7}
for i, x[i] = range x {  // 置 i, x[2] = 0, x[0]
	break
}
// 该循环结束之后，i == 0 且 x == []int{3, 5, 3}
</pre>

<div class="english">
<p>
In assignments, each value must be
<a href="#Assignability">assignable</a> to the type of the
operand to which it is assigned. If an untyped <a href="#Constants">constant</a>
is assigned to a variable of interface type, the constant is <a href="#Conversions">converted</a>
to type <code>bool</code>, <code>rune</code>, <code>int</code>, <code>float64</code>,
<code>complex128</code> or <code>string</code>
respectively, depending on whether the value is a
boolean, rune, integer, floating-point, complex, or string constant.
</p>
</div>

<p>
在赋值中，每个值必须<a href="#可赋值性">可赋予</a>已赋值操作数的类型。若无类型化<a href="#常量">常量</a>
已被赋予接口类型的变量，则该常量即被<a href="#类型转换">转换</a>为类型
<code>bool</code>、<code>rune</code>、<code>int</code>、<code>float64</code>、<code>complex128</code>
或 <code>string</code> 之一，这取决于该值是否为布尔、符文、整数、浮点数、复数或字符串常量。
</p>


<div class="english">
<h3 id="If_statements">If statements</h3>
</div>

<h3 id="If语句">If语句</h3>

<div class="english">
<p>
"If" statements specify the conditional execution of two branches
according to the value of a boolean expression.  If the expression
evaluates to true, the "if" branch is executed, otherwise, if
present, the "else" branch is executed.
</p>

<pre class="ebnf">
IfStmt = "if" [ SimpleStmt ";" ] Expression Block [ "else" ( IfStmt | Block ) ] .
</pre>
</div>

<p>
"If"语句根据一个布尔表达式的值指定两个分支的条件来执行。
若该表达式求值为true，则执行"if"分支，否则执行"else"分支。
</p>

<pre class="ebnf">
If语句 = "if" [ 简单语句 ";" ] 表达式 块 [ "else" ( If语句 | 块 ) ] .
</pre>

<pre>
if x &gt; max {
	x = max
}
</pre>

<div class="english">
<p>
The expression may be preceded by a simple statement, which
executes before the expression is evaluated.
</p>
</div>

<p>
简单语句可能先于表达式，它将在表达式求值前执行。
</p>

<pre>
if x := f(); x &lt; y {
	return x
} else if x &gt; z {
	return z
} else {
	return y
}
</pre>


<div class="english">
<h3 id="Switch_statements">Switch statements</h3>
</div>

<h3 id="Switch语句">Switch语句</h3>

<div class="english">
<p>
"Switch" statements provide multi-way execution.
An expression or type specifier is compared to the "cases"
inside the "switch" to determine which branch
to execute.
</p>

<pre class="ebnf">
SwitchStmt = ExprSwitchStmt | TypeSwitchStmt .
</pre>
</div>

<p>
"Switch"语句提供多路执行。表达式或类型说明符与"switch"中的"cases"相比较从而决定执行哪一分支。
</p>

<pre class="ebnf">
Switch语句 = 表达式选择语句 | 类型选择语句 .
</pre>

<div class="english">
<p>
There are two forms: expression switches and type switches.
In an expression switch, the cases contain expressions that are compared
against the value of the switch expression.
In a type switch, the cases contain types that are compared against the
type of a specially annotated switch expression.
</p>
</div>

<p>
它有两种形式：表达式选择与类型选择。在表达式选择中，case包含的表达式针对switch表达式的值进行比较，
在类型选择中，case包含的类型针对特别注明的switch表达式的类型进行比较。
</p>

<div class="english">
<h4 id="Expression_switches">Expression switches</h4>
</div>

<h4 id="表达式选择">表达式选择</h4>

<div class="english">
<p>
In an expression switch,
the switch expression is evaluated and
the case expressions, which need not be constants,
are evaluated left-to-right and top-to-bottom; the first one that equals the
switch expression
triggers execution of the statements of the associated case;
the other cases are skipped.
If no case matches and there is a "default" case,
its statements are executed.
There can be at most one default case and it may appear anywhere in the
"switch" statement.
A missing switch expression is equivalent to
the expression <code>true</code>.
</p>

<pre class="ebnf">
ExprSwitchStmt = "switch" [ SimpleStmt ";" ] [ Expression ] "{" { ExprCaseClause } "}" .
ExprCaseClause = ExprSwitchCase ":" { Statement ";" } .
ExprSwitchCase = "case" ExpressionList | "default" .
</pre>
</div>

<p>
在表达式选择中，switch表达式会被求值，而case表达式无需为常量，它按从上到下，从左到右的顺序求值；
第一个等于switch表达式的case表达式将引发相应情况的语句的执行；其它的情况将被跳过。
若没有情况匹配且有"default"情况，则该语句将被执行。
最多只能有一个默认情况且它可以出现在"switch"语句的任何地方。
缺失的switch表达式等价于表达式 <code>true</code>。
</p>

<pre class="ebnf">
表达时选择语句 = "switch" [ 简单语句 ";" ] [ 表达式 ] "{" { 表达式情况子句 } "}" .
表达式情况子句 = 表达式选择情况 ":" { 语句 ";" } .
表达式选择情况 = "case" 表达式列表 | "default" .
</pre>

<div class="english">
<p>
In a case or default clause,
the last statement only may be a "fallthrough" statement
(§<a href="#Fallthrough_statements">Fallthrough statement</a>) to
indicate that control should flow from the end of this clause to
the first statement of the next clause.
Otherwise control flows to the end of the "switch" statement.
</p>
</div>

<p>
在case或default子句中，最后一个语句可能只为"fallthrough"语句
（§<a href="#Fallthrough语句">Fallthrough语句</a>），
它表明该控制流应从该子句的结尾转至下一个子句的第一个语句。
否则，控制流转至该"switch"语句的结尾。
</p>

<div class="english">
<p>
The expression may be preceded by a simple statement, which
executes before the expression is evaluated.
</p>

<pre>
switch tag {
default: s3()
case 0, 1, 2, 3: s1()
case 4, 5, 6, 7: s2()
}

switch x := f(); {  // missing switch expression means "true"
case x &lt; 0: return -x
default: return x
}

switch {
case x &lt; y: f1()
case x &lt; z: f2()
case x == 4: f3()
}
</pre>
</div>

<p>
简单语句可能先于表达式，它将在表达式求值前执行。
</p>

<pre>
switch tag {
default: s3()
case 0, 1, 2, 3: s1()
case 4, 5, 6, 7: s2()
}

switch x := f(); {  // 缺失的switch表达式意为"true"
case x &lt; 0: return -x
default: return x
}

switch {
case x &lt; y: f1()
case x &lt; z: f2()
case x == 4: f3()
}
</pre>

<div class="english">
<h4 id="Type_switches">Type switches</h4>
</div>

<h4 id="类型选择">类型选择</h4>

<div class="english">
<p>
A type switch compares types rather than values. It is otherwise similar
to an expression switch. It is marked by a special switch expression that
has the form of a <a href="#Type_assertions">type assertion</a>
using the reserved word <code>type</code> rather than an actual type.
Cases then match literal types against the dynamic type of the expression
in the type assertion.
</p>

<pre class="ebnf">
TypeSwitchStmt  = "switch" [ SimpleStmt ";" ] TypeSwitchGuard "{" { TypeCaseClause } "}" .
TypeSwitchGuard = [ identifier ":=" ] PrimaryExpr "." "(" "type" ")" .
TypeCaseClause  = TypeSwitchCase ":" { Statement ";" } .
TypeSwitchCase  = "case" TypeList | "default" .
TypeList        = Type { "," Type } .
</pre>
</div>

<p>
类型选择比较类型而非值。它与表达式选择并不相似。它被一个特殊的switch表达式标记，
该表达式为使用保留字 <code>type</code> 而非实际类型的<a href="#类型断言">类型断言</a>的形式。
此时的case针对此类型断言中表达式的动态类型来匹配字面类型。
</p>

<pre class="ebnf">
类型选择语句 = "switch" [ 简单语句 ";" ] 类型选择监视 "{" { 类型情况子句 } "}" .
类型选择监视 = [ 标识符 ":=" ] 主表达式 "." "(" "type" ")" .
类型情况子句 = 类型选择情况 ":" { 语句 ";" } .
类型选择情况 = "case" 类型列表 | "default" .
类型列表     = 类型 { "," 类型 } .
</pre>

<div class="english">
<p>
The TypeSwitchGuard may include a
<a href="#Short_variable_declarations">short variable declaration</a>.
When that form is used, the variable is declared at the beginning of
the <a href="#Blocks">implicit block</a> in each clause.
In clauses with a case listing exactly one type, the variable
has that type; otherwise, the variable has the type of the expression
in the TypeSwitchGuard.
</p>
</div>

<p>
类型选择监视可包含一个<a href="#短变量声明">短变量声明</a>。
当使用此形式时，变量会在每个子句的<a href="#块">隐式块</a>的起始处声明。
在case列表刚好只有一个类型的子句中，该变量即拥有此类型；否则，该变量拥有在类型选择监视中表达式的类型。
</p>

<div class="english">
<p>
The type in a case may be <code>nil</code>
(§<a href="#Predeclared_identifiers">Predeclared identifiers</a>);
that case is used when the expression in the TypeSwitchGuard
is a <code>nil</code> interface value.
</p>
</div>

<p>
case中的类型可为 <code>nil</code>（§<a href="#预声明标识符">预声明标识符</a>），
这种情况在类型选择监视中的表达式为 <code>nil</code> 接口值时使用。
</p>

<div class="english">
<p>
Given an expression <code>x</code> of type <code>interface{}</code>,
the following type switch:
</p>

<pre>
switch i := x.(type) {
case nil:
	printString("x is nil")
case int:
	printInt(i)  // i is an int
case float64:
	printFloat64(i)  // i is a float64
case func(int) float64:
	printFunction(i)  // i is a function
case bool, string:
	printString("type is bool or string")  // i is an interface{}
default:
	printString("don't know the type")
}
</pre>

<p>
could be rewritten:
</p>

<pre>
v := x  // x is evaluated exactly once
if v == nil {
	printString("x is nil")
} else if i, isInt := v.(int); isInt {
	printInt(i)  // i is an int
} else if i, isFloat64 := v.(float64); isFloat64 {
	printFloat64(i)  // i is a float64
} else if i, isFunc := v.(func(int) float64); isFunc {
	printFunction(i)  // i is a function
} else {
	i1, isBool := v.(bool)
	i2, isString := v.(string)
	if isBool || isString {
		i := v
		printString("type is bool or string")  // i is an interface{}
	} else {
		i := v
		printString("don't know the type")  // i is an interface{}
	}
}
</pre>
</div>

<p>
给定类型为 <code>interface{}</code> 的表达式 <code>x</code>，以下类型选择：
</p>

<pre>
switch i := x.(type) {
case nil:
	printString("x is nil")
case int:
	printInt(i)  // i的类型为int
case float64:
	printFloat64(i)  // i的类型为float64
case func(int) float64:
	printFunction(i)  // i的类型为function
case bool, string:
	printString("type is bool or string")  // i的类型为interface{}
default:
	printString("don't know the type")
}
</pre>

<p>
可被重写为：
</p>

<pre>
v := x  // x只被求值一次
if v == nil {
	printString("x is nil")
} else if i, isInt := v.(int); isInt {
	printInt(i)  // i的类型为int
} else if i, isFloat64 := v.(float64); isFloat64 {
	printFloat64(i)  // i的类型为float64
} else if i, isFunc := v.(func(int) float64); isFunc {
	printFunction(i)  // i的类型为function
} else {
	i1, isBool := v.(bool)
	i2, isString := v.(string)
	if isBool || isString {
		i := v
		printString("type is bool or string")  // i的类型为interface{}
	} else {
		i := v
		printString("don't know the type")  // i的类型为interface{}
	}
}
</pre>

<div class="english">
<p>
The type switch guard may be preceded by a simple statement, which
executes before the guard is evaluated.
</p>
</div>

<p>
简单语句可能先于类型选择监视，它将在类型选择监视求值前执行。
</p>

<div class="english">
<p>
The "fallthrough" statement is not permitted in a type switch.
</p>
</div>

<p>
"fallthrough"语句在类型选择中不被允许。
</p>

<div class="english">
<h3 id="For_statements">For statements</h3>
</div>

<h3 id="For语句">For语句</h3>

<div class="english">
<p>
A "for" statement specifies repeated execution of a block. The iteration is
controlled by a condition, a "for" clause, or a "range" clause.
</p>

<pre class="ebnf">
ForStmt = "for" [ Condition | ForClause | RangeClause ] Block .
Condition = Expression .
</pre>
</div>

<p>
"for"语句指定块的重复执行。迭代通过条件、"for"子句或"range"子句控制。
</p>

<pre class="ebnf">
For语句 = "for" [ 条件 | For子句 | Range子句 ] 块 .
条件 = 表达式 .
</pre>

<div class="english">
<p>
In its simplest form, a "for" statement specifies the repeated execution of
a block as long as a boolean condition evaluates to true.
The condition is evaluated before each iteration.
If the condition is absent, it is equivalent to <code>true</code>.
</p>
</div>

<p>
在最简单的形式中，只要布尔条件求值为真，"for"语句指定的块就重复执行。
条件会在每次迭代前求值。若缺少条件，则它等价于 <code>true</code>。
</p>

<pre>
for a &lt; b {
	a *= 2
}
</pre>

<div class="english">
<p>
A "for" statement with a ForClause is also controlled by its condition, but
additionally it may specify an <i>init</i>
and a <i>post</i> statement, such as an assignment,
an increment or decrement statement. The init statement may be a
<a href="#Short_variable_declarations">short variable declaration</a>, but the post statement must not.
</p>

<pre class="ebnf">
ForClause = [ InitStmt ] ";" [ Condition ] ";" [ PostStmt ] .
InitStmt = SimpleStmt .
PostStmt = SimpleStmt .
</pre>
</div>

<p>
带For子句的"for"语句也通过其条件控制，此外，它也可指定一个<i>初始化</i>或<i>步进</i>语句，
例如一个赋值、一个递增或递减语句。初始化语句可为一个<a href="#短变量声明">短变量声明</a>，
而步进语句则不能。
</p>

<pre class="ebnf">
For子句    = [ 初始化语句 ] ";" [ 条件 ] ";" [ 步进语句 ] .
初始化语句 = 简单语句 .
步进语句   = 简单语句 .
</pre>

<pre>
for i := 0; i &lt; 10; i++ {
	f(i)
}
</pre>

<div class="english">
<p>
If non-empty, the init statement is executed once before evaluating the
condition for the first iteration;
the post statement is executed after each execution of the block (and
only if the block was executed).
Any element of the ForClause may be empty but the
<a href="#Semicolons">semicolons</a> are
required unless there is only a condition.
If the condition is absent, it is equivalent to <code>true</code>.
</p>

<pre>
for cond { S() }    is the same as    for ; cond ; { S() }
for      { S() }    is the same as    for true     { S() }
</pre>
</div>

<p>
若初始化语句非空，则只在第一次迭代的条件求值前执行一次。
步进语句会在块的每一次执行（且仅当块被执行）后执行。
任何For子句的元素都可为空，但除非只有一个条件，否则<a href="#分号">分号</a>是必须的。
若缺少条件，则它等价于 <code>true</code>。
</p>

<pre>
for cond { S() }    等价于    for ; cond ; { S() }
for      { S() }    等价于    for true     { S() }
</pre>

<div class="english">
<p>
A "for" statement with a "range" clause
iterates through all entries of an array, slice, string or map,
or values received on a channel. For each entry it assigns <i>iteration values</i>
to corresponding <i>iteration variables</i> and then executes the block.
</p>

<pre class="ebnf">
RangeClause = Expression [ "," Expression ] ( "=" | ":=" ) "range" Expression .
</pre>
</div>

<p>
带"range"子句的"for"语句通过遍历数组、切片、字符串或映射的所有项，以及从信道上接收的值来迭代。
对于每一项，它将<i>迭代值</i>赋予其相应的<i>迭代变量</i>，然后执行该块。
</p>

<pre class="ebnf">
Range子句 = 表达式 [ "," 表达式 ] ( "=" | ":=" ) "range" 表达式 .
</pre>

<div class="english">
<p>
The expression on the right in the "range" clause is called the <i>range expression</i>,
which may be an array, pointer to an array, slice, string, map, or channel.
As with an assignment, the operands on the left must be
<a href="#Address_operators">addressable</a> or map index expressions; they
denote the iteration variables. If the range expression is a channel, only
one iteration variable is permitted, otherwise there may be one or two.
If the second iteration variable is the <a href="#Blank_identifier">blank identifier</a>,
the range clause is equivalent to the same clause with only the first variable present.
</p>
</div>

<p>
"range"子句右边的表达式称为<i>range表达式</i>，它可以是一个数组、数组指针、切片、字符串、映射或信道。
就赋值来说，左边的操作数必须为<a href="#地址操作符">可寻址的</a>或映射下标表达式；它们表示迭代变量。
若range表达式为信道，则只允有一个迭代变量，否则可为一个或两个。若第二个迭代变量为
<a href="#空白标识符">空白标识符</a>，则range子句等价于只存在第一个变量的相同子句。
</p>

<div class="english">
<p>
The range expression is evaluated once before beginning the loop
except if the expression is an array, in which case, depending on
the expression, it might not be evaluated (see below).
Function calls on the left are evaluated once per iteration.
For each iteration, iteration values are produced as follows:
</p>

<pre class="grammar">
Range expression                          1st value          2nd value (if 2nd variable is present)

array or slice  a  [n]E, *[n]E, or []E    index    i  int    a[i]       E
string          s  string type            index    i  int    see below  rune
map             m  map[K]V                key      k  K      m[k]       V
channel         c  chan E                 element  e  E
</pre>

<ol>
<li>
For an array, pointer to array, or slice value <code>a</code>, the index iteration
values are produced in increasing order, starting at element index 0. As a special
case, if only the first iteration variable is present, the range loop produces
iteration values from 0 up to <code>len(a)</code> and does not index into the array
or slice itself. For a <code>nil</code> slice, the number of iterations is 0.
</li>

<li>
For a string value, the "range" clause iterates over the Unicode code points
in the string starting at byte index 0.  On successive iterations, the index value will be the
index of the first byte of successive UTF-8-encoded code points in the string,
and the second value, of type <code>rune</code>, will be the value of
the corresponding code point.  If the iteration encounters an invalid
UTF-8 sequence, the second value will be <code>0xFFFD</code>,
the Unicode replacement character, and the next iteration will advance
a single byte in the string.
</li>

<li>
The iteration order over maps is not specified
and is not guaranteed to be the same from one iteration to the next.
If map entries that have not yet been reached are deleted during iteration,
the corresponding iteration values will not be produced. If map entries are
inserted during iteration, the behavior is implementation-dependent, but the
iteration values for each entry will be produced at most once. If the map
is <code>nil</code>, the number of iterations is 0.
</li>

<li>
For channels, the iteration values produced are the successive values sent on
the channel until the channel is <a href="#Close">closed</a>. If the channel
is <code>nil</code>, the range expression blocks forever.
</li>
</ol>
</div>

<p>
除非range表达式为数组，否则它只会在开始循环前求值一次。在此情况下，它是否会被求值取决于该表达式（见下）。
左边的函数调用会在每次迭代时求值一次。对于每一次迭代，迭代值按照以下方式产生：
</p>

<pre class="grammar">
Range表达式                           第一个值            第二个值（若第二个变量存在）

数组或切片  a  [n]E、*[n]E 或 []E     下标  i  int        a[i]   E
字符串      s  string type            下标  i  int        见下   rune
映射        m  map[K]V                键    k  K          m[k]   V
信道        c  chan E                 元素  e  E
</pre>

<ol>
<li>
对于数组、数组指针或切片值 <code>a</code>，下标迭代值按照递增顺序产生，从元素下标0开始。
作为一种特殊情况，若只存在第一个迭代变量，则range循环提供从0到 <code>len(a)</code>
的迭代变量而非索引该数组或切片自身。对于 <code>nil</code> 切片，迭代次数为0。
</li>

<li>
对于字符串值，"range"子句从字节下标0开始，遍历该字符串中的Unicode码点。在连续迭代中，
其下标值为该字符串中连续UTF-8编码码点第一个字节的下标。而类型为 <code>rune</code>
的第二个值为则其相应码点的值。若该迭代遇到无效的UTF-8序列，则第二个值将为Unicode占位字符
<code>0xFFD</code>，且下一次迭代将推进至此字符串中的单个字节。
</li>

<li>
映射的遍历顺序并不确定且从某一次迭代到下一次并不保证相同。若在迭代过程中删除的映射项尚未受到影响，
则相应的迭代值不会产生。若在迭代过程中插入映射项，则其行为取决于具体实现，但对于每一项，
迭代值最多将产生一次。若该映射为 <code>nil</code>，则迭代的次数为0.
</li>

<li>
对于信道，其迭代值产生为在该信道上发送的连续值，直到该信道被<a href="#关闭">关闭</a>。若该信道为
<code>nil</code>，则range表达式将永远阻塞。
</li>
</ol>

<div class="english">
<p>
The iteration values are assigned to the respective
iteration variables as in an <a href="#Assignments">assignment statement</a>.
</p>
</div>

<p>
迭代值在<a href="#赋值">赋值语句</a>中将分别赋予其各自的迭代变量。
</p>

<div class="english">
<p>
The iteration variables may be declared by the "range" clause using a form of
<a href="#Short_variable_declarations">short variable declaration</a>
(<code>:=</code>).
In this case their types are set to the types of the respective iteration values
and their <a href="#Declarations_and_scope">scope</a> ends at the end of the "for"
statement; they are re-used in each iteration.
If the iteration variables are declared outside the "for" statement,
after execution their values will be those of the last iteration.
</p>

<pre>
var testdata *struct {
	a *[7]int
}
for i, _ := range testdata.a {
	// testdata.a is never evaluated; len(testdata.a) is constant
	// i ranges from 0 to 6
	f(i)
}

var a [10]string
m := map[string]int{"mon":0, "tue":1, "wed":2, "thu":3, "fri":4, "sat":5, "sun":6}
for i, s := range a {
	// type of i is int
	// type of s is string
	// s == a[i]
	g(i, s)
}

var key string
var val interface {}  // value type of m is assignable to val
for key, val = range m {
	h(key, val)
}
// key == last map key encountered in iteration
// val == map[key]

var ch chan Work = producer()
for w := range ch {
	doWork(w)
}
</pre>
</div>

<p>
迭代变量可通过"range"子句使用<a href="#短变量声明">短变量声明</a>形式（<code>:=</code>）来声明。
在这种情况下，它们的类型将置为其各自的迭代值，且它们的<a href="#声明与作用域">作用域</a>
终止于"for"语句的结尾，它们将在每次迭代时被重用。若迭代变量在"for"语句之外声明，则在每次执行后，
它们的值为最后一次迭代的值。
</p>

<pre>
var testdata *struct {
	a *[7]int
}
for i, _ := range testdata.a {
	// testdata.a永不会被求值，len(testdata.a)为常量
	// i从0延伸到6
	f(i)
}

var a [10]string
m := map[string]int{"mon":0, "tue":1, "wed":2, "thu":3, "fri":4, "sat":5, "sun":6}
for i, s := range a {
	// i的类型为int
	// s的类型为string
	// s == a[i]
	g(i, s)
}

var key string
var val interface {}  // m值的类型可赋予val
for key, val = range m {
	h(key, val)
}
// key == 在迭代中遇到的最后一个映射键
// val == map[key]

var ch chan Work = producer()
for w := range ch {
	doWork(w)
}
</pre>


<div class="english">
<h3 id="Go_statements">Go statements</h3>
</div>

<h3 id="Go语句">Go语句</h3>

<div class="english">
<p>
A "go" statement starts the execution of a function or method call
as an independent concurrent thread of control, or <i>goroutine</i>,
within the same address space.
</p>

<pre class="ebnf">
GoStmt = "go" Expression .
</pre>
</div>

<p>
"go"语句将函数或方法调用的执行作为控制独立的并发线程或相同地址空间中的<i>Go程</i>来启动。
</p>

<pre class="ebnf">
Go语句 = "go" 表达式 .
</pre>

<div class="english">
<p>
The expression must be a call.
The function value and parameters are
<a href="#Calls">evaluated as usual</a>
in the calling goroutine, but
unlike with a regular call, program execution does not wait
for the invoked function to complete.
Instead, the function begins executing independently
in a new goroutine.
When the function terminates, its goroutine also terminates.
If the function has any return values, they are discarded when the
function completes.
</p>
</div>

<p>
该表达式必须为一个调用。在调用Go程中，函数值与形参<a href="#函数与方法的调用">按照惯例求值</a>，
但不像一般的调用，程序的执行并不等待已被调用的函数完成。取而代之，该函数在一个新的Go程中独立执行。
当该函数终止后，其Go程也将终止。若该函数拥有任何返回值，它们将在该函数完成后被丢弃。
</p>

<pre>
go Server()
go func(ch chan&lt;- bool) { for { sleep(10); ch &lt;- true; }} (c)
</pre>


<div class="english">
<h3 id="Select_statements">Select statements</h3>
</div>

<h3 id="Select语句">Select语句</h3>

<div class="english">
<p>
A "select" statement chooses which of a set of possible communications
will proceed.  It looks similar to a "switch" statement but with the
cases all referring to communication operations.
</p>

<pre class="ebnf">
SelectStmt = "select" "{" { CommClause } "}" .
CommClause = CommCase ":" { Statement ";" } .
CommCase   = "case" ( SendStmt | RecvStmt ) | "default" .
RecvStmt   = [ Expression [ "," Expression ] ( "=" | ":=" ) ] RecvExpr .
RecvExpr   = Expression .
</pre>
</div>

<p>
"select"语句选择可能发生通信的集。它看起来与"switch"语句类似，但其case为所有涉及到通信的操作。
</p>

<pre class="ebnf">
Select语句 = "select" "{" { 通信子句 } "}" .
通信子句   = 通信情况 ":" { 语句 ";" } .
通信情况   = "case" ( 发送语句 | 接收语句 ) | "default" .
接收语句   = [ 表达式 [ "," 表达式 ] ( "=" | ":=" ) ] 接收表达式 .
接收表达式 = 表达式 .
</pre>

<div class="english">
<p>
RecvExpr must be a <a href="#Receive_operator">receive operation</a>.
For all the cases in the "select"
statement, the channel expressions are evaluated in top-to-bottom order, along with
any expressions that appear on the right hand side of send statements.
A channel may be <code>nil</code>,
which is equivalent to that case not
being present in the select statement
except, if a send, its expression is still evaluated.
If any of the resulting operations can proceed, one of those is
chosen and the corresponding communication and statements are
evaluated.  Otherwise, if there is a default case, that executes;
if there is no default case, the statement blocks until one of the communications can
complete.
If there are no cases with non-<code>nil</code> channels,
the statement blocks forever.
Even if the statement blocks,
the channel and send expressions are evaluated only once,
upon entering the select statement.
</p>
</div>

<p>
接收表达式必须为<a href="#接收操作符">接收操作</a>。对于"select"语句中的所有case，
信道表达式连同任何出现在发送语句右侧的表达式均按照从上到下的顺序求值。信道可能为 <code>nil</code>，
它等价于select语句中不存在该case，若是一个发送操作，其表达式仍将被求值。
若有任何由此产生的操作可以进行，则选择其中之一，且相应的通信和语句将被求值。否则，若有默认case，
则执行；若没有默认case，则该语句将阻塞直到其中一个通信完成。信道的case，该语句将永远阻塞。
即使该语句阻塞，当进入select语句时，信道与发送表达式也只会被求值一次。
</p>

<div class="english">
<p>
Since all the channels and send expressions are evaluated, any side
effects in that evaluation will occur for all the communications
in the "select" statement.
</p>
</div>

<p>
在所有信道与发送表达式求值后，对于所有"select"语句中的通信，任何在此求值中的副作用都将发生。
</p>

<div class="english">
<p>
If multiple cases can proceed, a uniform pseudo-random choice is made to decide
which single communication will execute.
</p>
</div>

<p>
若有多个case均可进行，则会构造一个均匀的伪随机数选择，以此决定哪一个通信将会执行。
</p>

<div class="english">
<p>
The receive case may declare one or two new variables using a
<a href="#Short_variable_declarations">short variable declaration</a>.
</p>

<pre>
var c, c1, c2, c3 chan int
var i1, i2 int
select {
case i1 = &lt;-c1:
	print("received ", i1, " from c1\n")
case c2 &lt;- i2:
	print("sent ", i2, " to c2\n")
case i3, ok := (&lt;-c3):  // same as: i3, ok := &lt;-c3
	if ok {
		print("received ", i3, " from c3\n")
	} else {
		print("c3 is closed\n")
	}
default:
	print("no communication\n")
}

for {  // send random sequence of bits to c
	select {
	case c &lt;- 0:  // note: no statement, no fallthrough, no folding of cases
	case c &lt;- 1:
	}
}

select {}  // block forever
</pre>
</div>

<p>
接收case可使用<a href="#短变量声明">短变量声明</a>来声明一个或两个新的变量。
</p>

<pre>
var c, c1, c2, c3 chan int
var i1, i2 int
select {
case i1 = &lt;-c1:
	print("received ", i1, " from c1\n")
case c2 &lt;- i2:
	print("sent ", i2, " to c2\n")
case i3, ok := (&lt;-c3):  // 等价于 i3, ok := &lt;-c3
	if ok {
		print("received ", i3, " from c3\n")
	} else {
		print("c3 is closed\n")
	}
default:
	print("no communication\n")
}

for {  // 向c发送位的随机序列
	select {
	case c &lt;- 0:  // 注意：没有语句，没有fallthrough，也没有case折叠
	case c &lt;- 1:
	}
}

select {}  // 永远阻塞
</pre>


<div class="english">
<h3 id="Return_statements">Return statements</h3>
</div>

<h3 id="Return语句">Return语句</h3>

<div class="english">
<p>
A "return" statement terminates execution of the containing function
and optionally provides a result value or values to the caller.
</p>

<pre class="ebnf">
ReturnStmt = "return" [ ExpressionList ] .
</pre>
</div>

<p>
"return"语句终止包含函数的执行，并向调用者提供可选的返回值。
</p>

<pre class="ebnf">
Return语句 = "return" [ 表达式列表 ] .
</pre>

<div class="english">
<p>
In a function without a result type, a "return" statement must not
specify any result values.
</p>
</div>

<p>
在没有返回类型的函数中，"return"语句不能指定任何返回值。
</p>

<pre>
func noResult() {
	return
}
</pre>

<div class="english">
<p>
There are three ways to return values from a function with a result
type:
</p>

<ol>
	<li>The return value or values may be explicitly listed
		in the "return" statement. Each expression must be single-valued
		and <a href="#Assignability">assignable</a>
		to the corresponding element of the function's result type.
<pre>
func simpleF() int {
	return 2
}

func complexF1() (re float64, im float64) {
	return -7.0, -4.0
}
</pre>
	</li>
	<li>The expression list in the "return" statement may be a single
		call to a multi-valued function. The effect is as if each value
		returned from that function were assigned to a temporary
		variable with the type of the respective value, followed by a
		"return" statement listing these variables, at which point the
		rules of the previous case apply.
<pre>
func complexF2() (re float64, im float64) {
	return complexF1()
}
</pre>
	</li>
	<li>The expression list may be empty if the function's result
		type specifies names for its result parameters (§<a href="#Function_types">Function Types</a>).
		The result parameters act as ordinary local variables
		and the function may assign values to them as necessary.
		The "return" statement returns the values of these variables.
<pre>
func complexF3() (re float64, im float64) {
	re = 7.0
	im = 4.0
	return
}

func (devnull) Write(p []byte) (n int, _ error) {
	n = len(p)
	return
}
</pre>
	</li>
</ol>
</div>

<p>
从具有返回类型的函数返回值的三种方式：
</p>

<ol>
	<li>返回值可在"return"语句中显式地列出。每个表达式必须为单值，
		且<a href="#可赋予">可赋予</a>相应的函数返回类型的元素。
<pre>
func simpleF() int {
	return 2
}

func complexF1() (re float64, im float64) {
	return -7.0, -4.0
}
</pre>
	</li>
	<li>
		"return"语句中的表达式列表可为多值函数的单个调用。
		其效果相当于将该函数返回的每一个值赋予同类型的临时变量，
		并在"return"语句后面列出这些变量，在这点上与前面的情况规则相同。
<pre>
func complexF2() (re float64, im float64) {
	return complexF1()
}
</pre>
	</li>
	<li>
		若函数的返回类型为其返回形参指定了名字（§<a href="#函数类型">函数类型</a>），
		则表达式列表可为空。返回形参的行为如同一般的局部变量，且必要时该函数可向他们赋值。
		"return"语句返回这些变量的值。
<pre>
func complexF3() (re float64, im float64) {
	re = 7.0
	im = 4.0
	return
}

func (devnull) Write(p []byte) (n int, _ error) {
	n = len(p)
	return
}
</pre>
	</li>
</ol>

<div class="english">
<p>
Regardless of how they are declared, all the result values are initialized to the zero values for their type (§<a href="#The_zero_value">The zero value</a>) upon entry to the function.
</p>
</div>

<p>
无论它们如何声明，在进入该函数时，所有的返回值都会被初始化为该类型的零值（§<a href="#零值">零值</a>）。
</p>

<!--
<p>
<span class="alert">
TODO: Define when return is required.<br />
</span>
</p>
-->

<!--
<p>
<span class="alert">
TODO: 定义什么时候需要返回。<br />
</span>
</p>
-->

<div class="english">
<h3 id="Break_statements">Break statements</h3>
</div>

<h3 id="Break语句">Break语句</h3>

<div class="english">
<p>
A "break" statement terminates execution of the innermost
"for", "switch" or "select" statement.
</p>

<pre class="ebnf">
BreakStmt = "break" [ Label ] .
</pre>
</div>

<p>
"break"语句终止最内层的"for"、"switch"或"select"语句的执行。
</p>

<pre class="ebnf">
Break语句 = "break" [ 标签 ] .
</pre>

<div class="english">
<p>
If there is a label, it must be that of an enclosing
"for", "switch" or "select" statement, and that is the one whose execution
terminates
(§<a href="#For_statements">For statements</a>, §<a href="#Switch_statements">Switch statements</a>, §<a href="#Select_statements">Select statements</a>).
</p>
</div>

<p>
若存在标签，则它必须为闭合的"for"、"switch"或"select"语句，而此执行就会终止。
（§<a href="#For语句">For语句</a>, §<a href="#Switch语句">Switch语句</a>, §<a href="#Select语句">Select语句</a>）。
</p>

<pre>
L:
	for i &lt; n {
		switch i {
		case 5:
			break L
		}
	}
</pre>

<div class="english">
<h3 id="Continue_statements">Continue statements</h3>
</div>

<h3 id="Continue语句">Continue语句</h3>

<div class="english">
<p>
A "continue" statement begins the next iteration of the
innermost "for" loop at its post statement (§<a href="#For_statements">For statements</a>).
</p>

<pre class="ebnf">
ContinueStmt = "continue" [ Label ] .
</pre>
</div>

<p>
"continue"语句在最内层"for"循环的步进语句处开始下一次迭代（§<a href="#For语句">For语句</a>）。
</p>

<pre class="ebnf">
Continue语句 = "continue" [ 标签 ] .
</pre>

<div class="english">
<p>
If there is a label, it must be that of an enclosing
"for" statement, and that is the one whose execution
advances
(§<a href="#For_statements">For statements</a>).
</p>
</div>

<p>
若存在标签，则它必须为闭合的"for"语句，而此执行就会前进。（§<a href="#For语句">For语句</a>）。
</p>

<div class="english">
<h3 id="Goto_statements">Goto statements</h3>
</div>

<h3 id="Goto语句">Goto语句</h3>

<div class="english">
<p>
A "goto" statement transfers control to the statement with the corresponding label.
</p>

<pre class="ebnf">
GotoStmt = "goto" Label .
</pre>
</div>

<p>
"goto"语句用于将控制转移到与其标签相应的语句。
</p>

<pre class="ebnf">
Goto语句 = "goto" 标签 .
</pre>

<pre>
goto Error
</pre>

<div class="english">
<p>
Executing the "goto" statement must not cause any variables to come into
<a href="#Declarations_and_scope">scope</a> that were not already in scope at the point of the goto.
For instance, this example:
</p>
</div>

<div class="english">
<pre>
	goto L  // BAD
	v := 3
L:
</pre>
</div>

<p>
执行"goto"不能在跳转点处产生任何还未在作用域中的变量来使其进入<a href="#声明与作用域">作用域</a>。
比如，例子：
</p>

<pre>
	goto L  // 这样不好
	v := 3
L:
</pre>

<div class="english">
<p>
is erroneous because the jump to label <code>L</code> skips
the creation of <code>v</code>.
</p>
</div>

<p>
是错误的，因为跳转至标签 <code>L</code> 处将跳过 <code>v</code> 的创建。
</p>

<div class="english">
<p>
A "goto" statement outside a <a href="#Blocks">block</a> cannot jump to a label inside that block.
For instance, this example:
</p>
</div>

<p>
在<a href="#块">块</a>外的"goto"语句不能跳转至该块中的标签。
比如，例子：
</p>

<pre>
if n%2 == 1 {
	goto L1
}
for n &gt; 0 {
	f()
	n--
L1:
	f()
	n--
}
</pre>

<div class="english">
<p>
is erroneous because the label <code>L1</code> is inside
the "for" statement's block but the <code>goto</code> is not.
</p>
</div>

<p>
是错误的，因为标签 <code>L1</code> 在"for"语句的块中而 <code>goto</code> 则不在。
</p>

<div class="english">
<h3 id="Fallthrough_statements">Fallthrough statements</h3>
</div>

<h3 id="Fallthrough语句">Fallthrough语句</h3>

<div class="english">
<p>
A "fallthrough" statement transfers control to the first statement of the
next case clause in a expression "switch" statement (§<a href="#Expression_switches">Expression switches</a>). It may
be used only as the final non-empty statement in a case or default clause in an
expression "switch" statement.
</p>

<pre class="ebnf">
FallthroughStmt = "fallthrough" .
</pre>
</div>

<p>
"fallthrough"语句将控制转移到表达式"switch"语句（§<a href="#表达式选择">表达式选择</a>）
中下一个case子句的第一个语句。它可能只被用作表达式"switch"语句中case或default子句里最后的非空语句。
</p>

<pre class="ebnf">
Fallthrough语句 = "fallthrough" .
</pre>


<div class="english">
<h3 id="Defer_statements">Defer statements</h3>
</div>

<h3 id="Defer语句">Defer语句</h3>

<div class="english">
<p>
A "defer" statement invokes a function whose execution is deferred to the moment
the surrounding function returns.
</p>

<pre class="ebnf">
DeferStmt = "defer" Expression .
</pre>
</div>

<p>
"defer"语句调用的函数将被推迟到其外围函数返回时执行。
</p>

<pre class="ebnf">
Defer语句 = "defer" 表达式 .
</pre>

<div class="english">
<p>
The expression must be a function or method call.
Each time the "defer" statement
executes, the function value and parameters to the call are
<a href="#Calls">evaluated as usual</a>
and saved anew but the
actual function is not invoked.
Instead, deferred calls are executed in LIFO order
immediately before the surrounding function returns,
after the return values, if any, have been evaluated, but before they
are returned to the caller. For instance, if the deferred function is
a <a href="#Function_literals">function literal</a> and the surrounding
function has <a href="#Function_types">named result parameters</a> that
are in scope within the literal, the deferred function may access and modify
the result parameters before they are returned.
If the deferred function has any return values, they are discarded when
the function completes.
</p>

<pre>
lock(l)
defer unlock(l)  // unlocking happens before surrounding function returns

// prints 3 2 1 0 before surrounding function returns
for i := 0; i &lt;= 3; i++ {
	defer fmt.Print(i)
}

// f returns 1
func f() (result int) {
	defer func() {
		result++
	}()
	return 0
}
</pre>
</div>

<p>
该表达时必须为一个函数或方法调用。"defer"语句每执行一次，该调用的函数值与形参就会
<a href="#函数与方法的调用">按照惯例求值</a>并重新保存，但实际的函数并不会被调用。
取而代之的是，在外围的函数返回前，延迟的调用会按照后进先出的顺序立即执行，
在该调用返回值后，如果还有需要求值的，则会在它们返回给调用者之前求值。
例如，若被推迟的函数为<a href="#函数字面">函数字面</a>，而其外围函数在其作用域中的函数字面内拥有
<a href="#函数类型">已命名结果形参</a>，则被推迟的函数可在该结果形参被返回前访问并更改。
若被推迟函数拥有任何返回值，则它们会在该函数完成时丢弃。
</p>

<pre>
lock(l)
defer unlock(l)  // 解锁在外围函数返回前发生

// 在外围函数返回前打印 3 2 1 0
for i := 0; i &lt;= 3; i++ {
	defer fmt.Print(i)
}

// f 返回 1
func f() (result int) {
	defer func() {
		result++
	}()
	return 0
}
</pre>

<div class="english">
<h2 id="Built-in_functions">Built-in functions</h2>
</div>

<h2 id="内建函数">内建函数</h2>

<div class="english">
<p>
Built-in functions are
<a href="#Predeclared_identifiers">predeclared</a>.
They are called like any other function but some of them
accept a type instead of an expression as the first argument.
</p>
</div>

<p>
内建函数是<a href="#预声明标识符">预声明的</a>。它们可以像其他任何函数一样被调用，
但其中某些函数则接受类型而非表达式来作为第一个实参。
</p>

<div class="english">
<p>
The built-in functions do not have standard Go types,
so they can only appear in <a href="#Calls">call expressions</a>;
they cannot be used as function values.
</p>

<pre class="ebnf">
BuiltinCall = identifier "(" [ BuiltinArgs [ "," ] ] ")" .
BuiltinArgs = Type [ "," ExpressionList ] | ExpressionList .
</pre>
</div>

<p>
内建函数并没有标准的Go类型，因此它们只能出现在<a href="#函数与方法的调用">调用表达式</a>中，而不能作为函数值被使用。
</p>

<pre class="ebnf">
内建调用 = 标识符 "(" [ 内建实参 [ "," ] ] ")" .
内建实参 = 类型 [ "," 表达式列表 ] | 表达式列表 .
</pre>

<div class="english">
<h3 id="Close">Close</h3>
</div>

<h3 id="关闭">关闭</h3>

<div class="english">
<p>
For a channel <code>c</code>, the built-in function <code>close(c)</code>
records that no more values will be sent on the channel.
It is an error if <code>c</code> is a receive-only channel.
Sending to or closing a closed channel causes a <a href="#Run_time_panics">run-time panic</a>.
Closing the nil channel also causes a <a href="#Run_time_panics">run-time panic</a>.
After calling <code>close</code>, and after any previously
sent values have been received, receive operations will return
the zero value for the channel's type without blocking.
The multi-valued <a href="#Receive_operator">receive operation</a>
returns a received value along with an indication of whether the channel is closed.
</p>
</div>

<p>
对于一个信道 <code>c</code>，内建函数 <code>close(c)</code> 标明不再有值会在该信道上发送。
若 <code>c</code> 为只接收信道，则会产生一个错误。向已关闭的信道发送信息或再次关闭它将引发
<a href="#运行时恐慌">运行时恐慌</a>。关闭 <code>nil</code> 信道也会引发<a href="#运行时恐慌">运行时恐慌</a>。
在调用 <code>close</code> 之后，任何以前发送的值都会被接收，接收操作将无阻塞地返回该信道类型的零值。
多值 <a href="#接收操作符">接收操作</a> 会随着一个该信道是否关闭的指示返回一个已接收的值。
</p>


<div class="english">
<h3 id="Length_and_capacity">Length and capacity</h3>
</div>

<h3 id="长度与容量">长度与容量</h3>

<div class="english">
<p>
The built-in functions <code>len</code> and <code>cap</code> take arguments
of various types and return a result of type <code>int</code>.
The implementation guarantees that the result always fits into an <code>int</code>.
</p>

<pre class="grammar">
Call      Argument type    Result

len(s)    string type      string length in bytes
          [n]T, *[n]T      array length (== n)
          []T              slice length
          map[K]T          map length (number of defined keys)
          chan T           number of elements queued in channel buffer

cap(s)    [n]T, *[n]T      array length (== n)
          []T              slice capacity
          chan T           channel buffer capacity
</pre>
</div>

<p>
内建函数 <code>len</code> 与 <code>cap</code> 接受各种类型的实参并返回 <code>int</code> 类型的结果。
该实现保证其结果总符合 <code>int</code> 类型。
</p>

<pre class="grammar">
调用      实参类型         结果

len(s)    string type      字符串的字节长度。
          [n]T, *[n]T      数组长度（== n）
          []T              切片长度
          map[K]T          映射长度（已定义键的数量）
          chan T           信道缓冲区中元素队列的长度

cap(s)    [n]T, *[n]T      数组长度（== n）
          []T              切片容量
          chan T           信道缓冲区容量
</pre>

<div class="english">
<p>
The capacity of a slice is the number of elements for which there is
space allocated in the underlying array.
At any time the following relationship holds:
</p>
</div>

<p>
切片的容量为其基本数组中已分配的空间元素的数量。以下关系在任何时候都成立：
</p>

<pre>
0 &lt;= len(s) &lt;= cap(s)
</pre>

<div class="english">
<p>
The length and capacity of a <code>nil</code> slice, map, or channel are 0.
</p>
</div>

<p>
<code>nil</code> 切片、映射或信道的长度和容量为0.
</p>

<div class="english">
<p>
The expression <code>len(s)</code> is <a href="#Constants">constant</a> if
<code>s</code> is a string constant. The expressions <code>len(s)</code> and
<code>cap(s)</code> are constants if the type of <code>s</code> is an array
or pointer to an array and the expression <code>s</code> does not contain
<a href="#Receive_operator">channel receives</a> or
<a href="#Calls">function calls</a>; in this case <code>s</code> is not evaluated.
Otherwise, invocations of <code>len</code> and <code>cap</code> are not
constant and <code>s</code> is evaluated.
</p>
</div>

<p>
若 <code>s</code> 为字符串常量，则表达式 <code>len(s)</code> 即为 <a href="#常量">常量</a>。
若 <code>s</code> 的类型为数组或数组指针，且表达式 <code>s</code> 不包含<a href="#接收操作符">信道接收</a>
或<a href="#函数与方法的调用">函数调用</a>，则表达式 <code>len(s)</code> 与 <code>cap(s)</code> 即为常量，在这种用情况下，
<code>s</code> 不会被求值。否则，<code>len</code> 与 <code>cap</code> 的调用不为常量，且 <code>s</code> 会被求值。
</p>


<div class="english">
<h3 id="Allocation">Allocation</h3>
</div>

<h3 id="分配">分配</h3>

<div class="english">
<p>
The built-in function <code>new</code> takes a type <code>T</code> and
returns a value of type <code>*T</code>.
The memory is initialized as described in the section on initial values
(§<a href="#The_zero_value">The zero value</a>).
</p>
</div>

<p>
内建函数 <code>new</code> 接受类型 <code>T</code> 并返回类型为 <code>*T</code> 的值。
其内存根据初始值（§<a href="#零值">零值</a>）片段的描述来初始化。
</p>

<pre class="grammar">
new(T)
</pre>

<div class="english">
<p>
For instance
</p>
</div>

<p>
例如
</p>

<pre>
type S struct { a int; b float64 }
new(S)
</pre>

<div class="english">
<p>
dynamically allocates memory for a variable of type <code>S</code>,
initializes it (<code>a=0</code>, <code>b=0.0</code>),
and returns a value of type <code>*S</code> containing the address
of the memory.
</p>
</div>

<p>
将为类型为 <code>S</code> 的变量动态分配内存、初始化（<code>a=0</code>，<code>b=0.0</code>）并返回类型为
<code>*S</code> 的包含内存地址的值。
</p>

<div class="english">
<h3 id="Making_slices_maps_and_channels">Making slices, maps and channels</h3>
</div>

<h3 id="创建切片、映射与信道">创建切片、映射与信道</h3>

<div class="english">
<p>
Slices, maps and channels are reference types that do not require the
extra indirection of an allocation with <code>new</code>.
The built-in function <code>make</code> takes a type <code>T</code>,
which must be a slice, map or channel type,
optionally followed by a type-specific list of expressions.
It returns a value of type <code>T</code> (not <code>*T</code>).
The memory is initialized as described in the section on initial values
(§<a href="#The_zero_value">The zero value</a>).
</p>

<pre class="grammar">
Call             Type T     Result

make(T, n)       slice      slice of type T with length n and capacity n
make(T, n, m)    slice      slice of type T with length n and capacity m

make(T)          map        map of type T
make(T, n)       map        map of type T with initial space for n elements

make(T)          channel    synchronous channel of type T
make(T, n)       channel    asynchronous channel of type T, buffer size n
</pre>
</div>

<p>
切片、映射与信道为无需使用 <code>new</code> 来间接额外分配的引用类型。内建函数 <code>make</code>
接受的类型 <code>T</code> 必须为切片、映射或信道类型，可选地跟着一个特殊类型的表达式列表。它返回类型为 <code>T</code>
（而非 <code>*T</code>）的值。其内存根据初始值（§<a href="#零值">零值</a>）片段的描述来初始化。
</p>

<pre class="grammar">
调用             类型 T     结果

make(T, n)       slice      类型为T，长度为n，容量为n的切片
make(T, n, m)    slice      类型为T，长度为n，容量为m的切片

make(T)          map        类型为T的映射
make(T, n)       map        类型为T，初始空间为n个元素的映射

make(T)          channel    类型为T的同步信道
make(T, n)       channel    类型为T，缓冲区大小为n的异步信道
</pre>

<div class="english">
<p>
The arguments <code>n</code> and <code>m</code> must be of integer type.
A <a href="#Run_time_panics">run-time panic</a> occurs if <code>n</code>
is negative or larger than <code>m</code>, or if <code>n</code> or
<code>m</code> cannot be represented by an <code>int</code>.
</p>

<pre>
s := make([]int, 10, 100)       // slice with len(s) == 10, cap(s) == 100
s := make([]int, 10)            // slice with len(s) == cap(s) == 10
c := make(chan int, 10)         // channel with a buffer size of 10
m := make(map[string]int, 100)  // map with initial space for 100 elements
</pre>
</div>

<p>
实参 <code>n</code> 与 <code>m</code> 必须为整数类型。
若 <code>n</code> 为负数或大于 <code>m</code>，或者若 <code>n</code> 或 <code>m</code>
不能被表示为 <code>int</code> 类型，就会引发<a href="#运行时恐慌">运行时恐慌</a>。
</p>

<pre>
s := make([]int, 10, 100)       // len(s) == 10，cap(s) == 100 的切片
s := make([]int, 10)            // len(s) == cap(s) == 10 的切片
c := make(chan int, 10)         // 缓冲区大小为10的信道
m := make(map[string]int, 100)  // 初始空间为100个元素的映射
</pre>


<div class="english">
<h3 id="Appending_and_copying_slices">Appending to and copying slices</h3>
</div>

<h3 id="追加与复制切片">追加与复制切片</h3>

<div class="english">
<p>
The built-in functions <code>append</code> and <code>copy</code> assist in
common slice operations.
For both functions, the result is independent of whether the memory referenced
by the arguments overlaps.
</p>
</div>

<p>
两个内建函数用来协助一般的切片操作。
</p>

<div class="english">
<p>
The <a href="#Function_types">variadic</a> function <code>append</code>
appends zero or more values <code>x</code>
to <code>s</code> of type <code>S</code>, which must be a slice type, and
returns the resulting slice, also of type <code>S</code>.
The values <code>x</code> are passed to a parameter of type <code>...T</code>
where <code>T</code> is the <a href="#Slice_types">element type</a> of
<code>S</code> and the respective
<a href="#Passing_arguments_to_..._parameters">parameter passing rules</a> apply.
As a special case, <code>append</code> also accepts a first argument
assignable to type <code>[]byte</code> with a second argument of
string type followed by <code>...</code>. This form appends the
bytes of the string.
</p>

<pre class="grammar">
append(s S, x ...T) S  // T is the element type of S
</pre>
</div>

<p>
<a href="#函数类型">变参</a>函数 <code>append</code> 追加零个或更多值 <code>x</code> 至 类型为
<code>S</code> 的<code>s</code>，它必须为切片类型，且返回类型为 <code>S</code> 的结果切片，
值 <code>x</code> 被传至类型为 <code>...T</code> 的形参，其中 <code>T</code> 为 <code>S</code>
的<a href="#切片类型">元素类型</a>，且其各自的<a href="#传递实参至...形参">形参传递规则</a>均适用。
作为一个特例，<code>append</code> 也接受第一个实参可赋予类型 <code>[]byte</code>，
且第二个字符串类型的实参后跟 <code>...</code>。此形式追加字符串类型的字节。
</p>

<pre class="grammar">
append(s S, x ...T) S  // T是类型为S的元素
</pre>

<div class="english">
<p>
If the capacity of <code>s</code> is not large enough to fit the additional
values, <code>append</code> allocates a new, sufficiently large slice that fits
both the existing slice elements and the additional values. Thus, the returned
slice may refer to a different underlying array.
</p>

<pre>
s0 := []int{0, 0}
s1 := append(s0, 2)                // append a single element     s1 == []int{0, 0, 2}
s2 := append(s1, 3, 5, 7)          // append multiple elements    s2 == []int{0, 0, 2, 3, 5, 7}
s3 := append(s2, s0...)            // append a slice              s3 == []int{0, 0, 2, 3, 5, 7, 0, 0}
s4 := append(s3[3:6], s3[2:]...)   // append overlapping slice    s4 == []int{3, 5, 7, 2, 3, 5, 7, 0, 0}

var t []interface{}
t = append(t, 42, 3.1415, "foo")                                  t == []interface{}{42, 3.1415, "foo"}

var b []byte
b = append(b, "bar"...)            // append string contents      b == []byte{'b', 'a', 'r' }
</pre>
</div>

<p>
若 <code>s</code> 的容量不足够大以适应附加的值，<code>append</code> 会分配一个新的，
足够大的切片以适应现有切片元素与附加的值。因此，返回的切片可能涉及到不同的基本数组。
</p>

<pre>
s0 := []int{0, 0}
s1 := append(s0, 2)        // 追加单个元素    s1 == []int{0, 0, 2}
s2 := append(s1, 3, 5, 7)  // 追加多个元素    s2 == []int{0, 0, 2, 3, 5, 7}
s3 := append(s2, s0...)    // 追加一个切片    s3 == []int{0, 0, 2, 3, 5, 7, 0, 0}

var t []interface{}
t = append(t, 42, 3.1415, "foo")              t == []interface{}{42, 3.1415, "foo"}

var b []byte
b = append(b, "bar"...)    // 追加字符串常量  b == []byte{'b', 'a', 'r' }
</pre>

<div class="english">
<p>
The function <code>copy</code> copies slice elements from
a source <code>src</code> to a destination <code>dst</code> and returns the
number of elements copied.
Both arguments must have <a href="#Type_identity">identical</a> element type <code>T</code> and must be
<a href="#Assignability">assignable</a> to a slice of type <code>[]T</code>.
The number of elements copied is the minimum of
<code>len(src)</code> and <code>len(dst)</code>.
As a special case, <code>copy</code> also accepts a destination argument assignable
to type <code>[]byte</code> with a source argument of a string type.
This form copies the bytes from the string into the byte slice.
</p>
</div>

<p>
函数 <code>copy</code> 将切片元素从来源 <code>src</code> 复制到目标 <code>dst</code>
并返回复制的元素数量。来源与目标可以重叠。两个实参必须都拥有<a href="#类型标识">相同</a>的元素类型
<code>T</code>，且必须都<a href="#可赋值性">可赋予</a>类型为 <code>[]T</code> 的切片。
被复制的元素数量为 <code>len(src)</code> 与 <code>len(dst)</code> 中最小的那个。
作为一个特例，<code>copy</code> 也接受一个可赋予类型 <code>[]byte</code>
的目标实参以及一个字符串类型的来源实参。此形式从该字符串中复制字节到该字节切片。
</p>

<pre class="grammar">
copy(dst, src []T) int
copy(dst []byte, src string) int
</pre>

<div class="english">
<p>
Examples:
</p>
</div>

<p>
例如：
</p>

<pre>
var a = [...]int{0, 1, 2, 3, 4, 5, 6, 7}
var s = make([]int, 6)
var b = make([]byte, 5)
n1 := copy(s, a[0:])            // n1 == 6, s == []int{0, 1, 2, 3, 4, 5}
n2 := copy(s, s[2:])            // n2 == 4, s == []int{2, 3, 4, 5, 4, 5}
n3 := copy(b, "Hello, World!")  // n3 == 5, b == []byte("Hello")
</pre>


<div class="english">
<h3 id="Deletion_of_map_elements">Deletion of map elements</h3>
</div>

<h3 id="映射元素的删除">映射元素的删除</h3>

<div class="english">
<p>
The built-in function <code>delete</code> removes the element with key
<code>k</code> from a <a href="#Map_types">map</a> <code>m</code>. The
type of <code>k</code> must be <a href="#Assignability">assignable</a>
to the key type of <code>m</code>.
</p>

<pre class="grammar">
delete(m, k)  // remove element m[k] from map m
</pre>
</div>

<p>
内建函数 <code>delete</code> 从<a href="#映射类型">映射</a> <code>m</code>中移除键为 <code>k</code>
的元素。<code>k</code>的类型必须<a href="#可赋值性">可赋予</a> <code>m</code>类型的键。
</p>

<pre class="grammar">
delete(m, k)  // 从映射m中移除元素m[k]
</pre>

<div class="english">
<p>
If the element <code>m[k]</code> does not exist, <code>delete</code> is
a no-op. Calling <code>delete</code> with a nil map causes a
<a href="#Run_time_panics">run-time panic</a>.
</p>
</div>

<p>
若元素 <code>m[k]</code>不存在，则 <code>delete</code> 就是一个空操作。对 <code>nil</code>
映射调用 <code>delete</code> 将引发一个<a href="#运行时恐慌">运行时恐慌</a>。
</p>


<div class="english">
<h3 id="Complex_numbers">Manipulating complex numbers</h3>
</div>

<h3 id="复数操作">复数操作</h3>

<div class="english">
<p>
Three functions assemble and disassemble complex numbers.
The built-in function <code>complex</code> constructs a complex
value from a floating-point real and imaginary part, while
<code>real</code> and <code>imag</code>
extract the real and imaginary parts of a complex value.
</p>
</div>

<p>
三个函数用于组合并分解复数。内建函数 <code>complex</code> 从一个浮点数实部和虚部构造一个复数值。
而 <code>real</code> 和 <code>imag</code> 则提取一个复数值的实部和虚部。
</p>

<pre class="grammar">
complex(realPart, imaginaryPart floatT) complexT
real(complexT) floatT
imag(complexT) floatT
</pre>

<div class="english">
<p>
The type of the arguments and return value correspond.
For <code>complex</code>, the two arguments must be of the same
floating-point type and the return type is the complex type
with the corresponding floating-point constituents:
<code>complex64</code> for <code>float32</code>,
<code>complex128</code> for <code>float64</code>.
The <code>real</code> and <code>imag</code> functions
together form the inverse, so for a complex value <code>z</code>,
<code>z</code> <code>==</code> <code>complex(real(z),</code> <code>imag(z))</code>.
</p>
</div>

<p>
其实参与返回值的类型一致。对于 <code>complex</code>，两实参必须为相同的浮点类型且其返回类型为
浮点组成部分一致的复数类型：<code>complex64</code> 对应于 <code>float32</code>，
<code>complex128</code> 对应于 <code>float64</code>。<code>real</code> 与 <code>imag</code>
函数的形式则相反，因此对于一个复数值 <code>z</code>，<code>z</code> <code>==</code>
<code>complex(real(z),</code> <code>imag(z))</code>。
</p>

<div class="english">
<p>
If the operands of these functions are all constants, the return
value is a constant.
</p>
</div>

<p>
若这些函数的操作数均为常量，则返回值亦为常量。
</p>

<pre>
var a = complex(2, -2)             // complex128
var b = complex(1.0, -1.4)         // complex128
x := float32(math.Cos(math.Pi/2))  // float32
var c64 = complex(5, -x)           // complex64
var im = imag(b)                   // float64
var rl = real(c64)                 // float32
</pre>

<div class="english">
<h3 id="Handling_panics">Handling panics</h3>
</div>

<h3 id="恐慌处理">恐慌处理</h3>

<div class="english">
<p> Two built-in functions, <code>panic</code> and <code>recover</code>,
assist in reporting and handling <a href="#Run_time_panics">run-time panics</a>
and program-defined error conditions.
</p>
</div>

<p> 两个内建函数 <code>panic</code> 与 <code>recover</code>，
用来协助报告并处理<a href="#运行时恐慌">运行时恐慌</a>与程序定义的错误条件。
</p>

<pre class="grammar">
func panic(interface{})
func recover() interface{}
</pre>

<div class="english">
<p>
When a function <code>F</code> calls <code>panic</code>, normal
execution of <code>F</code> stops immediately.  Any functions whose
execution was <a href="#Defer_statements">deferred</a> by the
invocation of <code>F</code> are run in the usual way, and then
<code>F</code> returns to its caller.  To the caller, <code>F</code>
then behaves like a call to <code>panic</code>, terminating its own
execution and running deferred functions.  This continues until all
functions in the goroutine have ceased execution, in reverse order.
At that point, the program is
terminated and the error condition is reported, including the value of
the argument to <code>panic</code>.  This termination sequence is
called <i>panicking</i>.
</p>
</div>

<p>
当函数 <code>F</code> 调用 <code>panic</code>时，<code>F</code> 的正常执行就立刻停止。
任何函数的执行都会被通常方式运行的 <code>F</code> 调用<a href="#Defer语句">推迟</a>，
然后 <code>F</code> 返回给其调用者。对于调用者，<code>F</code> 的行为如同 <code>panic</code>
的一个调用，终止其自己的执行并运行被推迟的函数。这会持续到所有Go程中的函数都按相反顺序停止执行。
到那时，该程序将被终止，而该错误条件会被报告，包括该 <code>panic</code> 的实参值。
此终止序列称为<i>恐慌状态
</i>。
</p>

<pre>
panic(42)
panic("unreachable")
panic(Error("cannot parse"))
</pre>

<div class="english">
<p>
The <code>recover</code> function allows a program to manage behavior
of a panicking goroutine.  Executing a <code>recover</code> call
<i>inside</i> a deferred function (but not any function called by it) stops
the panicking sequence by restoring normal execution, and retrieves
the error value passed to the call of <code>panic</code>.  If
<code>recover</code> is called outside the deferred function it will
not stop a panicking sequence.  In this case, or when the goroutine
is not panicking, or if the argument supplied to <code>panic</code>
was <code>nil</code>, <code>recover</code> returns <code>nil</code>.
</p>
</div>

<p>
<code>recover</code> 函数允许程序管理恐慌Go程的行为。在<i>已推迟函数中</i>（但不是任何被它调用的函数）
执行 <code>recover</code> 调用会通过正常执行来停止恐慌状态
序列，并检索传递至 <code>panic</code>
调用的错误值。若 <code>recover</code> 在已推迟函数之外被调用，它将不会停止恐慌状态
序列。在此情况下，
或当Go程不为恐慌状态
时，或提供给 <code>panic</code> 的实参为 <code>nil</code> 时，则
<code>recover</code> 将返回 <code>nil</code>。
</p>

<div class="english">
<p>
The <code>protect</code> function in the example below invokes
the function argument <code>g</code> and protects callers from
run-time panics raised by <code>g</code>.
</p>

<pre>
func protect(g func()) {
	defer func() {
		log.Println("done")  // Println executes normally even if there is a panic
		if x := recover(); x != nil {
			log.Printf("run time panic: %v", x)
		}
	}()
	log.Println("start")
	g()
}
</pre>
</div>

<pre>
func protect(g func()) {
	defer func() {
		log.Println("done")  // 即使有恐慌Println也会正常执行
		if x := recover(); x != nil {
			log.Printf("run time panic: %v", x)
		}
	}()
	log.Println("start")
	g()
}
</pre>

<p>
下面例子中的 <code>protect</code> 函数调用函数实参 <code>g</code> 并保护由 <code>g</code>
提升的来自运行时恐慌的调用者。
</p>


<div class="english">
<h3 id="Bootstrapping">Bootstrapping</h3>
</div>

<h3 id="引导">引导</h3>

<div class="english">
<p>
Current implementations provide several built-in functions useful during
bootstrapping. These functions are documented for completeness but are not
guaranteed to stay in the language. They do not return a result.
</p>

<pre class="grammar">
Function   Behavior

print      prints all arguments; formatting of arguments is implementation-specific
println    like print but prints spaces between arguments and a newline at the end
</pre>
</div>

<p>
当前实现提供了几个在引导过程中有用的内建函数。这些函数因完整性而被保留，
但不保证会继续留在该语言中。它们并不返回结果。
</p>

<pre class="grammar">
函数       行为

print      打印所有实参；实参的格式取决于具体实现
println    类似print，但会在实参之间打印空格并在末尾打印新行
</pre>


<div class="english">
<h2 id="Packages">Packages</h2>
</div>

<h2 id="包">包</h2>

<div class="english">
<p>
Go programs are constructed by linking together <i>packages</i>.
A package in turn is constructed from one or more source files
that together declare constants, types, variables and functions
belonging to the package and which are accessible in all files
of the same package. Those elements may be
<a href="#Exported_identifiers">exported</a> and used in another package.
</p>
</div>

<p>
Go程序由联系在一起的<i>包</i>构造。包由一个或更多源文件构造转化而来，
源文件与其常量、类型、变量和函数声明一同属于该包，且在相同包的所有文件中它们可互相访问。
这些元素可<a href="#已导出标识符">被导出</a>并用于其它包。
</p>

<div class="english">
<h3 id="Source_file_organization">Source file organization</h3>
</div>

<h3 id="源文件的组织">源文件的组织</h3>

<div class="english">
<p>
Each source file consists of a package clause defining the package
to which it belongs, followed by a possibly empty set of import
declarations that declare packages whose contents it wishes to use,
followed by a possibly empty set of declarations of functions,
types, variables, and constants.
</p>

<pre class="ebnf">
SourceFile       = PackageClause ";" { ImportDecl ";" } { TopLevelDecl ";" } .
</pre>
</div>

<p>
每个源文件都由这些部分构成：首先是一个定义该源文件所属包的包子句，
然后是一个可能为空的声明所需内容所在包的导入声明的集，最后是一个可能为空的函数、
类型、变量与常量声明的集。
</p>

<pre class="ebnf">
源文件 = 包子句 ";" { 导入声明 ";" } { 顶级声明 ";" } .
</pre>

<div class="english">
<h3 id="Package_clause">Package clause</h3>
</div>

<h3 id="包子句">包子句</h3>

<div class="english">
<p>
A package clause begins each source file and defines the package
to which the file belongs.
</p>

<pre class="ebnf">
PackageClause  = "package" PackageName .
PackageName    = identifier .
</pre>
</div>

<p>
包子句起始于每个源文件并定义该文件所属的包。
</p>

<pre class="ebnf">
包子句  = "package" 包名 .
包名    = 标识符 .
</pre>

<div class="english">
<p>
The PackageName must not be the <a href="#Blank_identifier">blank identifier</a>.
</p>
</div>

<p>
包名不能为<a href="#空白标识符">空白标识符</a>.
</p>

<pre>
package math
</pre>

<div class="english">
<p>
A set of files sharing the same PackageName form the implementation of a package.
An implementation may require that all source files for a package inhabit the same directory.
</p>
</div>

<p>
一个文件集通过共享相同的包名来构成包的实现。实现可能要求包的所有源文件放置在同一目录下。
</p>

<div class="english">
<h3 id="Import_declarations">Import declarations</h3>
</div>

<h3 id="导入声明">导入声明</h3>

<div class="english">
<p>
An import declaration states that the source file containing the declaration
depends on functionality of the <i>imported</i> package
(<a href="#Program_initialization_and_execution">§Program initialization and execution</a>)
and enables access to <a href="#Exported_identifiers">exported</a> identifiers
of that package.
The import names an identifier (PackageName) to be used for access and an ImportPath
that specifies the package to be imported.
</p>

<pre class="ebnf">
ImportDecl       = "import" ( ImportSpec | "(" { ImportSpec ";" } ")" ) .
ImportSpec       = [ "." | PackageName ] ImportPath .
ImportPath       = string_lit .
</pre>
</div>

<p>
导入声明陈述了源文件中所包含的声明，这取决于<i>已导入</i>包的功能
（§<a href="#程序初始化与执行">程序初始化与执行</a>），
并使其能够访问该包的<a href="#已导出标识符">已导出</a>标识符。
导入通过命名一个标识符（包名）用于访问，而导入路径则指定已导出的包。
</p>

<pre class="ebnf">
导入声明       = "import" ( 导入指定 | "(" { 导入指定 ";" } ")" ) .
导入指定       = [ "." | 包名 ] 导入路径 .
导入路径       = 字符串字面 .
</pre>

<div class="english">
<p>
The PackageName is used in <a href="#Qualified_identifiers">qualified identifiers</a>
to access exported identifiers of the package within the importing source file.
It is declared in the <a href="#Blocks">file block</a>.
If the PackageName is omitted, it defaults to the identifier specified in the
<a href="#Package_clause">package clause</a> of the imported package.
If an explicit period (<code>.</code>) appears instead of a name, all the
package's exported identifiers declared in that package's
<a href="#Blocks">package block</a> will be declared in the importing source
file's file block and can be accessed without a qualifier.
</p>
</div>

<p>
包名作为<a href="#限定标识符">限定标识符</a>来访问导入的源文件中包的已导出标识符。
它在<a href="#块">文件块</a>中声明。若该包名已省略，则默认由已导入包的包子句中的标识符指定。
若出现一个显式的点号（<code>.</code>）来代替名字，
所有在该包的包块中声明的已导出标识符将在导入源文件的文件块中声明，且无需标识符即可访问。
</p>

<div class="english">
<p>
The interpretation of the ImportPath is implementation-dependent but
it is typically a substring of the full file name of the compiled
package and may be relative to a repository of installed packages.
</p>
</div>

<p>
导入路径的解释取决于具体实现，但它是一个典型的已编译包的完整文件名的子串，且可能是相对于一个已安装包的仓库的。
</p>

<div class="english">
<p>
Implementation restriction: A compiler may restrict ImportPaths to
non-empty strings using only characters belonging to
<a href="http://www.unicode.org/versions/Unicode6.0.0/">Unicode's</a>
L, M, N, P, and S general categories (the Graphic characters without
spaces) and may also exclude the characters
<code>!"#$%&amp;'()*,:;&lt;=&gt;?[\]^`{|}</code>
and the Unicode replacement character U+FFFD.
</p>
</div>

<p>
实现限制：编译器会限制导入路径使用只属于<a href="http://www.unicode.org/versions/Unicode6.0.0/">Unicode</a>
中L、M、N、P及S一般类别（不带空格的图形字符）中的非空字符串，且不含字符
<code>!"#$%&amp;'()*,:;&lt;=&gt;?[\]^`{|}</code> 以及Unicode占位字符U+FFFD。
</p>

<div class="english">
<p>
Assume we have compiled a package containing the package clause
<code>package math</code>, which exports function <code>Sin</code>, and
installed the compiled package in the file identified by
<code>"lib/math"</code>.
This table illustrates how <code>Sin</code> may be accessed in files
that import the package after the
various types of import declaration.
</p>

<pre class="grammar">
Import declaration          Local name of Sin

import   "lib/math"         math.Sin
import m "lib/math"         m.Sin
import . "lib/math"         Sin
</pre>
</div>

<p>
假定我们拥有包含包子句 <code>package math</code> 的已编译包，它导出函数 <code>Sin</code>，
且该包已被安装在标识为<code>"lib/math"</code>的文件中。此表单阐明了在各种类型的导入声明之后，
<code>Sin</code> 在导入该包的文件中如何访问。
</p>

<pre class="grammar">
导入声明                    Sin的本地名

import   "lib/math"         math.Sin
import m "lib/math"         m.Sin
import . "lib/math"         Sin
</pre>

<div class="english">
<p>
An import declaration declares a dependency relation between
the importing and imported package.
It is illegal for a package to import itself or to import a package without
referring to any of its exported identifiers. To import a package solely for
its side-effects (initialization), use the <a href="#Blank_identifier">blank</a>
identifier as explicit package name:
</p>
</div>

<p>
导入声明用来声明导入包与被导入包之间的从属关系。包导入其自身或导入一个不涉及任何已导出标识符的包是非法的。
要为包的副作用（初始化）而单独导入它，需使用<a href="#空白标识符">空白</a>标识符作为明确的包名：
</p>

<pre>
import _ "lib/math"
</pre>


<div class="english">
<h3 id="An_example_package">An example package</h3>
</div>

<h3 id="一个例子包">一个例子包</h3>

<div class="english">
<p>
Here is a complete Go package that implements a concurrent prime sieve.
</p>

<pre>
package main

import "fmt"

// Send the sequence 2, 3, 4, … to channel 'ch'.
func generate(ch chan&lt;- int) {
	for i := 2; ; i++ {
		ch &lt;- i  // Send 'i' to channel 'ch'.
	}
}

// Copy the values from channel 'src' to channel 'dst',
// removing those divisible by 'prime'.
func filter(src &lt;-chan int, dst chan&lt;- int, prime int) {
	for i := range src {  // Loop over values received from 'src'.
		if i%prime != 0 {
			dst &lt;- i  // Send 'i' to channel 'dst'.
		}
	}
}

// The prime sieve: Daisy-chain filter processes together.
func sieve() {
	ch := make(chan int)  // Create a new channel.
	go generate(ch)       // Start generate() as a subprocess.
	for {
		prime := &lt;-ch
		fmt.Print(prime, "\n")
		ch1 := make(chan int)
		go filter(ch, ch1, prime)
		ch = ch1
	}
}

func main() {
	sieve()
}
</pre>
</div>

<p>
以下为实现了并发质数筛的完整Go包。
</p>

<pre>
package main

import "fmt"

// 将序列 2, 3, 4, … 发送至信道'ch'。
func generate(ch chan&lt;- int) {
	for i := 2; ; i++ {
		ch &lt;- i  // 将 'i' 发送至信道'ch'。
	}
}

// 将值从信道'src'中复制至信道'dst'，
// 移除可被'prime'整除的数。
func filter(src &lt;-chan int, dst chan&lt;- int, prime int) {
	for i := range src {  // 循环遍历从'src'接收的值。
		if i%prime != 0 {
			dst &lt;- i  // 将'i'发送至'dst'。
		}
	}
}

// 质数筛：将过滤器串联在一起处理。
func sieve() {
	ch := make(chan int)  // 创建一个新信道。
	go generate(ch)       // 将generate()作为子进程开始。
	for {
		prime := &lt;-ch
		fmt.Print(prime, "\n")
		ch1 := make(chan int)
		go filter(ch, ch1, prime)
		ch = ch1
	}
}

func main() {
	sieve()
}
</pre>

<div class="english">
<h2 id="Program_initialization_and_execution">Program initialization and execution</h2>
</div>

<h2 id="程序初始化与执行">程序初始化与执行</h2>

<div class="english">
<h3 id="The_zero_value">The zero value</h3>
</div>

<h3 id="零值">零值</h3>

<div class="english">
<p>
When memory is allocated to store a value, either through a declaration
or a call of <code>make</code> or <code>new</code>,
and no explicit initialization is provided, the memory is
given a default initialization.  Each element of such a value is
set to the <i>zero value</i> for its type: <code>false</code> for booleans,
<code>0</code> for integers, <code>0.0</code> for floats, <code>""</code>
for strings, and <code>nil</code> for pointers, functions, interfaces, slices, channels, and maps.
This initialization is done recursively, so for instance each element of an
array of structs will have its fields zeroed if no value is specified.
</p>
</div>

<p>
当内存为存储值而分配时，不是通过声明就是通过 <code>make</code> 或 <code>new</code> 调用来分配。
而在未提供显式的初始化时，内存将被赋予一个默认的初始化。每个这样的值的元素将置为该类型的<i>零值</i>：
布尔类型为 <code>false</code>，整数类型为 <code>0</code>，浮点数类型为 <code>0.0</code>，
字符串类型为 <code>""</code>，而指针、函数、接口、切片、信道及映射类型则为 <code>nil</code>。
该初始化递归地完成，例如，对于结构的数组的每一个元素，若没有值被指定，则将其拥有的字段归零。
</p>

<div class="english">
<p>
These two simple declarations are equivalent:
</p>
</div>

<p>
以下两个简单声明是等价的：
</p>

<pre>
var i int
var i int = 0
</pre>

<div class="english">
<p>
After
</p>
</div>

<p>
在
</p>

<pre>
type T struct { i int; f float64; next *T }
t := new(T)
</pre>

<div class="english">
<p>
the following holds:
</p>
</div>

<p>
之后，以下表达式成立：
</p>

<pre>
t.i == 0
t.f == 0.0
t.next == nil
</pre>

<div class="english">
<p>
The same would also be true after
</p>
</div>

<p>
同样，在
</p>

<pre>
var t T
</pre>

<p>
之后，上面的表达式仍然为真。
</p>

<div class="english">
<h3 id="Program_execution">Program execution</h3>
</div>

<h3 id="程序执行">程序执行</h3>

<div class="english">
<p>
A package with no imports is initialized by assigning initial values to
all its package-level variables
and then calling any
package-level function with the name and signature of
</p>
</div>

<p>
没有导入声明的包通过向所有其包级变量赋予初始值，并调用任何在其源中定义的名字和签名为
</p>

<pre>
func init()
</pre>

<div class="english">
<p>
defined in its source.
A package may contain multiple
<code>init</code> functions, even
within a single source file; they execute
in unspecified order.
</p>
</div>

<p>
的包级函数来初始化。即使在单个源文件中，一个包也可能包含多个 <code>init</code>
函数，它们会按照不确定的顺序执行。
</p>

<div class="english">
<p>
Within a package, package-level variables are initialized,
and constant values are determined, in
data-dependent order: if the initializer of <code>A</code>
depends on the value of <code>B</code>, <code>A</code>
will be set after <code>B</code>.
It is an error if such dependencies form a cycle.
Dependency analysis is done lexically: <code>A</code>
depends on <code>B</code> if the value of <code>A</code>
contains a mention of <code>B</code>, contains a value
whose initializer
mentions <code>B</code>, or mentions a function that
mentions <code>B</code>, recursively.
If two items are not interdependent, they will be initialized
in the order they appear in the source.
Since the dependency analysis is done per package, it can produce
unspecified results  if <code>A</code>'s initializer calls a function defined
in another package that refers to <code>B</code>.
</p>
</div>

<p>
在一个包中，包级变量或常量值会根据数据依赖的顺序初始化或决定：若 <code>A</code> 的初始化器依赖于
<code>B</code> 的值，则<code>A</code> 将在 <code>B</code> 之后设置。若这种依赖形成一个循环，
则会产生一个错误。依赖分析根据词法完成：若 <code>A</code> 的值涉及到 <code>B</code>，
或包含一个初始化器涉及到 <code>B</code> 的值，或递归地涉及一个涉及到 <code>B</code> 的函数，则
<code>A</code> 依赖于 <code>B</code>。若两项并不互相依赖，它们将按照其出现在源里的顺序初始化。
在按包的依赖分析结束后，若 <code>A</code> 的初始化器调用另一个引用了 <code>B</code>
的包中定义的函数，它会产生不确定的结果。
</p>

<div class="english">
<p>
An <code>init</code> function cannot be referred to from anywhere
in a program. In particular, <code>init</code> cannot be called explicitly,
nor can a pointer to <code>init</code> be assigned to a function variable.
</p>
</div>

<p>
<code>init</code> 函数不能在程序中的任何地方被引用。确切地说，<code>init</code> 既不能被显式地调用，
也不能被指针指向 <code>init</code> 以赋予函数变量。
</p>

<div class="english">
<p>
If a package has imports, the imported packages are initialized
before initializing the package itself. If multiple packages import
a package <code>P</code>, <code>P</code> will be initialized only once.
</p>
</div>

<p>
若一个包拥有导入声明，则被导入的包会在初始化该包自身前初始化。若有多个包导入包
<code>P</code>，则 <code>P</code> 只会初始化一次。
</p>

<div class="english">
<p>
The importing of packages, by construction, guarantees that there can
be no cyclic dependencies in initialization.
</p>
</div>

<p>
根据构造导入的包可保证在初始化中没有循环依赖。
</p>

<div class="english">
<p>
A complete program is created by linking a single, unimported package
called the <i>main package</i> with all the packages it imports, transitively.
The main package must
have package name <code>main</code> and
declare a function <code>main</code> that takes no
arguments and returns no value.
</p>
</div>

<p>
一个完整的程序通过链接一个单一的、不会被导入的、称为 <i>主包</i> 的，带所有其传递地导入包的包创建。
主包必须拥有包名 <code>main</code> 且声明一个无实参无返回值的函数 <code>main</code>。
</p>

<pre>
func main() { … }
</pre>

<div class="english">
<p>
Program execution begins by initializing the main package and then
invoking the function <code>main</code>.
When the function <code>main</code> returns, the program exits.
It does not wait for other (non-<code>main</code>) goroutines to complete.
</p>
</div>

<p>
程序通过初始化主包然后调用函数 <code>main</code> 开始执行。当函数 <code>main</code>
返回后，该程序退出。它不会等待其它（非 <code>main</code>）Go程完成。
</p>

<div class="english">
<p>
Package initialization&mdash;variable initialization and the invocation of
<code>init</code> functions&mdash;happens in a single goroutine,
sequentially, one package at a time.
An <code>init</code> function may launch other goroutines, which can run
concurrently with the initialization code. However, initialization
always sequences
the <code>init</code> functions: it will not start the next
<code>init</code> until
the previous one has returned.
</p>
</div>

<p>
包初始化&mdash;变量初始化与 <code>init</code> 函数的调用&mdash;连续地发生在单一的Go程中，一次一包。
一个 <code>init</code> 函数可能在其它Go程中启动，它可以与初始化代码一同运行。然而，初始化总是按顺序执行
<code>init</code> 函数：直到上一个 <code>init</code> 返回后，它才会启动下一个。
</p>

<div class="english">
<h2 id="Errors">Errors</h2>
</div>

<h2 id="错误">错误</h2>

<div class="english">
<p>
The predeclared type <code>error</code> is defined as
</p>
</div>

<p>
预声明类型 <code>error</code> 定义为
</p>

<pre>
type error interface {
	Error() string
}
</pre>

<div class="english">
<p>
It is the conventional interface for representing an error condition,
with the nil value representing no error.
For instance, a function to read data from a file might be defined:
</p>
</div>

<p>
它是表示一种错误状态的传统接口，用 <code>nil</code> 值表示没有错误。
例如，一个从文件中读取数据的函数可被定义为：
</p>

<pre>
func Read(f *File, b []byte) (n int, err error)
</pre>

<div class="english">
<h2 id="Run_time_panics">Run-time panics</h2>
</div>

<h2 id="运行时恐慌">运行时恐慌</h2>

<div class="english">
<p>
Execution errors such as attempting to index an array out
of bounds trigger a <i>run-time panic</i> equivalent to a call of
the built-in function <a href="#Handling_panics"><code>panic</code></a>
with a value of the implementation-defined interface type <code>runtime.Error</code>.
That type satisfies the predeclared interface type
<a href="#Errors"><code>error</code></a>.
The exact error values that
represent distinct run-time error conditions are unspecified.
</p>

<pre>
package runtime

type Error interface {
	error
	// and perhaps other methods
}
</pre>
</div>

<p>
例如试图索引一个越界的数组这类的执行错误会引发<i>运行时恐慌</i>，它等价于
一个定义实现了接口类型 <code>runtime.Error</code> 的值的内建函数
<a href="#恐慌处理"><code>panic</code></a> 的调用。该类型满足预声明接口类型
<a href="#错误"><code>error</code></a>。表示明显的运行时错误状态的准确错误值是不确定的。
</p>

<pre>
package runtime

type Error interface {
	error
	// 可能还有其它方法
}
</pre>

<div class="english">
<h2 id="System_considerations">System considerations</h2>
</div>

<h2 id="系统考虑">系统考虑</h2>

<div class="english">
<h3 id="Package_unsafe">Package <code>unsafe</code></h3>
</div>

<h3 id="包unsafe">包 <code>unsafe</code> </h3>

<div class="english">
<p>
The built-in package <code>unsafe</code>, known to the compiler,
provides facilities for low-level programming including operations
that violate the type system. A package using <code>unsafe</code>
must be vetted manually for type safety.  The package provides the
following interface:
</p>

<pre class="grammar">
package unsafe

type ArbitraryType int  // shorthand for an arbitrary Go type; it is not a real type
type Pointer *ArbitraryType

func Alignof(variable ArbitraryType) uintptr
func Offsetof(selector ArbitraryType) uintptr
func Sizeof(variable ArbitraryType) uintptr
</pre>
</div>

<p>
编译器已知的内建包 <code>unsafe</code> 为包括违反类型系统操作在内的低级编程提供工具。使用
<code>unsafe</code> 的包为了类型安全必须手动进行审查。该包提供以下接口：
</p>

<pre class="grammar">
package unsafe

type ArbitraryType int  // 任意Go类型的简写，它并非真正的类型
type Pointer *ArbitraryType

func Alignof(variable ArbitraryType) uintptr
func Offsetof(selector ArbitraryType) uintptr
func Sizeof(variable ArbitraryType) uintptr
</pre>

<div class="english">
<p>
Any pointer or value of <a href="#Types">underlying type</a> <code>uintptr</code> can be converted into
a <code>Pointer</code> and vice versa.
</p>
</div>

<p>
任何<a href="#类型">基本类型</a>为 <code>uintptr</code> 的指针或值均可转换为 <code>Pointer</code>，反之亦然。
</p>

<div class="english">
<p>
The functions <code>Alignof</code> and <code>Sizeof</code> take an expression <code>x</code>
of any type and return the alignment or size, respectively, of a hypothetical variable <code>v</code>
as if <code>v</code> was declared via <code>var v = x</code>.
</p>
</div>

<p>
函数 <code>Alignof</code> 与 <code>Sizeof</code> 接受一个任何类型的表达式 <code>x</code>，
就好像通过 <code>var v = x</code> 声明的变量 <code>v</code> 一样，分别返回其列数或大小。
</p>

<div class="english">
<p>
The function <code>Offsetof</code> takes a (possibly parenthesized) <a href="#Selectors">selector</a>
denoting a struct field of any type and returns the field offset in bytes relative to the
struct's address.
For a struct <code>s</code> with field <code>f</code>:
</p>
</div>

<p>
函数 <code>Offsetof</code> 接受一个表示任何类型结构字段的（可能带括号的）<a href="#选择者">选择者</a>
并返回该字段相对于该结构地址偏移的字节。对于带字段 <code>f</code> 的结构 <code>s</code> ：
</p>

<pre>
uintptr(unsafe.Pointer(&amp;s)) + unsafe.Offsetof(s.f) == uintptr(unsafe.Pointer(&amp;s.f))
</pre>

<div class="english">
<p>
Computer architectures may require memory addresses to be <i>aligned</i>;
that is, for addresses of a variable to be a multiple of a factor,
the variable's type's <i>alignment</i>.  The function <code>Alignof</code>
takes an expression denoting a variable of any type and returns the
alignment of the (type of the) variable in bytes.  For a variable
<code>x</code>:
</p>
</div>

<p>
计算机架构可能需要内存地址 <i>对齐</i>，即，为使变量的地址为因数的倍数，该变量的类型需要对齐。函数
<code>Alignof</code> 接受一个表示任何类型变量的表达式并返回该（类型的）变量对齐的字节。对于变量 <code>x</code>：
</p>

<pre>
uintptr(unsafe.Pointer(&amp;x)) % unsafe.Alignof(x) == 0
</pre>

<div class="english">
<p>
Calls to <code>Alignof</code>, <code>Offsetof</code>, and
<code>Sizeof</code> are compile-time constant expressions of type <code>uintptr</code>.
</p>
</div>

<p>
调用 <code>Alignof</code>、<code>Offsetof</code> 和 <code>Sizeof</code> 是类型为
<code>uintptr</code> 的编译时常量表达式。
</p>


<div class="english">
<h3 id="Size_and_alignment_guarantees">Size and alignment guarantees</h3>
</div>

<h3 id="大小与对齐保证">大小与对齐保证</h3>

<div class="english">
<p>
For the numeric types (§<a href="#Numeric_types">Numeric types</a>), the following sizes are guaranteed:
</p>

<pre class="grammar">
type                                 size in bytes

byte, uint8, int8                     1
uint16, int16                         2
uint32, int32, float32                4
uint64, int64, float64, complex64     8
complex128                           16
</pre>
</div>

<p>
对于数值类型（§<a href="#数值类型">数值类型</a>），以下大小给予保证：
</p>

<pre class="grammar">
类型                               字节大小

byte, uint8, int8                     1
uint16, int16                         2
uint32, int32, float32                4
uint64, int64, float64, complex64     8
complex128                           16
</pre>

<div class="english">
<p>
The following minimal alignment properties are guaranteed:
</p>
<ol>
<li>For a variable <code>x</code> of any type: <code>unsafe.Alignof(x)</code> is at least 1.
</li>

<li>For a variable <code>x</code> of struct type: <code>unsafe.Alignof(x)</code> is the largest of
   all the values <code>unsafe.Alignof(x.f)</code> for each field <code>f</code> of <code>x</code>, but at least 1.
</li>

<li>For a variable <code>x</code> of array type: <code>unsafe.Alignof(x)</code> is the same as
   <code>unsafe.Alignof(x[0])</code>, but at least 1.
</li>
</ol>
</div>

<p>
以下最小对齐属性给予保证：
</p>
<ol>
<li>对于任何类型的变量 <code>x</code>：<code>unsafe.Alignof(x)</code> 至少为1。
</li>

<li>对于结构类型的变量 <code>x</code>：对于 <code>x</code> 的每一个字段 <code>f</code>，
   <code>unsafe.Alignof(x)</code> 的值为所有 <code>unsafe.Alignof(x.f)</code> 值中最大的，但至少为1。
</li>

<li>对于数组类型的变量 <code>x</code>：<code>unsafe.Alignof(x)</code> 与
   <code>unsafe.Alignof(x[0])</code> 相同，但至少为1。
</li>
</ol>

<div class="english">
<p>
A struct or array type has size zero if it contains no fields (or elements, respectively) that have a size greater than zero. Two distinct zero-size variables may have the same address in memory.
</p>
</div>

<p>
若结构或数组类型不包含大小大于零的字段或元素，它们的大小即为零。两个不同的零大小变量在内存中可能有相同的地址。
</p><|MERGE_RESOLUTION|>--- conflicted
+++ resolved
@@ -1,6 +1,6 @@
 <!--{
 	"Title": "Go编程语言规范",
-	"Subtitle": "版本：2012年9月22日 || 译者：Oling Cat <olingcat@gmail.com>",
+	"Subtitle": "版本：2012年10月3日 || 译者：Oling Cat <olingcat@gmail.com>",
 	"Path": "/ref/spec"
 }-->
 
@@ -6581,22 +6581,19 @@
 </div>
 
 <p>
-<<<<<<< HEAD
+类型转换是形式为 <code>T(x)</code> 的表达式，其中 <code>T</code> 为类型，而
+<code>x</code> 是可转换为类型 <code>T</code> 的表达式。
+
+<pre class="ebnf">
+类型转换 = 类型 "(" 表达式 [ "," ] ")" .
+</pre>
+</p>
+
+<div class="english">
+<p>
+If the type starts with an operator it must be parenthesized:
 If the type starts with the operator <code>*</code> or <code>&lt;-</code>,
 or the keyword <code>func</code>, it must be parenthesized:
-=======
-类型转换是形式为 <code>T(x)</code> 的表达式，其中 <code>T</code> 为类型，而
-<code>x</code> 是可转换为类型 <code>T</code> 的表达式。
-
-<pre class="ebnf">
-类型转换 = 类型 "(" 表达式 [ "," ] ")" .
-</pre>
->>>>>>> b346ac7a
-</p>
-
-<div class="english">
-<p>
-If the type starts with an operator it must be parenthesized:
 </p>
 <pre>
 *Point(p)        // same as *(Point(p))
@@ -6609,7 +6606,8 @@
 </div>
 
 <p>
-若该类型以操作符开始则必须加上括号：
+若类型以操作符 <code>*</code>、<code>&lt;-</code> 或关键字 <code>func</code>
+开始则必须加上括号：
 </p>
 
 <pre>
@@ -6617,6 +6615,8 @@
 (*Point)(p)      // p 被转换为 (*Point)
 &lt;-chan int(c)    // 等价于 &lt;-(chan int(c))
 (&lt;-chan int)(c)  // c 被转换为 (&lt;-chan int)
+func()(x)        // 函数签名 func() x
+(func())(x)      // x 被转换为 (func())
 </pre>
 
 <div class="english">
@@ -6745,7 +6745,7 @@
 	当 <code>x</code> 的类型与 <code>T</code> 同为复数类型时。
 	</li>
 	<li>
-	当 <code>x</code> 为整数或字节切片或符文切片且 <code>T</code> 为字符串类型时。
+	当 <code>x</code> 为整数、字节切片或符文切片且 <code>T</code> 为字符串类型时。
 	</li>
 	<li>
 	当 <code>x</code> 为字符串且 <code>T</code> 为字节切片或符文切片时。
@@ -6779,18 +6779,10 @@
 </div>
 
 <p>
-<<<<<<< HEAD
-Implementation restriction: For backward-compatibility with the Go 1 language
-specification, a compiler may accept non-parenthesized literal function types
-in conversions where the syntax is unambiguous.
-</p>
-
-=======
 没有语言机制能在指针和整数之间转换。包<a href="#包unsafe"><code>unsafe</code></a>可在受限情况下实现此功能。
 </p>
 
 <div class="english">
->>>>>>> b346ac7a
 <h4>Conversions between numeric types</h4>
 </div>
 
@@ -9532,7 +9524,8 @@
 </div>
 
 <p>
-两个内建函数用来协助一般的切片操作。
+内建函数 <code>append</code> 与 <code>copy</code> 协助一般的切片操作。对于这两个函数，
+无论其内存引用是否与其实参重复，其结果都是独立的。
 </p>
 
 <div class="english">
@@ -9599,15 +9592,16 @@
 
 <pre>
 s0 := []int{0, 0}
-s1 := append(s0, 2)        // 追加单个元素    s1 == []int{0, 0, 2}
-s2 := append(s1, 3, 5, 7)  // 追加多个元素    s2 == []int{0, 0, 2, 3, 5, 7}
-s3 := append(s2, s0...)    // 追加一个切片    s3 == []int{0, 0, 2, 3, 5, 7, 0, 0}
+s1 := append(s0, 2)                 // 追加单个元素    s1 == []int{0, 0, 2}
+s2 := append(s1, 3, 5, 7)           // 追加多个元素    s2 == []int{0, 0, 2, 3, 5, 7}
+s3 := append(s2, s0...)             // 追加一个切片    s3 == []int{0, 0, 2, 3, 5, 7, 0, 0}
+s4 := append(s3[3:6], s3[2:]...)    // 追加重复切片    s4 == []int{3, 5, 7, 2, 3, 5, 7, 0, 0}
 
 var t []interface{}
-t = append(t, 42, 3.1415, "foo")              t == []interface{}{42, 3.1415, "foo"}
+t = append(t, 42, 3.1415, "foo")                        t == []interface{}{42, 3.1415, "foo"}
 
 var b []byte
-b = append(b, "bar"...)    // 追加字符串常量  b == []byte{'b', 'a', 'r' }
+b = append(b, "bar"...)             // 追加字符串常量  b == []byte{'b', 'a', 'r' }
 </pre>
 
 <div class="english">
@@ -9627,7 +9621,7 @@
 
 <p>
 函数 <code>copy</code> 将切片元素从来源 <code>src</code> 复制到目标 <code>dst</code>
-并返回复制的元素数量。来源与目标可以重叠。两个实参必须都拥有<a href="#类型标识">相同</a>的元素类型
+并返回复制的元素数量。两个实参必须都拥有<a href="#类型标识">相同</a>的元素类型
 <code>T</code>，且必须都<a href="#可赋值性">可赋予</a>类型为 <code>[]T</code> 的切片。
 被复制的元素数量为 <code>len(src)</code> 与 <code>len(dst)</code> 中最小的那个。
 作为一个特例，<code>copy</code> 也接受一个可赋予类型 <code>[]byte</code>
