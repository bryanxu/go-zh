<!--{
	"Title": "Go编程语言规范",
	"Subtitle": "版本：2012年12月10日 || 译者：Oling Cat <olingcat@gmail.com>",
	"Path": "/ref/spec"
}-->

<!--{
	"Title": "The Go Programming Language Specification",
	"Subtitle": "Version of December 12, 2012",
	"Path": "/ref/spec"
}-->

<!--
TODO
[ ] need language about function/method calls and parameter passing rules
[ ] last paragraph of #Assignments (constant promotion) should be elsewhere
    and mention assignment to empty interface.
[ ] need to say something about "scope" of selectors?
[ ] clarify what a field name is in struct declarations
    (struct{T} vs struct {T T} vs struct {t T})
[ ] need explicit language about the result type of operations
[ ] should probably write something about evaluation order of statements even
	though obvious
-->

<!--
TODO
[ ] 需要语言中关于函数/方法调用和形参传递的规则
[ ] #赋值（常量推广）的最后一段应在别处
    且应在空接口中提及赋值。
[ ] 需要说一些关于选择者“作用域”的事？
[ ] 阐明在结构声明中什么是字段名
    (struct{T} 与 struct {T T} 与 struct {t T})
[ ] 关于操作符的返回类型需要详尽的语言描述
[ ] 或许应当写一些关于语句求值顺序的东西，
    尽管它很明显
-->


<div class="english">
<h2 id="Introduction">Introduction</h2>
</div>

<h2 id="前言">前言</h2>

<div class="english">
<p>
This is a reference manual for the Go programming language. For
more information and other documents, see <a href="http://golang.org/">http://golang.org</a>.
</p>
</div>

<p>
这是一份关于Go语言的参考手册。欲获取更多信息与文档，
请访问<a href="http://golang.org/">http://golang.org</a>。
</p>

<div class="english">
<p>
Go is a general-purpose language designed with systems programming
in mind. It is strongly typed and garbage-collected and has explicit
support for concurrent programming.  Programs are constructed from
<i>packages</i>, whose properties allow efficient management of
dependencies. The existing implementations use a traditional
compile/link model to generate executable binaries.
</p>
</div>

<p>
Go是通用型编程语言，它为系统编程而设计。它是强类型化的语言，具有垃圾回收机制，并显式支持并发编程。
程序由<i>包</i>构造，以此来提供高效的依赖管理功能。当前实现使用传统的“编译-链接”模型来生成可执行的二进制文件。
</p>

<div class="english">
<p>
The grammar is compact and regular, allowing for easy analysis by
automatic tools such as integrated development environments.
</p>
</div>

<p>
其语法紧凑而规则，便于IDE等自动化工具分析。
</p>


<div class="english">
<h2 id="Notation">Notation</h2>
</div>

<h2 id="记法">记法</h2>

<div class="english">
<p>
The syntax is specified using Extended Backus-Naur Form (EBNF):
</p>

<pre class="grammar">
Production  = production_name "=" [ Expression ] "." .
Expression  = Alternative { "|" Alternative } .
Alternative = Term { Term } .
Term        = production_name | token [ "…" token ] | Group | Option | Repetition .
Group       = "(" Expression ")" .
Option      = "[" Expression "]" .
Repetition  = "{" Expression "}" .
</pre>
</div>

<p>
语法使用扩展巴克斯-诺尔范式（EBNF）定义：
</p>

<pre class="grammar">
生成式 = 生成式名 "=" [ 表达式 ] "." .
表达式 = 选择项 { "|" 选择项 } .
选择项 = 条目 { 条目 } .
条目   = 生成式名 | 标记 [ "…" 标记 ] | 组 | 可选项 | 重复项 .
组     = "(" 表达式 ")" .
可选项 = "[" 表达式 "]" .
重复项 = "{" 表达式 "}" .
</pre>

<div class="english">
<p>
Productions are expressions constructed from terms and the following
operators, in increasing precedence:
</p>

<pre class="grammar">
|   alternation
()  grouping
[]  option (0 or 1 times)
{}  repetition (0 to n times)
</pre>
</div>

<p>
生成式由表达式构造，表达式通过术语及以下操作符构造，自上而下优先级递增（低=>高）：
</p>

<pre class="grammar">
|   选择
()  分组
[]  可选 （0 或 1 次）
{}  重复 （0 到 n 次）
</pre>

<div class="english">
<p>
Lower-case production names are used to identify lexical tokens.
Non-terminals are in CamelCase. Lexical tokens are enclosed in
double quotes <code>""</code> or back quotes <code>``</code>.
</p>
</div>

<p>
小写生成式名用于确定词法标记。非最终（Non-terminals）词法标记使用驼峰记法（CamelCase）。
置于双引号 <code>""</code> 或反引号 <code>``</code> 中的为词法标记。
</p>

<div class="english">
<p>
The form <code>a … b</code> represents the set of characters from
<code>a</code> through <code>b</code> as alternatives. The horizontal
ellipsis <code>…</code> is also used elsewhere in the spec to informally denote various
enumerations or code snippets that are not further specified. The character <code>…</code>
(as opposed to the three characters <code>...</code>) is not a token of the Go
language.
</p>
</div>

<p>
形式 <code>a … b</code> 表示把从 <code>a</code> 到 <code>b</code> 的字符集作为选择项。
横向省略号 <code>…</code> 也在本文档的其它地方非正式地表示各种列举或简略的代码片断。
单个字符 <code>…</code>（不同于三个字符 <code>...</code>）并非Go语言本身的标记。
</p>


<div class="english">
<h2 id="Source_code_representation">Source code representation</h2>
</div>

<h2 id="源码的表示">源码的表示</h2>

<div class="english">
<p>
Source code is Unicode text encoded in
<a href="http://en.wikipedia.org/wiki/UTF-8">UTF-8</a>. The text is not
canonicalized, so a single accented code point is distinct from the
same character constructed from combining an accent and a letter;
those are treated as two code points.  For simplicity, this document
will use the unqualified term <i>character</i> to refer to a Unicode code point
in the source text.
</p>
</div>

<p>
源码是采用<a href="http://en.wikipedia.org/wiki/UTF-8">UTF-8</a>编码的Unicode文本。
该文本是非商业化的，因此单一的着重号码点不同于结合了字母与着重号的字符结构，
那些应当视为两个码点。为简单起见，本文档将使用未限定的术语<i>字符</i>在源文本中代替Unicode码点。
</p>

<div class="english">
<p>
Each code point is distinct; for instance, upper and lower case letters
are different characters.
</p>
</div>

<p>
每个码点都是不同的，例如，大写与小写的字母就是不同的字符。
</p>

<div class="english">
<p>
Implementation restriction: For compatibility with other tools, a
compiler may disallow the NUL character (U+0000) in the source text.
</p>
</div>

<p>
实现限制：为兼容其它工具，编译器会阻止字符NUL（U+0000）出现在源码文本中。
</p>

<div class="english">
<p>
Implementation restriction: For compatibility with other tools, a
compiler may ignore a UTF-8-encoded byte order mark
(U+FEFF) if it is the first Unicode code point in the source text.
</p>
</div>

<p>
实现限制：为兼容其它工具，若UTF-8编码的字节序标记（U+FEFF）为源文本中的第一个Unicode码点，
编译器就会忽略它。
</p>


<div class="english">
<h3 id="Characters">Characters</h3>
</div>

<h3 id="字符">字符</h3>

<div class="english">
<p>
The following terms are used to denote specific Unicode character classes:
</p>

<pre class="ebnf">
newline        = /* the Unicode code point U+000A */ .
unicode_char   = /* an arbitrary Unicode code point except newline */ .
unicode_letter = /* a Unicode code point classified as "Letter" */ .
unicode_digit  = /* a Unicode code point classified as "Decimal Digit" */ .
</pre>
</div>

<p>
具体的Unicode字符类别由以下术语表示：
</p>

<pre class="ebnf">
换行符      = /* Unicode码点 U+000A */ .
unicode字符 = /* 除newline以外的任意Unicode码点 */ .
unicode字母 = /* 类型为“字母”的Unicode码点 */ .
unicode数字 = /* 类型为“十进制数字”的Unicode码点 */ .
</pre>

<div class="english">
<p>
In <a href="http://www.unicode.org/versions/Unicode6.2.0/">The Unicode Standard 6.2</a>,
Section 4.5 "General Category"
defines a set of character categories.  Go treats
those characters in category Lu, Ll, Lt, Lm, or Lo as Unicode letters,
and those in category Nd as Unicode digits.
</p>
</div>

<p>
在<a href="http://www.unicode.org/versions/Unicode6.2.0/">Unicode标准6.2</a>，
章节4.5 “一般类别” 中定义了字符集类别。
其中类别Lu，Ll，Lt，Lm及Lo被视为Unicode字母，类别Nd被视为Unicode数字。
</p>

<div class="english">
<h3 id="Letters_and_digits">Letters and digits</h3>
</div>

<h3 id="字母和数字">字母和数字</h3>

<div class="english">
<p>
The underscore character <code>_</code> (U+005F) is considered a letter.
</p>
<pre class="ebnf">
letter        = unicode_letter | "_" .
decimal_digit = "0" … "9" .
octal_digit   = "0" … "7" .
hex_digit     = "0" … "9" | "A" … "F" | "a" … "f" .
</pre>
</div>

<p>
下划线字符<code>_</code>（U+005F）被视为一个字母。
</p>
<pre class="ebnf">
字母         = unicode字母 | "_" .
十进制数字   = "0" … "9" .
八进制数字   = "0" … "7" .
十六进制数字 = "0" … "9" | "A" … "F" | "a" … "f" .
</pre>

<div class="english">
<h2 id="Lexical_elements">Lexical elements</h2>
</div>

<h2 id="词法元素">词法元素</h2>

<div class="english">
<h3 id="Comments">Comments</h3>
</div>

<h3 id="注释">注释</h3>

<div class="english">
<p>
There are two forms of comments:
</p>
</div>

<p>
注释有两种形式：
</p>

<div class="english">
<ol>
<li>
<i>Line comments</i> start with the character sequence <code>//</code>
and stop at the end of the line. A line comment acts like a newline.
</li>
<li>
<i>General comments</i> start with the character sequence <code>/*</code>
and continue through the character sequence <code>*/</code>. A general
comment containing one or more newlines acts like a newline, otherwise it acts
like a space.
</li>
</ol>
</div>

<ol>
<li>
<i>行注释</i> 以<code>//</code> 开始，至行尾结束。一条行注释视为一个换行符。
</li>
<li>
<i>块注释</i> 以 <code>/*</code> 开始，至 <code>*/</code> 结束。
块注释在包含多行时视为一个换行符，否则视为一个空格。
</li>
</ol>

<div class="english">
<p>
Comments do not nest.
</p>
</div>

<p>
注释不可嵌套。
</p>

<div class="english">
<h3 id="Tokens">Tokens</h3>
</div>

<h3 id="标记">标记</h3>

<div class="english">
<p>
Tokens form the vocabulary of the Go language.
There are four classes: <i>identifiers</i>, <i>keywords</i>, <i>operators
and delimiters</i>, and <i>literals</i>.  <i>White space</i>, formed from
spaces (U+0020), horizontal tabs (U+0009),
carriage returns (U+000D), and newlines (U+000A),
is ignored except as it separates tokens
that would otherwise combine into a single token. Also, a newline or end of file
may trigger the insertion of a <a href="#Semicolons">semicolon</a>.
While breaking the input into tokens,
the next token is the longest sequence of characters that form a
valid token.
</p>
</div>

<p>
标记构成Go语言的词汇。它有4种类型：<i>标识符</i>，<i>关键字</i>，
<i>运算符与分隔符</i>以及<i>字面</i>。<i>空白符</i>由空格（U+0020），
横向制表符（U+0009），回车符（U+000D）和换行符（U+000A）组成，除非用它来分隔会结合成单个的标记，
否则它将被忽略。此外，换行符或EOF（文件结束符）会触发<a href="#分号">分号</a>的插入。
当把输入分解为标记时，可形成有效标记的最长字符序列将作为下一个标记。
</p>

<div class="english">
<h3 id="Semicolons">Semicolons</h3>
</div>

<h3 id="分号">分号</h3>

<div class="english">
<p>
The formal grammar uses semicolons <code>";"</code> as terminators in
a number of productions. Go programs may omit most of these semicolons
using the following two rules:
</p>

<ol>
<li>
<p>
When the input is broken into tokens, a semicolon is automatically inserted
into the token stream at the end of a non-blank line if the line's final
token is
</p>
<ul>
	<li>an
	    <a href="#Identifiers">identifier</a>
	</li>

	<li>an
	    <a href="#Integer_literals">integer</a>,
	    <a href="#Floating-point_literals">floating-point</a>,
	    <a href="#Imaginary_literals">imaginary</a>,
	    <a href="#Rune_literals">rune</a>, or
	    <a href="#String_literals">string</a> literal
	</li>

	<li>one of the <a href="#Keywords">keywords</a>
	    <code>break</code>,
	    <code>continue</code>,
	    <code>fallthrough</code>, or
	    <code>return</code>
	</li>

	<li>one of the <a href="#Operators_and_Delimiters">operators and delimiters</a>
	    <code>++</code>,
	    <code>--</code>,
	    <code>)</code>,
	    <code>]</code>, or
	    <code>}</code>
	</li>
</ul>
</li>

<li>
To allow complex statements to occupy a single line, a semicolon
may be omitted before a closing <code>")"</code> or <code>"}"</code>.
</li>
</ol>
</div>

<p>
正式语法使用分号 <code>";"</code> 作为一些生成式的终止符。Go程序会使用以下两条规则来省略大多数分号：
</p>

<ol>
<li>
<p>
当输入被分解成标记时，若该行的行末标记为以下标记之一，分号就会被自动插入到该标记流中的非空行末处：
</p>
<ul>
	<li>
	    <a href="#标识符">标识符</a>
	</li>

	<li>
	    <a href="#整数">整数</a>，
	    <a href="#浮点数">浮点数</a>，
	    <a href="#虚数">虚数</a>，
	    <a href="#符文">符文</a>或
	    <a href="#字符串">字符串</a> 字面
	</li>

	<li><a href="#关键字">关键字</a>
	    <code>break</code>，
	    <code>continue</code>，
	    <code>fallthrough</code> 或
	    <code>return</code>
	</li>

	<li><a href="#运算符与分隔符">运算符与分隔符</a>
	    <code>++</code>，
	    <code>--</code>，
	    <code>)</code>，
	    <code>]</code>或
	    <code>}</code>
	</li>
</ul>
</li>

<li>
为允许复合语句占据单行，闭合的 <code>")"</code> 或 <code>"}"</code> 之前的分号可以省略。
</li>
</ol>

<div class="english">
<p>
To reflect idiomatic use, code examples in this document elide semicolons
using these rules.
</p>
</div>

<p>
为符合习惯用法，本文档中的代码示例将使用这些规则省略分号。
</p>


<div class="english">
<h3 id="Identifiers">Identifiers</h3>
</div>

<h3 id="标识符">标识符</h3>

<div class="english">
<p>
Identifiers name program entities such as variables and types.
An identifier is a sequence of one or more letters and digits.
The first character in an identifier must be a letter.
</p>
<pre class="ebnf">
identifier = letter { letter | unicode_digit } .
</pre>
</div>

<p>
标识符被用来命名程序实体，例如变量和类型。一个标识符由一个或多个字母和数字组成。
标识符的第一个字符必须是字母。
</p>
<pre class="ebnf">
标识符 = 字母 { 字母 | unicode数字 } .
</pre>
<pre>
a
_x9
ThisVariableIsExported
αβ
</pre>

<div class="english">
<p>
Some identifiers are <a href="#Predeclared_identifiers">predeclared</a>.
</p>
</div>

<p>
有些标识符是<a href="#预声明标识符">预声明</a>的。
</p>


<div class="english">
<h3 id="Keywords">Keywords</h3>
</div>

<h3 id="关键字">关键字</h3>

<div class="english">
<p>
The following keywords are reserved and may not be used as identifiers.
</p>
</div>

<p>
以下为保留关键字，不能用作标识符。
</p>

<pre class="grammar">
break        default      func         interface    select
case         defer        go           map          struct
chan         else         goto         package      switch
const        fallthrough  if           range        type
continue     for          import       return       var
</pre>

<div class="english">
<h3 id="Operators_and_Delimiters">Operators and Delimiters</h3>
</div>

<h3 id="运算符与分隔符">运算符与分隔符</h3>

<div class="english">
<p>
The following character sequences represent <a href="#Operators">operators</a>, delimiters, and other special tokens:
</p>
</div>

<p>
以下字符序列表示<a href="#运算符">运算符</a>，分隔符和其它特殊标记：
</p>

<pre class="grammar">
+    &amp;     +=    &amp;=     &amp;&amp;    ==    !=    (    )
-    |     -=    |=     ||    &lt;     &lt;=    [    ]
*    ^     *=    ^=     &lt;-    &gt;     &gt;=    {    }
/    &lt;&lt;    /=    &lt;&lt;=    ++    =     :=    ,    ;
%    &gt;&gt;    %=    &gt;&gt;=    --    !     ...   .    :
     &amp;^          &amp;^=
</pre>

<div class="english">
<h3 id="Integer_literals">Integer literals</h3>
</div>

<h3 id="整数字面">整数字面</h3>

<div class="english">
<p>
An integer literal is a sequence of digits representing an
<a href="#Constants">integer constant</a>.
An optional prefix sets a non-decimal base: <code>0</code> for octal, <code>0x</code> or
<code>0X</code> for hexadecimal.  In hexadecimal literals, letters
<code>a-f</code> and <code>A-F</code> represent values 10 through 15.
</p>
<pre class="ebnf">
int_lit     = decimal_lit | octal_lit | hex_lit .
decimal_lit = ( "1" … "9" ) { decimal_digit } .
octal_lit   = "0" { octal_digit } .
hex_lit     = "0" ( "x" | "X" ) hex_digit { hex_digit } .
</pre>
</div>

<p>
整数字面由数字序列组成，代表<a href="#常量">整数常量</a> 。非十进制数由这些前缀定义：
<code>0</code> 为八进制数前缀，<code>0x</code> 或 <code>0X</code>为十六进制数前缀。
在十六进制数字面中，字母 <code>a-f</code> 或 <code>A-F</code> 表示值10到15。
</p>
<pre class="ebnf">
整数字面       = 十进制数字面 | 八进制数字面 | 十六进制数字面 .
十进制数字面   = ( "1" … "9" ) { 十进制数字 } .
八进制数字面   = "0" { 八进制数字 } .
十六进制数字面 = "0" ( "x" | "X" ) 十六进制数字 { 十六进制数字 } .
</pre>

<pre>
42
0600
0xBadFace
170141183460469231731687303715884105727
</pre>

<div class="english">
<h3 id="Floating-point_literals">Floating-point literals</h3>
</div>

<h3 id="浮点数字面">浮点数字面</h3>

<div class="english">
<p>
A floating-point literal is a decimal representation of a
<a href="#Constants">floating-point constant</a>.
It has an integer part, a decimal point, a fractional part,
and an exponent part.  The integer and fractional part comprise
decimal digits; the exponent part is an <code>e</code> or <code>E</code>
followed by an optionally signed decimal exponent.  One of the
integer part or the fractional part may be elided; one of the decimal
point or the exponent may be elided.
</p>
<pre class="ebnf">
float_lit = decimals "." [ decimals ] [ exponent ] |
            decimals exponent |
            "." decimals [ exponent ] .
decimals  = decimal_digit { decimal_digit } .
exponent  = ( "e" | "E" ) [ "+" | "-" ] decimals .
</pre>
</div>

<p>
浮点数字面由十进制<a href="#常量">浮点常量</a>表示。
它由整数部分，小数点，小数部分和指数部分构成。整数部分与小数部分由十进制数字组成；
指数部分由一个 <code>e</code> 或 <code>E</code> 紧跟一个带可选正负号的十进制指数构成。
整数部分或小数部分可以省略；小数点或指数亦可省略。
</p>
<pre class="ebnf">
浮点数字面 = 十进制数 "." [ 十进制数 ] [ 指数 ] |
             十进制指数 |
             "." 十进制数 [ 指数 ] .
十进制数   = 十进制数字 { 十进制数字 } .
指数       = ( "e" | "E" ) [ "+" | "-" ] 十进制数 .
</pre>

<pre>
0.
72.40
072.40  // == 72.40
2.71828
1.e+0
6.67428e-11
1E6
.25
.12345E+5
</pre>

<div class="english">
<h3 id="Imaginary_literals">Imaginary literals</h3>
</div>

<h3 id="虚数字面">虚数字面</h3>

<div class="english">
<p>
An imaginary literal is a decimal representation of the imaginary part of a
<a href="#Constants">complex constant</a>.
It consists of a
<a href="#Floating-point_literals">floating-point literal</a>
or decimal integer followed
by the lower-case letter <code>i</code>.
</p>
<pre class="ebnf">
imaginary_lit = (decimals | float_lit) "i" .
</pre>
</div>

<p>
虚数字面由十进制<a href="#常量">复数常量</a>的虚部表示。
它由<a href="#浮点数字面">浮点数字面</a>或十进制整数紧跟小写字母 <code>i</code> 构成。
</p>
<pre class="ebnf">
虚数字面 = (十进制数 | 浮点数字面) "i" .
</pre>

<pre>
0i
011i  // == 11i
0.i
2.71828i
1.e+0i
6.67428e-11i
1E6i
.25i
.12345E+5i
</pre>


<div class="english">
<h3 id="Rune_literals">Rune literals</h3>
</div>

<h3 id="符文字面">符文字面</h3>

<div class="english">
<p>
A rune literal represents a <a href="#Constants">rune constant</a>,
an integer value identifying a Unicode code point.
A rune literal is expressed as one or more characters enclosed in single quotes.
Within the quotes, any character may appear except single
quote and newline. A single quoted character represents the Unicode value
of the character itself,
while multi-character sequences beginning with a backslash encode
values in various formats.
</p>
</div>

<p>
符文字面由一个<a href="#常量">符文常量</a>表示，一个整数值确定一个Unicode码点。
一个符文字面由围绕在单引号中的一个或更多字符表示。通常一个Unicode码点作为一个或更多字符围绕在单引号中。
在引号内，除单引号和换行符外的任何字符都可出现。引号内的单个字符通常代表该字符的Unicode值自身，
而以反斜杠开头的多字符序列则会编码为不同的形式。
</p>

<div class="english">
<p>
The simplest form represents the single character within the quotes;
since Go source text is Unicode characters encoded in UTF-8, multiple
UTF-8-encoded bytes may represent a single integer value.  For
instance, the literal <code>'a'</code> holds a single byte representing
a literal <code>a</code>, Unicode U+0061, value <code>0x61</code>, while
<code>'ä'</code> holds two bytes (<code>0xc3</code> <code>0xa4</code>) representing
a literal <code>a</code>-dieresis, U+00E4, value <code>0xe4</code>.
</p>
</div>

<p>
最简单的形式就是引号内只有一个字符；由于Go源码文本是UTF-8编码的Unicode字符，
多个UTF-8编码的字节就可以表示一个单一的整数值。例如，字面 <code>'a'</code> 包含一个字节，
表示一个字面 <code>a</code>，Unicode字符U+0061，值 <code>0x61</code>，而 <code>'ä'</code>
则包含两个字节（<code>0xc3</code> <code>0xa4</code>），表示一个字面 <code>分音符-a</code>，
Unicode字符U+00E4，值 <code>0xe4</code>。
</p>

<div class="english">
<p>
Several backslash escapes allow arbitrary values to be encoded
as ASCII text.  There are four ways to represent the integer value
as a numeric constant: <code>\x</code> followed by exactly two hexadecimal
digits; <code>\u</code> followed by exactly four hexadecimal digits;
<code>\U</code> followed by exactly eight hexadecimal digits, and a
plain backslash <code>\</code> followed by exactly three octal digits.
In each case the value of the literal is the value represented by
the digits in the corresponding base.
</p>
</div>

<p>
反斜杠转义允许用ASCII文本来编码任意值。将整数值表示为数字常量有4种方法：
<code>\x</code> 紧跟2个十六进制数字；<code>\u</code> 紧跟4个十六进制数字；
<code>\U</code> 紧跟8个十六进制数字；单个<code>\</code>紧跟3个八进制数字。
在任何情况下，字面的值都是其相应进制的数字表示的值。
</p>

<div class="english">
<p>
Although these representations all result in an integer, they have
different valid ranges.  Octal escapes must represent a value between
0 and 255 inclusive.  Hexadecimal escapes satisfy this condition
by construction. The escapes <code>\u</code> and <code>\U</code>
represent Unicode code points so within them some values are illegal,
in particular those above <code>0x10FFFF</code> and surrogate halves.
</p>
</div>

<p>
尽管这些表示方式都会产生整数，其有效范围却不相同。八进制转义只能表示 0 到 255 之间的值。
十六进制转义则视其结构而定。转义符 <code>\u</code> 和 <code>\U</code> 表示Unicode码点，
因此其中的一些值是非法的，特别是那些大于 <code>0x10FFFF</code> 的值和半代理值。
</p>

<div class="english">
<p>
After a backslash, certain single-character escapes represent special values:
</p>
<pre class="grammar">
\a   U+0007 alert or bell
\b   U+0008 backspace
\f   U+000C form feed
\n   U+000A line feed or newline
\r   U+000D carriage return
\t   U+0009 horizontal tab
\v   U+000b vertical tab
\\   U+005c backslash
\'   U+0027 single quote  (valid escape only within rune literals)
\"   U+0022 double quote  (valid escape only within string literals)
</pre>
</div>

<p>
在反斜杠后，某些单字符转义表示特殊值：
</p>
<pre class="grammar">
\a   U+0007 警报或铃声
\b   U+0008 退格
\f   U+000C 换页
\n   U+000A 换行
\r   U+000D 回车
\t   U+0009 横向制表
\v   U+000b 纵向制表
\\   U+005c 反斜杠
\'   U+0027 单引号(仅在符文字面中有效)
\"   U+0022 双引号(仅在字符串字面中有效)
</pre>

<div class="english">
<p>
All other sequences starting with a backslash are illegal inside rune literals.
</p>
<pre class="ebnf">
char_lit         = "'" ( unicode_value | byte_value ) "'" .
unicode_value    = unicode_char | little_u_value | big_u_value | escaped_char .
byte_value       = octal_byte_value | hex_byte_value .
octal_byte_value = `\` octal_digit octal_digit octal_digit .
hex_byte_value   = `\` "x" hex_digit hex_digit .
little_u_value   = `\` "u" hex_digit hex_digit hex_digit hex_digit .
big_u_value      = `\` "U" hex_digit hex_digit hex_digit hex_digit
                           hex_digit hex_digit hex_digit hex_digit .
escaped_char     = `\` ( "a" | "b" | "f" | "n" | "r" | "t" | "v" | `\` | "'" | `"` ) .
</pre>

<pre>
'a'
'ä'
'本'
'\t'
'\000'
'\007'
'\377'
'\x07'
'\xff'
'\u12e4'
'\U00101234'
'aa'         // illegal: too many characters
'\xa'        // illegal: too few hexadecimal digits
'\0'         // illegal: too few octal digits
'\uDFFF'     // illegal: surrogate half
'\U00110000' // illegal: invalid Unicode code point
</pre>
</div>

<p>
在符文字面中，所有其它以反斜杠开始的序列都是非法的。
</p>
<pre class="ebnf">
字符字面       = "'" ( unicode值 | 字节值 ) "'" .
unicode值      = unicode字符 | 小Unicode值 | 大Unicode值 | 转义字符 .
字节值         = 八进制字节值 | 十六进制字节值 .
八进制字节值   = `\` 八进制数字 八进制数字 八进制数字 .
十六进制字节值 = `\` "x" 十六进制数字 十六进制数字 .
小Unicode值    = `\` "u" 十六进制数字 十六进制数字 十六进制数字 十六进制数字 .
大Unicode值    = `\` "U" 十六进制数字 十六进制数字 十六进制数字 十六进制数字
                         十六进制数字 十六进制数字 十六进制数字 十六进制数字 .
转义字符       = `\` ( "a" | "b" | "f" | "n" | "r" | "t" | "v" | `\` | "'" | `"` ) .
</pre>

<pre>
'a'
'ä'
'本'
'\t'
'\000'
'\007'
'\377'
'\x07'
'\xff'
'\u12e4'
'\U00101234'
'aa'         // 非法：太多字符
'\xa'        // 非法：太少16进制数字
'\0'         // 非法：太少8进制数字
'\uDFFF'     // 非法：半代理值
'\U00110000' // 非法：无效Unicode码点
</pre>


<div class="english">
<h3 id="String_literals">String literals</h3>
</div>

<h3 id="字符串字面">字符串字面</h3>

<div class="english">
<p>
A string literal represents a <a href="#Constants">string constant</a>
obtained from concatenating a sequence of characters. There are two forms:
raw string literals and interpreted string literals.
</p>
</div>

<p>
字符串字面表示<a href="#常量">字符串常量</a>，可通过连结字符序列获得。
它有两种形式：原始字符串字面和解译字符串字面。
</p>

<div class="english">
<p>
Raw string literals are character sequences between back quotes
<code>``</code>.  Within the quotes, any character is legal except
back quote. The value of a raw string literal is the
string composed of the uninterpreted (implicitly UTF-8-encoded) characters
between the quotes;
in particular, backslashes have no special meaning and the string may
contain newlines.
Carriage returns inside raw string literals
are discarded from the raw string value.
</p>
</div>

<p>
原始字符串字面为反引号 <code>``</code> 之间的字符序列。在该引号内，
除反引号外的任何字符都是合法的。原始字符串字面的值为此引号之间的无解译（隐式UTF-8编码的）字符组成的字符串；
另外，反斜杠没有特殊意义且字符串可包含换行符。原始字符串字面中的回车符将会从原始字符串的值中丢弃。
</p>

<div class="english">
<p>
Interpreted string literals are character sequences between double
quotes <code>&quot;&quot;</code>. The text between the quotes,
which may not contain newlines, forms the
value of the literal, with backslash escapes interpreted as they
are in rune literals (except that <code>\'</code> is illegal and
<code>\"</code> is legal), with the same restrictions.
The three-digit octal (<code>\</code><i>nnn</i>)
and two-digit hexadecimal (<code>\x</code><i>nn</i>) escapes represent individual
<i>bytes</i> of the resulting string; all other escapes represent
the (possibly multi-byte) UTF-8 encoding of individual <i>characters</i>.
Thus inside a string literal <code>\377</code> and <code>\xFF</code> represent
a single byte of value <code>0xFF</code>=255, while <code>ÿ</code>,
<code>\u00FF</code>, <code>\U000000FF</code> and <code>\xc3\xbf</code> represent
the two bytes <code>0xc3</code> <code>0xbf</code> of the UTF-8 encoding of character
U+00FF.
</p>

<pre class="ebnf">
string_lit             = raw_string_lit | interpreted_string_lit .
raw_string_lit         = "`" { unicode_char | newline } "`" .
interpreted_string_lit = `"` { unicode_value | byte_value } `"` .
</pre>

<pre>
`abc`  // same as "abc"
`\n
\n`    // same as "\\n\n\\n"
"\n"
""
"Hello, world!\n"
"日本語"
"\u65e5本\U00008a9e"
"\xff\u00FF"
"\uD800"       // illegal: surrogate half
"\U00110000"   // illegal: invalid Unicode code point
</pre>
</div>

<p>
解译字符串字面为双引号 <code>&quot;&quot;</code> 之间的字符序列。
在该引号内，不包含换行符的文本形成字面的值，反斜杠转义序列如同在符文字面中一样以相同的限制被解译
（其中<code>\'</code>是非法的，而 <code>\"</code> 是合法的）。
3位八进制（<code>\</code><i>nnn</i>）和2位十六进制（<code>\x</code><i>nn</i>）
转义表示字符串值的独立 <i>字节</i> ；其它转义符表示（可多字节）UTF-8编码的独立 <i>字符</i>。
因此在字符串字面中，<code>\377</code> 和 <code>\xFF</code> 表示值为 <code>0xFF</code>=255的单个字节，
而<code>ÿ</code>、<code>\u00FF</code>、<code>\U000000FF</code> 和 <code>\xc3\xbf</code>
则表示UTF-8编码的字符U+00FF的两个字节<code>0xc3</code> <code>0xbf</code>。
</p>

<pre class="ebnf">
字符串字面     = 原始字符串字面 | 解译字符串字面 .
原始字符串字面 = "`" { unicode字符 | 换行符 } "`" .
解译字符串字面 = `"` { unicode值 | 字节值 } `"` .
</pre>

<pre>
`abc`  // 等价于 "abc"
`\n
\n`    // 等价于 "\\n\n\\n"
"\n"
""
"Hello, world!\n"
"日本語"
"\u65e5本\U00008a9e"
"\xff\u00FF"
"\uD800"       // 非法：半代理值
"\U00110000"   // 非法：无效的Unicode码点
</pre>

<div class="english">
<p>
These examples all represent the same string:
</p>

<pre>
"日本語"                                 // UTF-8 input text
`日本語`                                 // UTF-8 input text as a raw literal
"\u65e5\u672c\u8a9e"                    // the explicit Unicode code points
"\U000065e5\U0000672c\U00008a9e"        // the explicit Unicode code points
"\xe6\x97\xa5\xe6\x9c\xac\xe8\xaa\x9e"  // the explicit UTF-8 bytes
</pre>
</div>

<p>
这些例子都表示相同的字符串：
</p>

<pre>
"日本語"                                // UTF-8输入的文本
`日本語`                                // UTF-8输入的原始字面文本
"\u65e5\u672c\u8a9e"                    // 显式的Unicode码点
"\U000065e5\U0000672c\U00008a9e"        // 显式的Unicode码点
"\xe6\x97\xa5\xe6\x9c\xac\xe8\xaa\x9e"  // 显式的UTF-8字节
</pre>

<div class="english">
<p>
If the source code represents a character as two code points, such as
a combining form involving an accent and a letter, the result will be
an error if placed in a rune literal (it is not a single code
point), and will appear as two code points if placed in a string
literal.
</p>
</div>

<p>
如果源码将两个码点表示为一个字符，例如包含着重号和字母的结合形式，
那么将它放置在符文字面中就会产生一个错误（它不是单一码点），而放置在字符串字面中则会显示为两个码点。
</p>

<div class="english">
<h2 id="Constants">Constants</h2>
</div>

<h2 id="常量">常量</h2>

<div class="english">
<p>There are <i>boolean constants</i>,
<i>rune constants</i>,
<i>integer constants</i>,
<i>floating-point constants</i>, <i>complex constants</i>,
and <i>string constants</i>. Character, integer, floating-point,
and complex constants are
collectively called <i>numeric constants</i>.
</p>
</div>

<p>
常量包含<i>布尔常量</i>，<i>符文常量</i>，
<i>整数常量</i>，<i>浮点数常量</i>，
<i>复数常量</i>和<i>字符串常量</i>。
字符，整数，浮点数和复数常量统称为<i>数值常量</i>。
</p>

<div class="english">
<p>
A constant value is represented by a
<a href="#Rune_literals">rune</a>,
<a href="#Integer_literals">integer</a>,
<a href="#Floating-point_literals">floating-point</a>,
<a href="#Imaginary_literals">imaginary</a>,
or
<a href="#String_literals">string</a> literal,
an identifier denoting a constant,
a <a href="#Constant_expressions">constant expression</a>,
a <a href="#Conversions">conversion</a> with a result that is a constant, or
the result value of some built-in functions such as
<code>unsafe.Sizeof</code> applied to any value,
<code>cap</code> or <code>len</code> applied to
<a href="#Length_and_capacity">some expressions</a>,
<code>real</code> and <code>imag</code> applied to a complex constant
and <code>complex</code> applied to numeric constants.
The boolean truth values are represented by the predeclared constants
<code>true</code> and <code>false</code>. The predeclared identifier
<a href="#Iota">iota</a> denotes an integer constant.
</p>
</div>

<p>
常量的值可由
<a href="#符文字面">符文</a>，
<a href="#整数字面">整数</a>，
<a href="#浮点数字面">浮点数</a>，
<a href="#虚数字面">虚数</a> 或
<a href="#字符串字面">字符串</a>字面表示，
一个标识符可代表一个常量，一个<a href="#常量表达式">常量表达式</a>，
一个结果为常量的<a href="#类型转换">类型转换</a>，或一些内建函数的返回值。
例如 <code>unsafe.Sizeof</code> 作用于任何值时产生的值，
<code>cap</code> 或 <code>len</code> 作用于<a href="#长度与容量">一些表达式</a>时产生的值，
<code>real</code> 和 <code>imag</code> 作用于复数常量时产生的值，以及
<code>complex</code> 作用于数值常量所产生的值。
布尔值由预声明的常量 <code>true</code> 和 <code>false</code> 来表示。
预声明标识符 <a href="#Iota">iota</a> 表示一个整数常量。
</p>

<div class="english">
<p>
In general, complex constants are a form of
<a href="#Constant_expressions">constant expression</a>
and are discussed in that section.
</p>
</div>

<p>
通常，复数常量的形式为
<a href="#常量表达式">常量表达式</a>，这一点将在该节中讨论。
</p>

<div class="english">
<p>
Numeric constants represent values of arbitrary precision and do not overflow.
</p>
</div>

<p>
数值常量可表示任意精度的值而不会溢出。
</p>

<div class="english">
<p>
Constants may be <a href="#Types">typed</a> or untyped.
Literal constants, <code>true</code>, <code>false</code>, <code>iota</code>,
and certain <a href="#Constant_expressions">constant expressions</a>
containing only untyped constant operands are untyped.
</p>
</div>

<p>
常量可以是<a href="#类型">类型化</a>的或无类型化的。字面常量，<code>true</code>，<code>false</code>，
<code>iota</code> 和某些只包含无类型化操作数的<a href="#常量表达式">常量表达式</a>是无类型化的。
</p>

<div class="english">
<p>
A constant may be given a type explicitly by a <a href="#Constant_declarations">constant declaration</a>
or <a href="#Conversions">conversion</a>, or implicitly when used in a
<a href="#Variable_declarations">variable declaration</a> or an
<a href="#Assignments">assignment</a> or as an
operand in an <a href="#Expressions">expression</a>.
It is an error if the constant value
cannot be represented as a value of the respective type.
For instance, <code>3.0</code> can be given any integer or any
floating-point type, while <code>2147483648.0</code> (equal to <code>1&lt;&lt;31</code>)
can be given the types <code>float32</code>, <code>float64</code>, or <code>uint32</code> but
not <code>int32</code> or <code>string</code>.
</p>
</div>

<p>
常量可由<a href="#常量声明">常量声明</a>或<a href="#类型转换">类型转换</a>显式地赋予其类型，
也可由<a href="#变量声明">变量声明</a>或<a href="#赋值">赋值</a>以及作为
<a href="#表达式">表达式</a>中的操作数隐式地赋予其类型。若常量的值不能由其类型表示就会产生一个错误。
例如，<code>3.0</code> 可赋予任何整数或浮点数类型的常量，而 <code>2147483648.0</code>
（等价于 <code>1&lt;&lt;31</code>）则只能赋予 <code>float32</code>, <code>float64</code>
或 <code>uint32</code> 类型的常量，而不能赋予 <code>int32</code> 或 <code>string</code>类型的常量。
</p>

<div class="english">
<p>
There are no constants denoting the IEEE-754 infinity and not-a-number values,
but the <a href="/pkg/math/"><code>math</code> package</a>'s
<a href="/pkg/math/#Inf">Inf</a>,
<a href="/pkg/math/#NaN">NaN</a>,
<a href="/pkg/math/#IsInf">IsInf</a>, and
<a href="/pkg/math/#IsNaN">IsNaN</a>
functions return and test for those values at run time.
</p>
</div>

<p>
Go语言中没有代表 IEEE-754 无穷大和 NaN 值（非数值）的常量，然而
<a href="/pkg/math/"> <code>math</code> 包</a>中的
<a href="/pkg/math/#Inf">Inf</a>，
<a href="/pkg/math/#NaN">NaN</a>，
<a href="/pkg/math/#IsInf">IsInf</a> 和
<a href="/pkg/math/#IsNaN">IsNaN</a>
函数会在运行时返回并检验这些值。
</p>

<div class="english">
<p>
Implementation restriction: Although numeric constants have arbitrary
precision in the language, a compiler may implement them using an
internal representation with limited precision.  That said, every
implementation must:
</p>
<ul>
	<li>Represent integer constants with at least 256 bits.</li>

	<li>Represent floating-point constants, including the parts of
	    a complex constant, with a mantissa of at least 256 bits
	    and a signed exponent of at least 32 bits.</li>

	<li>Give an error if unable to represent an integer constant
	    precisely.</li>

	<li>Give an error if unable to represent a floating-point or
	    complex constant due to overflow.</li>

	<li>Round to the nearest representable constant if unable to
	    represent a floating-point or complex constant due to limits
	    on precision.</li>
</ul>
<p>
These requirements apply both to literal constants and to the result
of evaluating <a href="#Constant_expressions">constant
expressions</a>.
</p>
</div>

<p>
实现限制：尽管数值常量在该语言中可拥有任意精度，
但编译器可能使用其有限精度的内部表示来实现它们。即，每个实现必须：
</p>
<ul>
	<li>使用至少256位表示整数常量。</li>

	<li>使用至少256位表示浮点常量，包括复数常量及尾数部分；
		使用至少32位表示指数符号。</li>

	<li>若无法精确表示一个整数常量，则给出一个错误。</li>

	<li>若由于溢出而无法表示一个浮点或复数常量，则给出一个错误。</li>

	<li>若由于精度限制而无法表示一个浮点或复数常量，则舍入为最近似的可表示常量。</li>
</ul>
<p>
这些要求适用于字面常量和<a href="#常量表达式">常量表达式</a>的求值结果。
</p>

<div class="english">
<h2 id="Types">Types</h2>
</div>

<h2 id="类型">类型</h2>

<div class="english">
<p>
A type determines the set of values and operations specific to values of that
type.  A type may be specified by a
(possibly <a href="#Qualified_identifiers">qualified</a>) <i>type name</i>
(§<a href="#Type_declarations">Type declarations</a>) or a <i>type literal</i>,
which composes a new type from previously declared types.
</p>

<pre class="ebnf">
Type      = TypeName | TypeLit | "(" Type ")" .
TypeName  = identifier | QualifiedIdent .
TypeLit   = ArrayType | StructType | PointerType | FunctionType | InterfaceType |
	    SliceType | MapType | ChannelType .
</pre>
</div>

<p>
类型决定值的集合与该类型值特定的操作。类型可通过（或许为<a href="#限定标识符">限定的</a>）
<i>类型名</i>（§<a href="#类型声明">类型声明</a>）或<i>类型字面</i>指定，
它将根据之前声明的类型组成新的类型。
</p>

<pre class="ebnf">
类型     = 类型名 | 类型字面 | "(" 类型 ")" .
类型名   = 标识符 | 限定标识符 .
类型字面 = 数组类型 | 结构类型 | 指针类型 | 函数类型 | 接口类型 |
           切片类型 | 映射类型 | 信道类型 .
</pre>

<div class="english">
<p>
Named instances of the boolean, numeric, and string types are
<a href="#Predeclared_identifiers">predeclared</a>.
<i>Composite types</i>&mdash;array, struct, pointer, function,
interface, slice, map, and channel types&mdash;may be constructed using
type literals.
</p>
</div>

<p>
布尔值，数值与字符串类型的实例的命名是<a href="#预声明标识符">预声明</a>的。
数组，结构，指针，函数，接口，切片，映射和信道这些<i>复合类型</i>可由类型字面构造。
</p>

<div class="english">
<p>
The <i>static type</i> (or just <i>type</i>) of a variable is the
type defined by its declaration.  Variables of interface type
also have a distinct <i>dynamic type</i>, which
is the actual type of the value stored in the variable at run time.
The dynamic type may vary during execution but is always
<a href="#Assignability">assignable</a>
to the static type of the interface variable.  For non-interface
types, the dynamic type is always the static type.
</p>
</div>

<p>
变量的<i>静态类型</i>（或<i>类型</i>）是通过其声明定义的类型。
接口类型的变量也有一个独特的<i>动态类型</i>，这是在运行时存储在变量中的值的实际类型。
动态类型在执行过程中可能会有所不同，但对于接口变量的静态类型，它总是<a href="#可赋值性">可赋值</a>的。
对于非接口类型，其动态类型始终为其静态类型。
</p>

<div class="english">
<p>
Each type <code>T</code> has an <i>underlying type</i>: If <code>T</code>
is a predeclared type or a type literal, the corresponding underlying
type is <code>T</code> itself. Otherwise, <code>T</code>'s underlying type
is the underlying type of the type to which <code>T</code> refers in its
<a href="#Type_declarations">type declaration</a>.
</p>
</div>

<p>
每个类型 <code>T</code> 都有一个 <i>基本类型</i>：若 <code>T</code> 为预声明类型或类型字面，
其相应的基本类型为 <code>T</code> 本身。否则，<code>T</code>的基本类型为其
<a href="#类型声明">类型声明</a>中所依据类型的基本类型。
</p>

<pre>
   type T1 string
   type T2 T1
   type T3 []T1
   type T4 T3
</pre>

<div class="english">
<p>
The underlying type of <code>string</code>, <code>T1</code>, and <code>T2</code>
is <code>string</code>. The underlying type of <code>[]T1</code>, <code>T3</code>,
and <code>T4</code> is <code>[]T1</code>.
</p>
</div>

<p>
以上 <code>string</code>，<code>T1</code> 和 <code>T2</code> 的基本类型为 <code>string</code>。
<code>[]T1</code>，<code>T3</code> 和 <code>T4</code> 的基本类型为 <code>[]T1</code> 。
</p>

<div class="english">
<h3 id="Method_sets">Method sets</h3>
</div>

<h3 id="方法集">方法集</h3>

<div class="english">
<p>
A type may have a <i>method set</i> associated with it
(§<a href="#Interface_types">Interface types</a>, §<a href="#Method_declarations">Method declarations</a>).
The method set of an <a href="#Interface_types">interface type</a> is its interface.
The method set of any other type <code>T</code>
consists of all methods with receiver type <code>T</code>.
The method set of the corresponding pointer type <code>*T</code>
is the set of all methods with receiver <code>*T</code> or <code>T</code>
(that is, it also contains the method set of <code>T</code>).
Further rules apply to structs containing anonymous fields, as described
in the section on <a href="#Struct_types">struct types</a>.
Any other type has an empty method set.
In a method set, each method must have a
<a href="#Uniqueness_of_identifiers">unique</a> <a href="#MethodName">method name</a>.
</p>
</div>

<p>
类型可拥有一个与其相关联的 <i>方法集</i>（§<a href="#接口类型">接口类型</a>，§<a href="#方法声明">方法声明</a>）。
<a href="#接口类型">接口类型</a>的方法集为其接口。其它任意类型 <code>T</code> 的方法集由所有带接收者类型
<code>T</code> 的方法组成。与指针类型 <code>*T</code> 相应的方法集为所有带接收者 <code>*T</code> 或 <code>T</code>
的方法的集（就是说，它也包含 <code>T</code> 的方法集）。根据<a href="#结构类型">结构类型</a>一节的描述，
更进一步的规则也适用于包含匿名字段的结构。任何其它类型都有一个空方法集。
在方法集中，每个方法都必须有<a href="#标识符的唯一性">唯一</a>的<a href="#方法名">方法名</a>。
</p>

<div class="english">
<p>
The method set of a type determines the interfaces that the
type <a href="#Interface_types">implements</a>
and the methods that can be <a href="#Calls">called</a>
using a receiver of that type.
</p>
</div>

<p>
一个类型的方法集决定了其所<a href="#接口类型">实现</a>的接口
与可使用该类型接收者<a href="#函数与方法的调用">调用</a>的方法。
</p>

<div class="english">
<h3 id="Boolean_types">Boolean types</h3>
</div>

<h3 id="布尔类型">布尔类型</h3>

<div class="english">
<p>
A <i>boolean type</i> represents the set of Boolean truth values
denoted by the predeclared constants <code>true</code>
and <code>false</code>. The predeclared boolean type is <code>bool</code>.
</p>
</div>

<p>
<i>布尔类型</i> 表示由预声明常量 <code>true</code> 和 <code>false</code>所代表的布尔值的集。
预声明的布尔类型为 <code>bool</code>。
</p>

<div class="english">
<h3 id="Numeric_types">Numeric types</h3>
</div>

<h3 id="数值类型">数值类型</h3>

<div class="english">
<p>
A <i>numeric type</i> represents sets of integer or floating-point values.
The predeclared architecture-independent numeric types are:
</p>

<pre class="grammar">
uint8       the set of all unsigned  8-bit integers (0 to 255)
uint16      the set of all unsigned 16-bit integers (0 to 65535)
uint32      the set of all unsigned 32-bit integers (0 to 4294967295)
uint64      the set of all unsigned 64-bit integers (0 to 18446744073709551615)

int8        the set of all signed  8-bit integers (-128 to 127)
int16       the set of all signed 16-bit integers (-32768 to 32767)
int32       the set of all signed 32-bit integers (-2147483648 to 2147483647)
int64       the set of all signed 64-bit integers (-9223372036854775808 to 9223372036854775807)

float32     the set of all IEEE-754 32-bit floating-point numbers
float64     the set of all IEEE-754 64-bit floating-point numbers

complex64   the set of all complex numbers with float32 real and imaginary parts
complex128  the set of all complex numbers with float64 real and imaginary parts

byte        alias for uint8
rune        alias for int32
</pre>
</div>

<p>
<i>数值类型</i>表示整数值和浮点数值的集。
架构中立的预声明数值类型为：
</p>

<pre class="grammar">
uint8       所有无符号 8位整数集（0 到 255）
uint16      所有无符号16位整数集（0 到 65535）
uint32      所有无符号32位整数集（0 到 4294967295）
uint64      所有无符号64位整数集（0 到 18446744073709551615）

int8        所有带符号 8位整数集（-128 到 127）
int16       所有带符号16位整数集（-32768 到 32767）
int32       所有带符号32位整数集（-2147483648 到 2147483647）
int64       所有带符号64位整数集（-9223372036854775808 到 9223372036854775807）

float32     所有IEEE-754 32位浮点数集
float64     所有IEEE-754 64位浮点数集

complex64   所有带float32实部和虚部的复数集
complex128  所有带float64实部和虚部的复数集

byte        uint8的别名
rune        int32的别名
</pre>

<div class="english">
<p>
The value of an <i>n</i>-bit integer is <i>n</i> bits wide and represented using
<a href="http://en.wikipedia.org/wiki/Two's_complement">two's complement arithmetic</a>.
</p>
</div>

<p>
<i>n</i> 位的整数值是 <i>n</i> 位宽的，它使用
<a href="http://en.wikipedia.org/wiki/Two's_complement">二进制补码运算</a>表示。
</p>

<div class="english">
<p>
There is also a set of predeclared numeric types with implementation-specific sizes:
</p>

<pre class="grammar">
uint     either 32 or 64 bits
int      same size as uint
uintptr  an unsigned integer large enough to store the uninterpreted bits of a pointer value
</pre>
</div>

<p>
大小取决于具体实现的预声明数值类型：
</p>

<pre class="grammar">
uint     32或64位
int      大小与uint相同
uintptr  大到足以存储指针值无解释位的无符号整数
</pre>

<div class="english">
<p>
To avoid portability issues all numeric types are distinct except
<code>byte</code>, which is an alias for <code>uint8</code>, and
<code>rune</code>, which is an alias for <code>int32</code>.
Conversions
are required when different numeric types are mixed in an expression
or assignment. For instance, <code>int32</code> and <code>int</code>
are not the same type even though they may have the same size on a
particular architecture.
</p>
</div>

<p>
为避免可移植性问题，除 <code>byte</code> 为 <code>uint8</code> 的别名以及
<code>rune</code> 为 <code>int32</code> 的别名外，所有数值类型都是不同的。
当不同的数值类型混合在一个表达式或赋值操作中时，必须进行类型转换。
例如，<code>int32</code> 与 <code>int</code> 是不同的类型，
尽管它们在特定架构上可能有相同的大小。
</p>

<div class="english">
<h3 id="String_types">String types</h3>
</div>

<h3 id="字符串类型">字符串类型</h3>

<div class="english">
<p>
A <i>string type</i> represents the set of string values.
A string value is a (possibly empty) sequence of bytes.
Strings are immutable: once created,
it is impossible to change the contents of a string.
The predeclared string type is <code>string</code>.
</p>
</div>

<p>
<i>字符串类型</i> 表示字符串值的集。字符串的值为（可能为空的）字节序列。字符串是不可变的：
一旦被创建，字符串的内容就不能更改。预声明的字符串类型为 <code>string</code>。
</p>

<div class="english">
<p>
The length of a string <code>s</code> (its size in bytes) can be discovered using
the built-in function <a href="#Length_and_capacity"><code>len</code></a>.
The length is a compile-time constant if the string is a constant.
A string's bytes can be accessed by integer <a href="#Index_expressions">indices</a>
0 through <code>len(s)-1</code>.
It is illegal to take the address of such an element; if
<code>s[i]</code> is the <code>i</code>'th byte of a
string, <code>&amp;s[i]</code> is invalid.
</p>
</div>

<p>
字符串 <code>s</code> 的长度（即其字节大小）可使用内建函数
<a href="#长度与容量"><code>len</code></a> 获取。若该字符串为常量，则其长度即为编译时常量。
字符串的字节可通过整数（§<a href="#下标">下标</a>）0 至 <code>len(s)-1</code> 访问。
获取这样一个元素的地址是非法的；若 <code>s[i]</code> 为字符串的第 <code>i</code>
个字节，<code>&amp;s[i]</code> 就是无效的。
</p>


<div class="english">
<h3 id="Array_types">Array types</h3>
</div>

<h3 id="数组类型">数组类型</h3>

<div class="english">
<p>
An array is a numbered sequence of elements of a single
type, called the element type.
The number of elements is called the length and is never
negative.
</p>

<pre class="ebnf">
ArrayType   = "[" ArrayLength "]" ElementType .
ArrayLength = Expression .
ElementType = Type .
</pre>
</div>

<p>
数组是单一类型元素的编号序列，该单一类型称为元素类型。元素的数量称为长度且为非负数。
</p>

<pre class="ebnf">
数组类型 = "[" 数组长度 "]" 元素类型 .
数组长度 = 表达式 .
元素类型 = 类型 .
</pre>

<div class="english">
<p>
The length is part of the array's type; it must evaluate to a non-
negative <a href="#Constants">constant</a> representable by a value
of type <code>int</code>.
The length of array <code>a</code> can be discovered
using the built-in function <a href="#Length_and_capacity"><code>len</code></a>.
<<<<<<< HEAD
The elements can be addressed by integer <a href="#Index_expressions">indices</a>
=======
The elements can be addressed by integer r <a href="#Index_expressions">indices</a>
>>>>>>> 3bf1f76f
0 through <code>len(a)-1</code>.
Array types are always one-dimensional but may be composed to form
multi-dimensional types.
</p>

<pre>
[32]byte
[2*N] struct { x, y int32 }
[1000]*float64
[3][5]int
[2][2][2]float64  // same as [2]([2]([2]float64))
</pre>
</div>

<p>
长度是数组类型的一部分，且必须是求值结果为非负整数值的<a href="#常量表达式">常量表达式</a>。
数组 <code>a</code> 的长度可使用内建函数 <a href="#长度与容量"><code>len</code></a>获取，
其元素可通过整数（§<a href="#下标表达式">下标</a>） 0 到 <code>len(a)-1</code> 寻址。
数组类型总是一维的，但可组合构成多维的类型。
</p>

<pre>
[32]byte
[2*N] struct { x, y int32 }
[1000]*float64
[3][5]int
[2][2][2]float64  // 等价于[2]([2]([2]float64))
</pre>

<div class="english">
<h3 id="Slice_types">Slice types</h3>
</div>

<h3 id="切片类型">切片类型</h3>

<div class="english">
<p>
A slice is a reference to a contiguous segment of an array and
contains a numbered sequence of elements from that array.  A slice
type denotes the set of all slices of arrays of its element type.
The value of an uninitialized slice is <code>nil</code>.
</p>

<pre class="ebnf">
SliceType = "[" "]" ElementType .
</pre>
</div>

<p>
切片是数组连续段的引用及包含此数组的元素的编号序列。
切片类型表示元素类型为数组的所有切片的集。未初始化切片的值为 <code>nil</code>。
</p>

<pre class="ebnf">
切片类型 = "[" "]" 元素类型 .
</pre>

<div class="english">
<p>
Like arrays, slices are indexable and have a length.  The length of a
slice <code>s</code> can be discovered by the built-in function
<a href="#Length_and_capacity"><code>len</code></a>; unlike with arrays it may change during
execution.  The elements can be addressed by integer <a href="#Index_expressions">indices</a>
0 through <code>len(s)-1</code>.  The slice index of a
given element may be less than the index of the same element in the
underlying array.
</p>
</div>

<p>
类似于数组，切片是可索引的且拥有一个长度。切片 <code>s</code> 的长度可通过内建函数
<a href="#长度与容量"><code>len</code></a>获取；不同于数组的是，切片可在执行过程中被改变，
其元素可通过整数（§<a href="#下标表达式">下标</a>） 0 到 <code>len(s)-1</code> 寻址。
给定元素的切片下标可能小于它在其基本数组中的下标。
</p>

<div class="english">
<p>
A slice, once initialized, is always associated with an underlying
array that holds its elements.  A slice therefore shares storage
with its array and with other slices of the same array; by contrast,
distinct arrays always represent distinct storage.
</p>
</div>

<p>
切片一旦初始化，就总是伴随着一个包含其元素的基本数组。
因此，切片与其数组及其它本数组的切片共享存储；
与此相反，不同的数组总是表示其不同的存储。
</p>

<div class="english">
<p>
The array underlying a slice may extend past the end of the slice.
The <i>capacity</i> is a measure of that extent: it is the sum of
the length of the slice and the length of the array beyond the slice;
a slice of length up to that capacity can be created by `slicing' a new
one from the original slice (§<a href="#Slices">Slices</a>).
The capacity of a slice <code>a</code> can be discovered using the
built-in function <a href="#Length_and_capacity"><code>cap(a)</code></a>.
</p>
</div>

<p>
切片的基本数组可扩展其切片的结尾。<i>容量</i> 是该扩展的量度：
它是切片的长度和切片往后数组的长度之和；长度达到其容量的切片可通过从原切片
（§<a href="#Slices">Slices</a>）‘切下’一个新的来创建。
切片 <code>a</code> 的容量可使用内建函数 <a href="#长度与容量"><code>cap(a)</code></a> 获取。
</p>

<div class="english">
<p>
A new, initialized slice value for a given element type <code>T</code> is
made using the built-in function
<a href="#Making_slices_maps_and_channels"><code>make</code></a>,
which takes a slice type
and parameters specifying the length and optionally the capacity:
</p>
</div>

<p>
给定元素类型 <code>T</code> 的一个新的，已初始化的切片值使用内建函数
<a href="#创建切片、映射与信道"><code>make</code></a>创建，
它需要一个切片类型和指定其长度与可选容量的形参：
</p>

<pre>
make([]T, length)
make([]T, length, capacity)
</pre>

<div class="english">
<p>
A call to <code>make</code> allocates a new, hidden array to which the returned
slice value refers. That is, executing
</p>
</div>

<p>
调用 <code>make</code>将分配一个被返回的切片值所引用的，新的、隐藏的数组。即，执行
</p>

<pre>
make([]T, length, capacity)
</pre>

<div class="english">
<p>
produces the same slice as allocating an array and slicing it, so these two examples
result in the same slice:
</p>
</div>

<p>
产生切片与分配数组后再对其进行切片相同，因此这两个例子的结果为相同的切片：
</p>

<pre>
make([]int, 50, 100)
new([100]int)[0:50]
</pre>

<div class="english">
<p>
Like arrays, slices are always one-dimensional but may be composed to construct
higher-dimensional objects.
With arrays of arrays, the inner arrays are, by construction, always the same length;
however with slices of slices (or arrays of slices), the lengths may vary dynamically.
Moreover, the inner slices must be allocated individually (with <code>make</code>).
</p>
</div>

<p>
类似于数组，切片总是一维的，但可组合构造更高维的对象。
元素为数组的数组，根据其构造，其内部数组的长度始终相同；
然而元素为切片的切片（或元素为数组的切片），其长度会动态地改变。
此外，其内部的切片必须单独地（通过 <code>make</code>）分配。
</p>

<div class="english">
<h3 id="Struct_types">Struct types</h3>
</div>

<h3 id="结构类型">结构类型</h3>

<div class="english">
<p>
A struct is a sequence of named elements, called fields, each of which has a
name and a type. Field names may be specified explicitly (IdentifierList) or
implicitly (AnonymousField).
Within a struct, non-<a href="#Blank_identifier">blank</a> field names must
be <a href="#Uniqueness_of_identifiers">unique</a>.
</p>

<pre class="ebnf">
StructType     = "struct" "{" { FieldDecl ";" } "}" .
FieldDecl      = (IdentifierList Type | AnonymousField) [ Tag ] .
AnonymousField = [ "*" ] TypeName .
Tag            = string_lit .
</pre>

<pre>
// An empty struct.
struct {}

// A struct with 6 fields.
struct {
	x, y int
	u float32
	_ float32  // padding
	A *[]int
	F func()
}
</pre>
</div>

<p>
结构是已命名的元素序列，被称为字段，其中每一个元素都有一个名字和类型。
字段名可显示地指定（标识符列表）或隐式地指定（匿名字段）。
在结构中，非<a href="#空白标识符">空白</a>字段名必须是<a href="#标识符的唯一性">唯一</a>的。
</p>

<pre class="ebnf">
结构类型 = "struct" "{" { 字段声明 ";" } "}" .
字段声明 = (标识符列表 类型 | 匿名字段) [ 标注 ] .
匿名字段 = [ "*" ] 类型名 .
标注     = 字符串字面 .
</pre>

<pre>
// 空结构.
struct {}

// 带6个字段的结构
struct {
	x, y int
	u float32
	_ float32  // 填充
	A *[]int
	F func()
}
</pre>

<div class="english">
<p>
A field declared with a type but no explicit field name is an <i>anonymous field</i>,
also called an <i>embedded</i> field or an embedding of the type in the struct.
An embedded type must be specified as
a type name <code>T</code> or as a pointer to a non-interface type name <code>*T</code>,
and <code>T</code> itself may not be
a pointer type. The unqualified type name acts as the field name.
</p>

<pre>
// A struct with four anonymous fields of type T1, *T2, P.T3 and *P.T4
struct {
	T1        // field name is T1
	*T2       // field name is T2
	P.T3      // field name is T3
	*P.T4     // field name is T4
	x, y int  // field names are x and y
}
</pre>
</div>

<p>
通过有类型而无显式字段名声明的字段为 <i>匿名字段</i>，亦称为 <i>嵌入式</i> 字段或该结构中此种类型的嵌入。
这种字段类型必须作为一个类型名 <code>T</code> 或一个非接口类型名的指针 <code>*T</code>来实现，
且 <code>T</code> 本身不能为指针类型。未限定类型名的行为类似于字段名。
</p>

<pre>
// 带类型为T1，*T2，P.T3和*P.T4的4个匿名字段的结构
struct {
	T1        // 字段名为T1
	*T2       // 字段名为T2
	P.T3      // 字段名为T3
	*P.T4     // 字段名为T4
	x, y int  // 字段名为x和y
}
</pre>

<div class="english">
<p>
The following declaration is illegal because field names must be unique
in a struct type:
</p>

<pre>
struct {
	T     // conflicts with anonymous field *T and *P.T
	*T    // conflicts with anonymous field T and *P.T
	*P.T  // conflicts with anonymous field T and *T
}
</pre>
</div>

<p>
以下为非法声明，因为字段名在结构类型中必须是唯一的：
</p>

<pre>
struct {
	T     // 与匿名字段*T及*P.T相冲突
	*T    // 与匿名字段T及*P.T相冲突
	*P.T  // 与匿名字段T及*T相冲突
}
</pre>

<div class="english">
<p>
A field or <a href="#Method_declarations">method</a> <code>f</code> of an
anonymous field in a struct <code>x</code> is called <i>promoted</i> if
<code>x.f</code> is a legal <a href="#Selectors">selector</a> that denotes
that field or method <code>f</code>.
</p>
</div>

<p>
在结构 <code>x</code> 中，若 <code>x.f</code> 为表示字段或<a href="#方法声明">方法</a>
<code>f</code> 的合法<a href="#选择者">选择者</a>，则匿名字段的字段或方法 <code>f</code>
即为<i>已提升</i>的。
</p>

<div class="english">
<p>
Promoted fields act like ordinary fields
of a struct except that they cannot be used as field names in
<a href="#Composite_literals">composite literals</a> of the struct.
</p>
</div>

<p>
已提升字段除了不能用作该结构<a href="#复合字面">复合字面</a>中的字段名外，
其行为如同结构的一般字段。
</p>

<div class="english">
<p>
Given a struct type <code>S</code> and a type named <code>T</code>,
promoted methods are included in the method set of the struct as follows:
</p>
<ul>
	<li>
	If <code>S</code> contains an anonymous field <code>T</code>,
	the <a href="#Method_sets">method sets</a> of <code>S</code>
	and <code>*S</code> both include promoted methods with receiver
	<code>T</code>. The method set of <code>*S</code> also
	includes promoted methods with receiver <code>*T</code>.
	</li>
	<li>
	If <code>S</code> contains an anonymous field <code>*T</code>,
	the method sets of <code>S</code> and <code>*S</code> both
	include promoted methods with receiver <code>T</code> or
	<code>*T</code>.
	</li>
</ul>
</div>

<p>
给定结构类型 <code>S</code> 与名为 <code>T</code> 的类型，包含在结构方法集中的已提升方法如下：
</p>
<ul>
	<li>
	若 <code>S</code> 包含一个匿名字段 <code>T</code>，则 <code>S</code> 与 <code>*S</code>
	的<a href="#方法集">方法集</a>均包含带接收者 <code>T</code> 的已提升方法。<code>*S</code>
	的方法集也包含带接收者 <code>*T</code> 的已提升方法。
	</li>

	<li>
	若 <code>S</code> 包含匿名字段 <code>*T</code>，则 <code>S</code> 与 <code>*S</code>
	的方法集均包含带接收者 <code>T</code> 或 <code>*T</code> 的已提升方法。
	</li>
</ul>

<div class="english">
<p>
A field declaration may be followed by an optional string literal <i>tag</i>,
which becomes an attribute for all the fields in the corresponding
field declaration. The tags are made
visible through a <a href="/pkg/reflect/#StructTag">reflection interface</a>
but are otherwise ignored.
</p>

<pre>
// A struct corresponding to the TimeStamp protocol buffer.
// The tag strings define the protocol buffer field numbers.
struct {
	microsec  uint64 "field 1"
	serverIP6 uint64 "field 2"
	process   string "field 3"
}
</pre>
</div>

<p>
字段声明可后跟一个可选的字符串字面 <i>标注</i>，成为所有相应字段声明中字段的属性。
标注可通过 <a href="/pkg/reflect/#StructTag">反射接口</a> 获得，否则就会被忽略。
</p>

<pre>
// 一个对应于时间戳协议缓存的结构.
// 标注字符串定义了协议缓存的字段号.
struct {
	microsec  uint64 "field 1"
	serverIP6 uint64 "field 2"
	process   string "field 3"
}
</pre>

<div class="english">
<h3 id="Pointer_types">Pointer types</h3>
</div>

<h3 id="指针类型">指针类型</h3>

<div class="english">
<p>
A pointer type denotes the set of all pointers to variables of a given
type, called the <i>base type</i> of the pointer.
The value of an uninitialized pointer is <code>nil</code>.
</p>

<pre class="ebnf">
PointerType = "*" BaseType .
BaseType = Type .
</pre>
</div>

<p>
指针类型表示一个所有给定类型变量的指针的集，称为指针的 <i>基础类型</i>。
未初始化的指针的值为 <code>nil</code>。
</p>

<pre class="ebnf">
指针类型 = "*" 基础类型 .
基础类型 = 类型 .
</pre>

<pre>
*Point
*[4]int
</pre>

<div class="english">
<h3 id="Function_types">Function types</h3>
</div>

<h3 id="函数类型">函数类型</h3>

<div class="english">
<p>
A function type denotes the set of all functions with the same parameter
and result types. The value of an uninitialized variable of function type
is <code>nil</code>.
</p>

<pre class="ebnf">
FunctionType   = "func" Signature .
Signature      = Parameters [ Result ] .
Result         = Parameters | Type .
Parameters     = "(" [ ParameterList [ "," ] ] ")" .
ParameterList  = ParameterDecl { "," ParameterDecl } .
ParameterDecl  = [ IdentifierList ] [ "..." ] Type .
</pre>
</div>

<p>
函数类型表示所有带相同形参和返回类型的集。未初始化的函数类型变量的的值为 <code>nil</code>。
</p>

<pre class="ebnf">
函数类型 = "func" 签名 .
签名     = 形参 [ 结果 ] .
结果     = 形参 | 类型 .
形参     = "(" [ 形参列表 [ "," ] ] ")" .
形参列表 = 形参声明 { "," 形参声明 } .
形参声明 = [ 标识符列表 ] [ "..." ] 类型 .
</pre>

<div class="english">
<p>
Within a list of parameters or results, the names (IdentifierList)
must either all be present or all be absent. If present, each name
stands for one item (parameter or result) of the specified type and
all non-<a href="#Blank_identifier">blank</a> names in the signature
must be <a href="#Uniqueness_of_identifiers">unique</a>.
If absent, each type stands for one item of that type.
Parameter and result
lists are always parenthesized except that if there is exactly
one unnamed result it may be written as an unparenthesized type.
</p>
</div>

<p>
在形参或结果的列表中，其名称（标识符列表）必须都存在或都不存在。
若存在，则每个名称代表一个指定类型的项（形参或结果），所有在签名中的非
<a href="#空白标识符">空白</a>名称必须是<a href="#标识符的唯一性">唯一</a>的。
若不存在，则每个类型代表一个此类型的项。若恰好有一个未命名的值，它可能写作一个不加括号的类型，
除此之外，形参和结果的列表总是在括号中。
</p>

<div class="english">
<p>
The final parameter in a function signature may have
a type prefixed with <code>...</code>.
A function with such a parameter is called <i>variadic</i> and
may be invoked with zero or more arguments for that parameter.
</p>
</div>

<p>
函数签名中的最后一个形参可能有一个带 <code>...</code> 前缀的类型。
带这样形参的函数被称为 <i>变参函数</i> 它可接受零个或多个实参的函数。
</p>

<pre>
func()
func(x int) int
func(a, _ int, z float32) bool
func(a, b int, z float32) (bool)
func(prefix string, values ...int)
func(a, b int, z float64, opt ...interface{}) (success bool)
func(int, int, float64) (float64, *[]int)
func(n int) func(p *T)
</pre>


<div class="english">
<h3 id="Interface_types">Interface types</h3>
</div>

<h3 id="接口类型">接口类型</h3>

<div class="english">
<p>
An interface type specifies a <a href="#Method_sets">method set</a> called its <i>interface</i>.
A variable of interface type can store a value of any type with a method set
that is any superset of the interface. Such a type is said to
<i>implement the interface</i>.
The value of an uninitialized variable of interface type is <code>nil</code>.
</p>

<pre class="ebnf">
InterfaceType      = "interface" "{" { MethodSpec ";" } "}" .
MethodSpec         = MethodName Signature | InterfaceTypeName .
MethodName         = identifier .
InterfaceTypeName  = TypeName .
</pre>
</div>

<p>
接口类型指定一个称为 <i>接口</i> 的 <a href="#方法集">方法集</a>。
接口类型变量可存储任何带方法集类型的值，该方法集为此接口的超集。
这种类型表示 <i>实现此接口</i>。未初始化的接口类型变量的值为 <code>nil</code>。
</p>

<pre class="ebnf">
接口类型   = "interface" "{" { 方法实现 ";" } "}" .
方法实现   = 方法名 签名 | 接口类型名 .
方法名     = 标识符 .
接口类型名 = 类型名 .
</pre>

<div class="english">
<p>
As with all method sets, in an interface type, each method must have a
<a href="#Uniqueness_of_identifiers">unique</a> name.
</p>

<pre>
// A simple File interface
interface {
	Read(b Buffer) bool
	Write(b Buffer) bool
	Close()
}
</pre>
</div>

<p>
对于所有的方法集，在一个接口类型中，每个方法必须有<a href="#标识符的唯一性">唯一的</a>名字。
</p>

<pre>
// 一个简单的File接口
interface {
	Read(b Buffer) bool
	Write(b Buffer) bool
	Close()
}
</pre>

<div class="english">
<p>
More than one type may implement an interface.
For instance, if two types <code>S1</code> and <code>S2</code>
have the method set
</p>
</div>

<p>
不止一个类型可实现同一接口。例如，若两个类型 <code>S1</code> 和 <code>S2</code> 拥有方法集
</p>

<pre>
func (p T) Read(b Buffer) bool { return … }
func (p T) Write(b Buffer) bool { return … }
func (p T) Close() { … }
</pre>

<div class="english">
<p>
(where <code>T</code> stands for either <code>S1</code> or <code>S2</code>)
then the <code>File</code> interface is implemented by both <code>S1</code> and
<code>S2</code>, regardless of what other methods
<code>S1</code> and <code>S2</code> may have or share.
</p>
</div>

<p>
（其中 <code>T</code> 代表 <code>S1</code> 或 <code>S2</code>）
那么 <code>File</code> 接口都将被 <code>S1</code> 和 <code>S2</code>所实现，
不论如何，方法 <code>S1</code> 和 <code>S2</code> 都会拥有或共享它。
</p>

<div class="english">
<p>
A type implements any interface comprising any subset of its methods
and may therefore implement several distinct interfaces. For
instance, all types implement the <i>empty interface</i>:
</p>
</div>

<p>
类型可实现任何接口，包括任何其方法的子集，因此可能实现几个不同的接口。
例如，所有类型都实现了 <i>空接口</i>：
</p>

<pre>
interface{}
</pre>

<div class="english">
<p>
Similarly, consider this interface specification,
which appears within a <a href="#Type_declarations">type declaration</a>
to define an interface called <code>Lock</code>:
</p>
</div>

<p>
同样，考虑此接口的实现，它出现在<a href="#类型声明">类型声明</a>
中以定义一个名为 <code>Lock</code> 的接口：
</p>

<pre>
type Lock interface {
	Lock()
	Unlock()
}
</pre>

<div class="english">
<p>
If <code>S1</code> and <code>S2</code> also implement
</p>
</div>

<p>
若 <code>S1</code> 和 <code>S2</code> 也实现
</p>

<pre>
func (p T) Lock() { … }
func (p T) Unlock() { … }
</pre>

<div class="english">
<p>
they implement the <code>Lock</code> interface as well
as the <code>File</code> interface.
</p>
</div>

<p>
它们不仅会实现 <code>Lock</code> 还会实现 <code>File</code> 接口
</p>

<div class="english">
<p>
An interface may use an interface type name <code>T</code>
in place of a method specification.
The effect, called embedding an interface,
is equivalent to enumerating the methods of <code>T</code> explicitly
in the interface.
</p>

<pre>
type ReadWrite interface {
	Read(b Buffer) bool
	Write(b Buffer) bool
}

type File interface {
	ReadWrite  // same as enumerating the methods in ReadWrite
	Lock       // same as enumerating the methods in Lock
	Close()
}
</pre>
</div>

<p>
一个接口可通过包含一个名为 <code>T</code> 的接口类型来代替一个方法的实现。
这称之为嵌入接口，其效果等价于在接口中显式枚举出 <code>T</code> 中的方法。
</p>

<pre>
type ReadWrite interface {
	Read(b Buffer) bool
	Write(b Buffer) bool
}

type File interface {
	ReadWrite  // 等价于枚举ReadWrite中的方法
	Lock       // 等价于枚举Lock中的方法
	Close()
}
</pre>

<div class="english">
<p>
An interface type <code>T</code> may not embed itself
or any interface type that embeds <code>T</code>, recursively.
</p>

<pre>
// illegal: Bad cannot embed itself
type Bad interface {
	Bad
}

// illegal: Bad1 cannot embed itself using Bad2
type Bad1 interface {
	Bad2
}
type Bad2 interface {
	Bad1
}
</pre>
</div>

<p>
接口类型 <code>T</code> 不能嵌入其自身或任何递归地嵌入 <code>T</code> 的接口类型。
</p>

<pre>
// 非法：Bad不能嵌入其自身
type Bad interface {
	Bad
}

// 非法：Bad1不能通过Bad2嵌入其自身
type Bad1 interface {
	Bad2
}
type Bad2 interface {
	Bad1
}
</pre>

<div class="english">
<h3 id="Map_types">Map types</h3>
</div>

<h3 id="映射类型">映射类型</h3>

<div class="english">
<p>
A map is an unordered group of elements of one type, called the
element type, indexed by a set of unique <i>keys</i> of another type,
called the key type.
The value of an uninitialized map is <code>nil</code>.
</p>

<pre class="ebnf">
MapType     = "map" "[" KeyType "]" ElementType .
KeyType     = Type .
</pre>
</div>

<p>
映射是一个同种类型元素的无序组，该类型称为元素类型；
映射通过另一类型唯一的 <i>键</i> 集索引，该类型称为键类型。
未初始化的映射值为 <code>nil</code>。
</p>

<pre class="ebnf">
映射类型    = "map" "[" 键类型 "]" 元素类型 .
键类型      = 类型 .
</pre>

<div class="english">
<p>
The comparison operators <code>==</code> and <code>!=</code>
(§<a href="#Comparison_operators">Comparison operators</a>) must be fully defined
for operands of the key type; thus the key type must not be a function, map, or
slice.
If the key type is an interface type, these
comparison operators must be defined for the dynamic key values;
failure will cause a <a href="#Run_time_panics">run-time panic</a>.

</p>
</div>

<p>
比较操作符 <code>==</code> 和 <code>!=</code>
（§<a href="#比较操作符">比较操作符</a>）必须由键类型的操作数完全定义；
因此键类型不能是函数，映射或切片。若该键类型为接口类型，这些比较运算符必须由动态键值定义；
失败将导致一个 <a href="#运行时恐慌">运行时恐慌</a>.
</p>

<pre>
map[string]int
map[*T]struct{ x, y float64 }
map[string]interface{}
</pre>

<div class="english">
<p>
The number of map elements is called its length.
For a map <code>m</code>, it can be discovered using the
built-in function <a href="#Length_and_capacity"><code>len</code></a>
and may change during execution. Elements may be added during execution
using <a href="#Assignments">assignments</a> and retrieved with
<a href="#Index_expressions">index expressions</a>; they may be removed with the
<a href="#Deletion_of_map_elements"><code>delete</code></a> built-in function.
</p>
</div>

<p>
元素的数量称为长度。
对于映射 <code>m</code>，其长度可使用内建函数 <a href="#长度与容量"><code>len</code></a>
获取并可在执行时更改。元素可在执行时使用<a href="#赋值">赋值</a>来添加并通过
<a href="#下标表达式">下标表达式</a> 来检索；它们也可通过内建函数
<a href="#映射元素的删除"><code>delete</code></a> 删除。
</p>

<div class="english">
<p>
A new, empty map value is made using the built-in
function <a href="#Making_slices_maps_and_channels"><code>make</code></a>,
which takes the map type and an optional capacity hint as arguments:
</p>
</div>

<p>
一个新的，空的映射值使用内建函数 <a href="#创建切片、映射与信道"><code>make</code></a> 创建，
它使该映射类型和可选容量作为实参提示：
</p>

<pre>
make(map[string]int)
make(map[string]int, 100)
</pre>

<div class="english">
<p>
The initial capacity does not bound its size:
maps grow to accommodate the number of items
stored in them, with the exception of <code>nil</code> maps.
A <code>nil</code> map is equivalent to an empty map except that no elements
may be added.
</p>
</div>

<p>
初始容量不能限定它的大小：映射通过增长来适应存储在其中的项数，除了 <code>nil</code> 映射以外。
一个 <code>nil</code> 映射等价于一个空映射，只是 <code>nil</code> 映射不能添加元素。
</p>

<div class="english">
<h3 id="Channel_types">Channel types</h3>
</div>

<h3 id="信道类型">信道类型</h3>

<div class="english">
<p>
A channel provides a mechanism for two concurrently executing functions
to synchronize execution and communicate by passing a value of a
specified element type.
The value of an uninitialized channel is <code>nil</code>.
</p>

<pre class="ebnf">
ChannelType = ( "chan" [ "&lt;-" ] | "&lt;-" "chan" ) ElementType .
</pre>
</div>

<p>
信道提供一种机制使两个并发执行的函数同步执行，并通过传递具体元素类型的值来通信。
未初始化的信道值为 <code>nil</code>。
</p>

<pre class="ebnf">
信道类型 = ( "chan" [ "&lt;-" ] | "&lt;-" "chan" ) 元素类型 .
</pre>

<div class="english">
<p>
The <code>&lt;-</code> operator specifies the channel <i>direction</i>,
<i>send</i> or <i>receive</i>. If no direction is given, the channel is
<i>bi-directional</i>.
A channel may be constrained only to send or only to receive by
<a href="#Conversions">conversion</a> or <a href="#Assignments">assignment</a>.
</p>

<pre>
chan T          // can be used to send and receive values of type T
chan&lt;- float64  // can only be used to send float64s
&lt;-chan int      // can only be used to receive ints
</pre>
</div>

<p>
<code>&lt;-</code> 操作符指定信道的 <i>方向</i>，<i>发送</i> 或 <i>接收</i>。
若没有给定方向，那么该信道就是 <i>双向的</i>。
信道可通过<a href="#类型转换">类型转换</a> 或 <a href="#赋值">赋值</a>被强制为只发送或只接收。
</p>

<pre>
chan T          // 可以被用来发送和接收类型T的值
chan&lt;- float64  // 只能被用来发送浮点数
&lt;-chan int      // 只能被用来接收整数
</pre>

<div class="english">
<p>
The <code>&lt;-</code> operator associates with the leftmost <code>chan</code>
possible:
</p>

<pre>
chan&lt;- chan int    // same as chan&lt;- (chan int)
chan&lt;- &lt;-chan int  // same as chan&lt;- (&lt;-chan int)
&lt;-chan &lt;-chan int  // same as &lt;-chan (&lt;-chan int)
chan (&lt;-chan int)
</pre>
</div>

<p>
<code>&lt;-</code> 操作符结合最左边的 <code>chan</code> 可能的方式：
</p>

<pre>
chan&lt;- chan int    // 等价于 chan&lt;- (chan int)
chan&lt;- &lt;-chan int  // 等价于 chan&lt;- (&lt;-chan int)
&lt;-chan &lt;-chan int  // 等价于 &lt;-chan (&lt;-chan int)
chan (&lt;-chan int)
</pre>

<div class="english">
<p>
A new, initialized channel
value can be made using the built-in function
<a href="#Making_slices_maps_and_channels"><code>make</code></a>,
which takes the channel type and an optional capacity as arguments:
</p>
</div>

<p>
一个新的，已初始化的信道值可使用内建函数 <a href="#创建切片、映射与信道"><code>make</code></a> 创建，
它接受信道类型和一个可选的容量作为实参：
</p>

<pre>
make(chan int, 100)
</pre>

<div class="english">
<p>
The capacity, in number of elements, sets the size of the buffer in the channel. If the
capacity is greater than zero, the channel is asynchronous: communication operations
succeed without blocking if the buffer is not full (sends) or not empty (receives),
and elements are received in the order they are sent.
If the capacity is zero or absent, the communication succeeds only when both a sender and
receiver are ready.
A <code>nil</code> channel is never ready for communication.
</p>
</div>

<p>
容量根据元素的数量设置信道中缓存的大小。若容量大于零，则信道是异步的：
若缓存未满（发送）或非空（接收），则通信操作无阻塞成功，且元素在发送序列中被接收。
若容量为零或无，则只有当发送者和接收者都做好准备时通信才会成功。
<code>nil</code> 信道永远不会准备好通信。
</p>

<div class="english">
<p>
A channel may be closed with the built-in function
<a href="#Close"><code>close</code></a>; the
multi-valued assignment form of the
<a href="#Receive_operator">receive operator</a>
tests whether a channel has been closed.
</p>
</div>

<p>
信道可通过内建函数<a href="#关闭"><code>close</code></a>关闭；
<a href="#接收操作符">接收操作符</a>的多值赋值形式可测试信道是否关闭。
</p>

<div class="english">
<h2 id="Properties_of_types_and_values">Properties of types and values</h2>
</div>

<h2 id="类型与值的性质">类型与值的性质</h2>

<div class="english">
<h3 id="Type_identity">Type identity</h3>
</div>

<h3 id="类型标识">类型标识</h3>

<div class="english">
<p>
Two types are either <i>identical</i> or <i>different</i>.
</p>
</div>

<p>
两个类型若非 <i>相同</i> 即为 <i>不同</i>。
</p>

<div class="english">
<p>
Two named types are identical if their type names originate in the same
<a href="#Type_declarations">TypeSpec</a>.
A named and an unnamed type are always different. Two unnamed types are identical
if the corresponding type literals are identical, that is, if they have the same
literal structure and corresponding components have identical types. In detail:
</p>

<ul>
	<li>Two array types are identical if they have identical element types and
	    the same array length.</li>

	<li>Two slice types are identical if they have identical element types.</li>

	<li>Two struct types are identical if they have the same sequence of fields,
	    and if corresponding fields have the same names, and identical types,
	    and identical tags.
	    Two anonymous fields are considered to have the same name. Lower-case field
	    names from different packages are always different.</li>

	<li>Two pointer types are identical if they have identical base types.</li>

	<li>Two function types are identical if they have the same number of parameters
	    and result values, corresponding parameter and result types are
	    identical, and either both functions are variadic or neither is.
	    Parameter and result names are not required to match.</li>

	<li>Two interface types are identical if they have the same set of methods
	    with the same names and identical function types. Lower-case method names from
	    different packages are always different. The order of the methods is irrelevant.</li>

	<li>Two map types are identical if they have identical key and value types.</li>

	<li>Two channel types are identical if they have identical value types and
	    the same direction.</li>
</ul>
</div>

<p>
若两个已命名类型的类型名源自相同的<a href="#类型声明">类型实现</a>，它们就是相同的。
一个已命名类型和一个未命名类型总不相同。若两个未命名类型其相应的类型字面相同，
那么它们的类型相同，即，它们的字面结构是否相同且其相应的组件类型是否相同。细节详述：
</p>

<ul>
	<li>若两个数组类型其元素类型相同且长度相同，那么它们的类型相同。</li>

	<li>若两个切片类型其元素类型相同，那么它们的类型相同。</li>

	<li>若两个结构类型其字段序列相同，相应字段名相同，类型相同，标注相同，那么它们的类型相同。
		两个匿名字段其名字被认为相同。出自不同包的小写字段名总不相同。</li>

	<li>若两个指针类型其基本类型相同，那么它们的类型相同。</li>

	<li>若两个函数类型其形参个数相同，返回值相同，相应形参类型相同，返回值类型相同，
		两函数都可变或都不可变，那么它们的类型相同。形参和返回值名无需匹配。</li>

	<li>若两个接口类型其方法集相同，名字相同，函数类型相同，那么它们的类型相同。
		出自不同包的小写方法名总不相同。两接口类型是否相同与方法的次序无关。</li>

	<li>若两个映射类型其键值类型相同，那么它们的类型相同。</li>

	<li>若两个信道类型其值类型相同，方向相同，那么它们的类型相同。</li>
</ul>

<div class="english">
<p>
Given the declarations
</p>
</div>

<p>
给定声明
</p>

<pre>
type (
	T0 []string
	T1 []string
	T2 struct{ a, b int }
	T3 struct{ a, c int }
	T4 func(int, float64) *T0
	T5 func(x int, y float64) *[]string
)
</pre>

<div class="english">
<p>
these types are identical:
</p>

<pre>
T0 and T0
[]int and []int
struct{ a, b *T5 } and struct{ a, b *T5 }
func(x int, y float64) *[]string and func(int, float64) (result *[]string)
</pre>
</div>

<p>
这些类型是相同的：
</p>

<pre>
T0 和 T0
[]int 和 []int
struct{ a, b *T5 } 和 struct{ a, b *T5 }
func(x int, y float64) *[]string 和 func(int, float64) (result *[]string)
</pre>

<div class="english">
<p>
<code>T0</code> and <code>T1</code> are different because they are named types
with distinct declarations; <code>func(int, float64) *T0</code> and
<code>func(x int, y float64) *[]string</code> are different because <code>T0</code>
is different from <code>[]string</code>.
</p>
</div>

<p>
<code>T0</code> 和 <code>T1</code> 是不同的，因为它们由不同声明的类型命名；
<code>func(int, float64) *T0</code> 和 <code>func(x int, y float64) *[]string</code> 是不同的，
因为 <code>T0</code> 不同于 <code>[]string</code>。
</p>


<div class="english">
<h3 id="Assignability">Assignability</h3>
</div>

<h3 id="可赋值性">可赋值性</h3>

<div class="english">
<p>
A value <code>x</code> is <i>assignable</i> to a variable of type <code>T</code>
("<code>x</code> is assignable to <code>T</code>") in any of these cases:
</p>

<ul>
<li>
<code>x</code>'s type is identical to <code>T</code>.
</li>
<li>
<code>x</code>'s type <code>V</code> and <code>T</code> have identical
<a href="#Types">underlying types</a> and at least one of <code>V</code>
or <code>T</code> is not a named type.
</li>
<li>
<code>T</code> is an interface type and
<code>x</code> <a href="#Interface_types">implements</a> <code>T</code>.
</li>
<li>
<code>x</code> is a bidirectional channel value, <code>T</code> is a channel type,
<code>x</code>'s type <code>V</code> and <code>T</code> have identical element types,
and at least one of <code>V</code> or <code>T</code> is not a named type.
</li>
<li>
<code>x</code> is the predeclared identifier <code>nil</code> and <code>T</code>
is a pointer, function, slice, map, channel, or interface type.
</li>
<li>
<code>x</code> is an untyped <a href="#Constants">constant</a> representable
by a value of type <code>T</code>.
</li>
</ul>
</div>

<p>
在下列情况下，值 <code>x</code> <i>可赋予</i> 类型为 <code>T</code> 的变量
（"<code>x</code> 可赋予 <code>T</code>"）：
</p>

<ul>
<li>
当 <code>x</code> 的类型和 <code>T</code> 相同时。
</li>
<li>
当 <code>x</code> 的类型 <code>V</code> 和 <code>T</code> 有相同的
<a href="#类型">基本类型</a> 且在 <code>V</code> 或 <code>T</code> 中至少有一个不是已命名类型时。
<li>
当 <code>T</code> 为接口类型且 <code>x</code> <a href="#接口类型">实现</a>了 <code>T</code>时。
</li>
<li>
当 <code>x</code> 为双向信道值、<code>T</code> 为信道类型、
<code>x</code> 的类型 <code>V</code> 和 <code>T</code> 的元素类型相同且在
<code>V</code> 或 <code>T</code> 中至少有一个不是已命名类型时。
</li>
<li>
当 <code>x</code> 为预声明标识符 <code>nil</code> 且 <code>T</code>
为指针、函数、切片、映射、通道或接口类型时。
</li>
<li>
当 <code>x</code> 为无类型化，可通过类型 <code>T</code> 的值来表示的 <a href="#常量">常量</a>时。
</li>
</ul>

<div class="english">
<p>
Any value may be assigned to the <a href="#Blank_identifier">blank identifier</a>.
</p>
</div>

<p>
任何类型都可赋予<a href="#空白标识符">空白标识符</a>.
</p>


<div class="english">
<h2 id="Blocks">Blocks</h2>
</div>

<h2 id="块">块</h2>

<div class="english">
<p>
A <i>block</i> is a sequence of declarations and statements within matching
brace brackets.
</p>

<pre class="ebnf">
Block = "{" { Statement ";" } "}" .
</pre>
</div>

<p>
<i>块</i> 为一对大括号括住的声明和语句。
</p>

<pre class="ebnf">
块 = "{" { 语句 ";" } "}" .
</pre>

<div class="english">
<p>
In addition to explicit blocks in the source code, there are implicit blocks:
</p>

<ol>
	<li>The <i>universe block</i> encompasses all Go source text.</li>

	<li>Each <a href="#Packages">package</a> has a <i>package block</i> containing all
	    Go source text for that package.</li>

	<li>Each file has a <i>file block</i> containing all Go source text
	    in that file.</li>

	<li>Each <code>if</code>, <code>for</code>, and <code>switch</code>
	    statement is considered to be in its own implicit block.</li>

	<li>Each clause in a <code>switch</code> or <code>select</code> statement
	    acts as an implicit block.</li>
</ol>
</div>

<p>
除显式源码块外，还有隐式块：
</p>

<ol>
	<li><i>全域块</i> 包含所有的Go源码文本。</li>

	<li>每个<a href="#包">包</a>都有包含其所有Go源码文本的 <i>包块</i>。</li>

	<li>每个文件都有包含其所有Go源码文本的 <i>文件块</i>。</li>

	<li>每个 <code>if</code>、<code>for</code> 和
		<code>switch</code> 语句都被视为处于其自身的隐式块中。</li>

	<li>每个 <code>switch</code> 或 <code>select</code> 语句中的子句其行为如同隐式块。</li>
</ol>

<div class="english">
<p>
Blocks nest and influence <a href="#Declarations_and_scope">scoping</a>.
</p>
</div>

<p>
块可嵌套并会影响<a href="#声明与作用域">作用域</a>。
</p>


<div class="english">
<h2 id="Declarations_and_scope">Declarations and scope</h2>
</div>

<h2 id="声明与作用域">声明与作用域</h2>

<div class="english">
<p>
A declaration binds a non-<a href="#Blank_identifier">blank</a>
identifier to a constant, type, variable, function, or package.
Every identifier in a program must be declared.
No identifier may be declared twice in the same block, and
no identifier may be declared in both the file and package block.
</p>

<pre class="ebnf">
Declaration   = ConstDecl | TypeDecl | VarDecl .
TopLevelDecl  = Declaration | FunctionDecl | MethodDecl .
</pre>
</div>

<p>
声明可将非<a href="#空白标识符">空白</a>标识符绑定到一个常量、类型、变量、函数或包。
在程序中，每个标识符都必须被声明。同一标识符不能在同一块中声明两次，且在文件与包块中不能同时声明。
</p>

<pre class="ebnf">
声明 = 常量声明 | 类型声明 | 变量声明 .
顶级声明 = 声明 | 函数声明 | 方法声明 .
</pre>

<div class="english">
<p>
The <i>scope</i> of a declared identifier is the extent of source text in which
the identifier denotes the specified constant, type, variable, function, or package.
</p>
</div>

<p>
已声明标识符的 <i>作用域</i> 即为该标识符所表示的具体常量、类型、变量、函数或包在源文本中的作用范围。
</p>

<div class="english">
<p>
Go is lexically scoped using blocks:
</p>

<ol>
	<li>The scope of a predeclared identifier is the universe block.</li>

	<li>The scope of an identifier denoting a constant, type, variable,
	    or function (but not method) declared at top level (outside any
	    function) is the package block.</li>

	<li>The scope of the package name of an imported package is the file block
	    of the file containing the import declaration.</li>

	<li>The scope of an identifier denoting a method receiver, function parameter,
	    or result variable is the function body.</li>

	<li>The scope of a constant or variable identifier declared
	    inside a function begins at the end of the ConstSpec or VarSpec
	    (ShortVarDecl for short variable declarations)
	    and ends at the end of the innermost containing block.</li>

	<li>The scope of a type identifier declared inside a function
	    begins at the identifier in the TypeSpec
	    and ends at the end of the innermost containing block.</li>
</ol>
</div>

<p>
Go使用块表示词法作用域：
</p>

<ol>
	<li>预声明标识符的作用域为全域块。</li>

	<li>在顶级（即在任何函数之外）声明的表示常量、类型、变量或函数
		（而非方法）的标识符其作用域为该包块。</li>

	<li>已导入包的包名作用域为包含该导入声明的文件块。</li>

	<li>表示方法接收器、函数形参或返回值变量的标识符，其作用域为该函数体。</li>

	<li>在函数中声明为常量或变量的标识符，其作用域始于该函数中具体常量实现或变量实现
		（ShortVarDecl表示短变量声明）的结尾，止于最内部包含块的结尾。</li>

	<li>在函数中声明为类型的标识符，其作用域始于该函数中具体类型实现的标识符，
		止于最内部包含块的结尾。</li>
</ol>

<div class="english">
<p>
An identifier declared in a block may be redeclared in an inner block.
While the identifier of the inner declaration is in scope, it denotes
the entity declared by the inner declaration.
</p>
</div>

<p>
在块中声明的标识符可在其内部块中重新声明。
当其内部声明的标识符在作用域中时，即表示其实体在该内部声明中声明。
</p>

<div class="english">
<p>
The <a href="#Package_clause">package clause</a> is not a declaration; the package name
does not appear in any scope. Its purpose is to identify the files belonging
to the same <a href="#Packages">package</a> and to specify the default package name for import
declarations.
</p>
</div>

<p>
<a href="#包子句">包子句</a>并非声明；包名不会出现在任何作用域中。
其目的是为了识别该文件是否属于相同的<a href="#包">包</a>并为导入声明指定默认包名。
</p>


<div class="english">
<h3 id="Label_scopes">Label scopes</h3>
</div>

<h3 id="标签作用域">标签作用域</h3>

<div class="english">
<p>
Labels are declared by <a href="#Labeled_statements">labeled statements</a> and are
used in the <code>break</code>, <code>continue</code>, and <code>goto</code>
statements (§<a href="#Break_statements">Break statements</a>, §<a href="#Continue_statements">Continue statements</a>, §<a href="#Goto_statements">Goto statements</a>).
It is illegal to define a label that is never used.
In contrast to other identifiers, labels are not block scoped and do
not conflict with identifiers that are not labels. The scope of a label
is the body of the function in which it is declared and excludes
the body of any nested function.
</p>
</div>

<p>
标签通过<a href="#标签语句">标签语句</a>声明，并用于 <code>break</code>、<code>continue</code>
和 <code>goto</code> 语句（§<a href="#Break语句">Break语句</a>,
§<a href="#Continue语句">Continue语句</a>, §<a href="#Goto语句">Goto语句</a>）。
定义不会使用的标签是非法的。与其它标识符相反，标签并不限定作用域且与非标签标识符并不冲突。
标签的作用域为除任何嵌套函数体外其声明的函数体。
</p>


<div class="english">
<h3 id="Blank_identifier">Blank identifier</h3>
</div>

<h3 id="空白标识符">空白标识符</h3>

<div class="english">
<p>
The <i>blank identifier</i>, represented by the underscore character <code>_</code>, may be used in a declaration like
any other identifier but the declaration does not introduce a new binding.
</p>
</div>

<p>
<i>空白标识符</i> 通过下划线字符 <code>_</code> 表示，
它可像其它标识符一样用于声明，但该标识符不能传入一个新的绑定。
</p>


<div class="english">
<h3 id="Predeclared_identifiers">Predeclared identifiers</h3>
</div>

<h3 id="预声明标识符">预声明标识符</h3>

<div class="english">
<p>
The following identifiers are implicitly declared in the
<a href="#Blocks">universe block</a>:
</p>

<pre class="grammar">
Types:
	bool byte complex64 complex128 error float32 float64
	int int8 int16 int32 int64 rune string
	uint uint8 uint16 uint32 uint64 uintptr

Constants:
	true false iota

Zero value:
	nil

Functions:
	append cap close complex copy delete imag len
	make new panic print println real recover
</pre>
</div>

<p>
在<a href="#块">全域块</a>中，以下标识符是隐式声明的：
</p>

<pre class="grammar">
类型：
	bool byte complex64 complex128 error float32 float64
	int int8 int16 int32 int64 rune string
	uint uint8 uint16 uint32 uint64 uintptr

常量：
	true false iota

零值：
	nil

函数：
	append cap close complex copy delete imag len
	make new panic print println real recover
</pre>


<div class="english">
<h3 id="Exported_identifiers">Exported identifiers</h3>
</div>

<h3 id="已导出标识符">已导出标识符</h3>

<div class="english">
<p>
An identifier may be <i>exported</i> to permit access to it from another package.
An identifier is exported if both:
</p>

<ol>
	<li>the first character of the identifier's name is a Unicode upper case
	letter (Unicode class "Lu"); and</li>
	<li>the identifier is declared in the <a href="#Blocks">package block</a>
	or it is a <a href="#Struct_types">field name</a> or
	<a href="#MethodName">method name</a>.</li>
</ol>
<p>
All other identifiers are not exported.
</p>
</div>

<p>
标识符可被 <i>导出</i> 以允许从另一个包访问。同时符合以下条件即为已导出标识符：
</p>

<ol>
	<li>标识符名的第一个字符为Unicode大写字母（Unicode类别“Lu”）；且</li>
	<li>该标识符在<a href="#块">包块</a>中已声明或为<a href="#结构类型">字段名</a>或
	<a href="#方法名">方法名</a>。</li>
</ol>
<p>
其它所有标识符均为未导出的。
</p>


<div class="english">
<h3 id="Uniqueness_of_identifiers">Uniqueness of identifiers</h3>
</div>

<h3 id="标识符的唯一性">标识符的唯一性</h3>

<div class="english">
<p>
Given a set of identifiers, an identifier is called <i>unique</i> if it is
<i>different</i> from every other in the set.
Two identifiers are different if they are spelled differently, or if they
appear in different <a href="#Packages">packages</a> and are not
<a href="#Exported_identifiers">exported</a>. Otherwise, they are the same.
</p>
</div>

<p>
给定一个标识符集，若其中一个标识符<i>不同于</i>该集中的任一标识符，那么它就是<i>唯一的</i>。
若两个标识符拼写不同，或它们出现在不同的<a href="#包">包</a>中且未
<a href="已导出标识符">导出</a>，那么它们就是不同的。否则，它们就是相同的。
</p>

<div class="english">
<h3 id="Constant_declarations">Constant declarations</h3>
</div>

<h3 id="常量声明">常量声明</h3>

<div class="english">
<p>
A constant declaration binds a list of identifiers (the names of
the constants) to the values of a list of <a href="#Constant_expressions">constant expressions</a>.
The number of identifiers must be equal
to the number of expressions, and the <i>n</i>th identifier on
the left is bound to the value of the <i>n</i>th expression on the
right.
</p>

<pre class="ebnf">
ConstDecl      = "const" ( ConstSpec | "(" { ConstSpec ";" } ")" ) .
ConstSpec      = IdentifierList [ [ Type ] "=" ExpressionList ] .

IdentifierList = identifier { "," identifier } .
ExpressionList = Expression { "," Expression } .
</pre>
</div>

<p>
常量声明将一个标识符（即常量名）列表绑定至一个<a href="#常量表达式">常量表达式</a>列表的值。
标识符的数量必须与表达式的数量相等，且左边第 <i>n</i> 个标识符会绑定至右边的第 <i>n</i> 个表达式的值。
</p>

<pre class="ebnf">
常量声明   = "const" ( 常量实现 | "(" { 常量实现 ";" } ")" ) .
常量实现   = 标识符列表 [ [ 类型 ] "=" 表达式列表 ] .

标识符列表 = 标识符 { "," 标识符 } .
表达式列表 = 表达式 { "," 表达式 } .
</pre>

<div class="english">
<p>
If the type is present, all constants take the type specified, and
the expressions must be <a href="#Assignability">assignable</a> to that type.
If the type is omitted, the constants take the
individual types of the corresponding expressions.
If the expression values are untyped <a href="#Constants">constants</a>,
the declared constants remain untyped and the constant identifiers
denote the constant values. For instance, if the expression is a
floating-point literal, the constant identifier denotes a floating-point
constant, even if the literal's fractional part is zero.
</p>

<pre>
const Pi float64 = 3.14159265358979323846
const zero = 0.0         // untyped floating-point constant
const (
	size int64 = 1024
	eof        = -1  // untyped integer constant
)
const a, b, c = 3, 4, "foo"  // a = 3, b = 4, c = "foo", untyped integer and string constants
const u, v float32 = 0, 3    // u = 0.0, v = 3.0
</pre>
</div>

<p>
若该类型存在，所有常量都将获得该类型实现，且该表达式对于该类型必须是
<a href="#可赋值性">可赋值</a>的。若该类型被省略，则该常量将获得其对应表达式的具体类型。
若该表达式值为无类型化<a href="#常量">常量</a>，则其余已声明无类型化常量与该常量标识符表示其常量值。
例如，若该表达式为浮点数字面，则该常量标识符表示一个浮点数常量，即使该字面的小数部分为零。
</p>

<pre>
const Pi float64 = 3.14159265358979323846
const zero = 0.0       // 无类型化浮点常量
const (
	size int64 = 1024
	eof        = -1    // 无类型化整数常量
)
const a, b, c = 3, 4, "foo"  // a = 3, b = 4, c = "foo", 无类型化整数和字符串常量
const u, v float32 = 0, 3    // u = 0.0, v = 3.0
</pre>

<div class="english">
<p>
Within a parenthesized <code>const</code> declaration list the
expression list may be omitted from any but the first declaration.
Such an empty list is equivalent to the textual substitution of the
first preceding non-empty expression list and its type if any.
Omitting the list of expressions is therefore equivalent to
repeating the previous list.  The number of identifiers must be equal
to the number of expressions in the previous list.
Together with the <a href="#Iota"><code>iota</code> constant generator</a>
this mechanism permits light-weight declaration of sequential values:
</p>

<pre>
const (
	Sunday = iota
	Monday
	Tuesday
	Wednesday
	Thursday
	Friday
	Partyday
	numberOfDays  // this constant is not exported
)
</pre>
</div>

<p>
在 <code>const</code> 后括号中的声明列表，除第一句声明外，任何表达式列表都可省略。
若前面第一个非空表达式有类型，那么这样的空列表等价于该表达式原文和类型的代换。
因此，省略表达式的列表等价于重复前面的列表。其标识符的数量必须与上一个表达式的数量相等。
连同 <a href="#Iota"><code>iota</code> 常量生成器</a>，该机制允许轻量级连续值声明：
</p>

<pre>
const (
	Sunday = iota
	Monday
	Tuesday
	Wednesday
	Thursday
	Friday
	Partyday
	numberOfDays  // 该常量未导出
)
</pre>


<h3 id="Iota">Iota</h3>

<div class="english">
<p>
Within a <a href="#Constant_declarations">constant declaration</a>, the predeclared identifier
<code>iota</code> represents successive untyped integer <a href="#Constants">
constants</a>. It is reset to 0 whenever the reserved word <code>const</code>
appears in the source and increments after each <a href="#ConstSpec">ConstSpec</a>.
It can be used to construct a set of related constants:
</p>

<pre>
const (  // iota is reset to 0
	c0 = iota  // c0 == 0
	c1 = iota  // c1 == 1
	c2 = iota  // c2 == 2
)

const (
	a = 1 &lt;&lt; iota  // a == 1 (iota has been reset)
	b = 1 &lt;&lt; iota  // b == 2
	c = 1 &lt;&lt; iota  // c == 4
)

const (
	u         = iota * 42  // u == 0     (untyped integer constant)
	v float64 = iota * 42  // v == 42.0  (float64 constant)
	w         = iota * 42  // w == 84    (untyped integer constant)
)

const x = iota  // x == 0 (iota has been reset)
const y = iota  // y == 0 (iota has been reset)
</pre>
</div>

<p>
在<a href="#常量声明">常量声明</a>中预声明标识符 <code>iota</code> 表示连续的无类型化整数
<a href="#常量">常量</a>。每当保留字 <code>const</code> 出现在源码中和每个
<a href="#常量实现">常量实现</a>增量后，它都会被重置为0。它可被用来构造相关常量的集：
</p>

<pre>
const (  // iota重置为0
	c0 = iota  // c0 == 0
	c1 = iota  // c1 == 1
	c2 = iota  // c2 == 2
)

const (
	a = 1 &lt;&lt; iota  // a == 1 （iota已重置）
	b = 1 &lt;&lt; iota  // b == 2
	c = 1 &lt;&lt; iota  // c == 4
)

const (
	u         = iota * 42  // u == 0     （无类型化整数常量）
	v float64 = iota * 42  // v == 42.0  （float64常量）
	w         = iota * 42  // w == 84    （无类型化整数常量）
)

const x = iota  // x == 0 （iota已重置）
const y = iota  // y == 0 （iota已重置）
</pre>

<div class="english">
<p>
Within an ExpressionList, the value of each <code>iota</code> is the same because
it is only incremented after each ConstSpec:
</p>

<pre>
const (
	bit0, mask0 = 1 &lt;&lt; iota, 1&lt;&lt;iota - 1  // bit0 == 1, mask0 == 0
	bit1, mask1                           // bit1 == 2, mask1 == 1
	_, _                                  // skips iota == 2
	bit3, mask3                           // bit3 == 8, mask3 == 7
)
</pre>
</div>

<p>
在表达式列表中，每个 <code>iota</code> 的值都相同，因为它只在每个常量实现后增量。
</p>

<pre>
const (
	bit0, mask0 = 1 &lt;&lt; iota, 1&lt;&lt;iota - 1  // bit0 == 1, mask0 == 0
	bit1, mask1                           // bit1 == 2, mask1 == 1
	_, _                                  // 跳过 iota == 2
	bit3, mask3                           // bit3 == 8, mask3 == 7
)
</pre>

<div class="english">
<p>
This last example exploits the implicit repetition of the
last non-empty expression list.
</p>
</div>

<p>
最后一个例子采用上一个非空表达式列表的隐式副本。
</p>


<div class="english">
<h3 id="Type_declarations">Type declarations</h3>
</div>

<h3 id="类型声明">类型声明</h3>

<div class="english">
<p>
A type declaration binds an identifier, the <i>type name</i>, to a new type
that has the same <a href="#Types">underlying type</a> as
an existing type.  The new type is <a href="#Type_identity">different</a> from
the existing type.
</p>

<pre class="ebnf">
TypeDecl     = "type" ( TypeSpec | "(" { TypeSpec ";" } ")" ) .
TypeSpec     = identifier Type .
</pre>
</div>

<p>
类型声明将标识符、<i>类型名</i> 绑定至一个与现存类型有相同的
<a href="#类型标识">基本类型</a>的新类型。新类型<a href="#类型">不同</a>于现有类型。
</p>

<pre class="ebnf">
类型声明     = "type" ( 类型实现 | "(" { 类型实现 ";" } ")" ) .
类型实现     = 标识符 类型 .
</pre>

<pre>
type IntArray [16]int

type (
	Point struct{ x, y float64 }
	Polar Point
)

type TreeNode struct {
	left, right *TreeNode
	value *Comparable
}

type Block interface {
	BlockSize() int
	Encrypt(src, dst []byte)
	Decrypt(src, dst []byte)
}
</pre>

<div class="english">
<p>
The declared type does not inherit any <a href="#Method_declarations">methods</a>
bound to the existing type, but the <a href="#Method_sets">method set</a>
of an interface type or of elements of a composite type remains unchanged:
</p>

<pre>
// A Mutex is a data type with two methods, Lock and Unlock.
type Mutex struct         { /* Mutex fields */ }
func (m *Mutex) Lock()    { /* Lock implementation */ }
func (m *Mutex) Unlock()  { /* Unlock implementation */ }

// NewMutex has the same composition as Mutex but its method set is empty.
type NewMutex Mutex

// The method set of the <a href="#Pointer_types">base type</a> of PtrMutex remains unchanged,
// but the method set of PtrMutex is empty.
type PtrMutex *Mutex

// The method set of *PrintableMutex contains the methods
// Lock and Unlock bound to its anonymous field Mutex.
type PrintableMutex struct {
	Mutex
}

// MyBlock is an interface type that has the same method set as Block.
type MyBlock Block
</pre>
</div>

<p>
声明类型不继承任何<a href="#方法声明">方法</a>绑定到现存类型，
但接口类型或复合类型元素的<a href="#方法集">方法集</a>保持不变：
</p>

<pre>
// Mutex为带有Lock和Unlock两个方法的数据类型.
type Mutex struct         { /* Mutex字段 */ }
func (m *Mutex) Lock()    { /* Lock实现*/ }
func (m *Mutex) Unlock()  { /* Unlock实现*/ }

// NewMutex和Mutex拥有相同的组成，但它的方法集为空.
type NewMutex Mutex

// PtrMutex的<a href="#指针类型">基本类型</a>的方法集保持不变.
// 但PtrMutex的方法集为空.
type PtrMutex *Mutex

// *PrintableMutex的方法集包含方法
// Lock和Unlock绑定至其匿名字段Mutex.
type PrintableMutex struct {
	Mutex
}

// MyBlock为与Block拥有相同方法集的接口类型.
type MyBlock Block
</pre>

<div class="english">
<p>
A type declaration may be used to define a different boolean, numeric, or string
type and attach methods to it:
</p>
</div>

<p>
类型声明可用来定义不同的布尔值、数字或字符串类型并对其附上方法：
</p>

<pre>
type TimeZone int

const (
	EST TimeZone = -(5 + iota)
	CST
	MST
	PST
)

func (tz TimeZone) String() string {
	return fmt.Sprintf("GMT+%dh", tz)
}
</pre>


<div class="english">
<h3 id="Variable_declarations">Variable declarations</h3>
</div>

<h3 id="变量声明">变量声明</h3>

<div class="english">
<p>
A variable declaration creates a variable, binds an identifier to it and
gives it a type and optionally an initial value.
</p>

<pre class="ebnf">
VarDecl     = "var" ( VarSpec | "(" { VarSpec ";" } ")" ) .
VarSpec     = IdentifierList ( Type [ "=" ExpressionList ] | "=" ExpressionList ) .
</pre>
</div>

<p>
变量声明将一个标识符绑定至一个创建的变量并赋予其类型和可选的初始值。
</p>

<pre class="ebnf">
变量声明     = "var" ( 变量实现 | "(" { 变量实现 ";" } ")" ) .
变量实现     = 标识符列表 ( 类型 [ "=" 表达式列表 ] | "=" 表达式列表 ) .
</pre>

<div class="english">
<pre>
var i int
var U, V, W float64
var k = 0
var x, y float32 = -1, -2
var (
	i       int
	u, v, s = 2.0, 3.0, "bar"
)
var re, im = complexSqrt(-1)
var _, found = entries[name]  // map lookup; only interested in "found"
</pre>
</div>

<pre>
var i int
var U, V, W float64
var k = 0
var x, y float32 = -1, -2
var (
	i       int
	u, v, s = 2.0, 3.0, "bar"
)
var re, im = complexSqrt(-1)
var _, found = entries[name]  // 映射检查；只与“found”有关
</pre>

<div class="english">
<p>
If a list of expressions is given, the variables are initialized
by assigning the expressions to the variables (§<a href="#Assignments">Assignments</a>)
in order; all expressions must be consumed and all variables initialized from them.
Otherwise, each variable is initialized to its <a href="#The_zero_value">zero value</a>.
</p>
</div>

<p>
若给定一个表达式列表，则变量通过按顺序将该表达式赋予该变量（§<a href="#赋值">赋值</a>）来初始化；
所有表达式必须用尽且所有变量根据它们初始化。否则，每个变量初始化为其 <a href="#零值">零值</a>。
</p>

<div class="english">
<p>
If the type is present, each variable is given that type.
Otherwise, the types are deduced from the assignment
of the expression list.
</p>
</div>

<p>
若该类型已存在，每个变量都赋予该类型。否则，该类型根据该表达式列表赋值。
</p>

<div class="english">
<p>
If the type is absent and the corresponding expression evaluates to an
untyped <a href="#Constants">constant</a>, the type of the declared variable
is as described in §<a href="#Assignments">Assignments</a>.
</p>
</div>

<p>
若该类型不存在且其对应表达式计算结果为无类型化<a href="#常量">常量</a>，
则该声明变量的类型由其<a href="#赋值">赋值</a>描述。
</p>

<div class="english">
<p>
Implementation restriction: A compiler may make it illegal to declare a variable
inside a <a href="#Function_declarations">function body</a> if the variable is
never used.
</p>
</div>

<p>
实现限制：若在<a href="#函数声明">函数体</a>内声明不会使用的变量，编译器可能将其判定为非法。
</p>

<div class="english">
<h3 id="Short_variable_declarations">Short variable declarations</h3>
</div>

<h3 id="短变量声明">短变量声明</h3>

<div class="english">
<p>
A <i>short variable declaration</i> uses the syntax:
</p>

<pre class="ebnf">
ShortVarDecl = IdentifierList ":=" ExpressionList .
</pre>
</div>

<p>
<i>短变量声明</i> 使用此语法：
</p>

<pre class="ebnf">
短变量声明 = 标识符列表 ":=" 表达式列表 .
</pre>

<div class="english">
<p>
It is a shorthand for a regular <a href="#Variable_declarations">variable declaration</a>
with initializer expressions but no types:
</p>

<pre class="grammar">
"var" IdentifierList = ExpressionList .
</pre>

<pre>
i, j := 0, 10
f := func() int { return 7 }
ch := make(chan int)
r, w := os.Pipe(fd)  // os.Pipe() returns two values
_, y, _ := coord(p)  // coord() returns three values; only interested in y coordinate
</pre>
</div>

<p>
它是有初始化表达式无类型化的常规<a href="#变量声明">变量声明</a>的缩写：
</p>

<pre class="grammar">
"var" 标识符列表 = 表达式列表 .
</pre>

<pre>
i, j := 0, 10
f := func() int { return 7 }
ch := make(chan int)
r, w := os.Pipe(fd)  // os.Pipe() 返回两个值
_, y, _ := coord(p)  // coord() 返回三个值；只与和y同位的值相关
</pre>

<div class="english">
<p>
Unlike regular variable declarations, a short variable declaration may redeclare variables provided they
were originally declared in the same block with the same type, and at
least one of the non-<a href="#Blank_identifier">blank</a> variables is new.  As a consequence, redeclaration
can only appear in a multi-variable short declaration.
Redeclaration does not introduce a new
variable; it just assigns a new value to the original.
</p>

<pre>
field1, offset := nextField(str, 0)
field2, offset := nextField(str, offset)  // redeclares offset
</pre>
</div>

<p>
不同于常规变量声明，在至少有一个非<a href="#Blank_identifier">空白</a>变量时，
短变量声明可在相同块中对原来声明的变量以相同的类型重声明。因此，重声明只能出现在多变量短声明中。
重声明不能生成新的变量；它只能赋予新的值给原来的变量。
</p>

<pre>
field1, offset := nextField(str, 0)
field2, offset := nextField(str, offset)  // 重声明 offset
</pre>

<div class="english">
<p>
Short variable declarations may appear only inside functions.
In some contexts such as the initializers for <code>if</code>,
<code>for</code>, or <code>switch</code> statements,
they can be used to declare local temporary variables (§<a href="#Statements">Statements</a>).
</p>
</div>

<p>
短变量声明只能出现在函数内部。在某些情况下，例如初始化 <code>if</code>、
<code>for</code>、或 <code>switch</code> 语句时，它们可用来声明局部临时变量
（§<a href="#语句">语句</a>）。
</p>

<div class="english">
<h3 id="Function_declarations">Function declarations</h3>
</div>

<h3 id="函数声明">函数声明</h3>

<div class="english">
<p>
A function declaration binds an identifier, the <i>function name</i>,
to a function.
</p>

<pre class="ebnf">
FunctionDecl = "func" FunctionName Signature [ Body ] .
FunctionName = identifier .
Body         = Block .
</pre>
</div>

<p>
函数声明将标识符，即 <i>函数名</i> 绑定至函数。
</p>

<pre class="ebnf">
函数声明 = "func" 函数名 签名 [ 函数体 ] .
函数名   = 标识符 .
函数体   = 块 .
</pre>

<div class="english">
<p>
A function declaration may omit the body. Such a declaration provides the
signature for a function implemented outside Go, such as an assembly routine.
</p>

<pre>
func min(x int, y int) int {
	if x &lt; y {
		return x
	}
	return y
}

func flushICache(begin, end uintptr)  // implemented externally
</pre>
</div>

<p>
函数声明可省略函数体。这样的标识符为Go外部实现的函数提供签名，例如汇编例程。
</p>

<pre>
func min(x int, y int) int {
	if x &lt; y {
		return x
	}
	return y
}

func flushICache(begin, end uintptr)  // 外部实现
</pre>

<div class="english">
<h3 id="Method_declarations">Method declarations</h3>
</div>

<h3 id="方法声明">方法声明</h3>

<div class="english">
<p>
A method is a function with a <i>receiver</i>.
A method declaration binds an identifier, the <i>method name</i>, to a method.
It also associates the method with the receiver's <i>base type</i>.
</p>

<pre class="ebnf">
MethodDecl   = "func" Receiver MethodName Signature [ Body ] .
Receiver     = "(" [ identifier ] [ "*" ] BaseTypeName ")" .
BaseTypeName = identifier .
</pre>
</div>

<p>
方法为带 <i>接收者</i> 的函数。方法声明将标识符，即 <i>方法名</i> 绑定至方法。
它也将该接收者的 <i>基础类型</i> 关联至该方法。
</p>

<pre class="ebnf">
方法声明   = "func" 接收者 方法名 签名 [ 函数体 ] .
接收者     = "(" [ 标识符 ] [ "*" ] 基础类型名 ")" .
基础类型名 = 标识符 .
</pre>

<div class="english">
<p>
The receiver type must be of the form <code>T</code> or <code>*T</code> where
<code>T</code> is a type name. The type denoted by <code>T</code> is called
the receiver <i>base type</i>; it must not be a pointer or interface type and
it must be declared in the same package as the method.
The method is said to be <i>bound</i> to the base type and the method name
is visible only within selectors for that type.
</p>
</div>

<p>
接收者类型必须为形式 <code>T</code> 或 <code>*T</code>，其中 <code>T</code> 为类型名。
由 <code>T</code> 表示的类型称为接收者的 <i>基础类型</i>；
它不能为指针或接口类型且必须在同一包中声明为方法。
也就是说，该方法被 <i>绑定</i> 至基础类型且该方法名只对其内部此类型选择者可见。
</p>

<div class="english">
<p>
A non-<a href="#Blank_identifier">blank</a> receiver identifier must be
<a href="#Uniqueness_of_identifiers">unique</a> in the method signature.
If the receiver's value is not referenced inside the body of the method,
its identifier may be omitted in the declaration. The same applies in
general to parameters of functions and methods.
</p>

<p>
For a base type, the non-blank names of methods bound to it must be unique.
If the base type is a <a href="#Struct_types">struct type</a>,
the non-blank method and field names must be distinct.
</p>
</div>

<p>
非<a href="#空白标识符">空白</a>接收器的标识符在该方法签名中必须是唯一的。
若该接收器的值并未在该方法体中引用，其标识符可在声明中省略。这同样适用于一般函数或方法的形参。
</p>

<p>
对于基础类型，方法绑定至该类型的非空白名称必须唯一。
若其基础类型为<a href="#结构类型">结构类型</a>，则非空白方法与字段名不能相同。
</p>

<div class="english">
<p>
Given type <code>Point</code>, the declarations
</p>
</div>

<p>
给定 <code>Point</code> 类型，声明
</p>

<pre>
func (p *Point) Length() float64 {
	return math.Sqrt(p.x * p.x + p.y * p.y)
}

func (p *Point) Scale(factor float64) {
	p.x *= factor
	p.y *= factor
}
</pre>

<div class="english">
<p>
bind the methods <code>Length</code> and <code>Scale</code>,
with receiver type <code>*Point</code>,
to the base type <code>Point</code>.
</p>
</div>

<p>
将接收者类型为 <code>*Point</code> 的方法 <code>Length</code>
和 <code>Scale</code> 绑定至基础类型 <code>Point</code>。
</p>

<div class="english">
<p>
The type of a method is the type of a function with the receiver as first
argument.  For instance, the method <code>Scale</code> has type
</p>
</div>

<p>
方法的类型就是将接收者作为第一个实参的函数类型。例如，方法 <code>Scale</code> 拥有类型
</p>

<pre>
func(p *Point, factor float64)
</pre>

<div class="english">
<p>
However, a function declared this way is not a method.
</p>
</div>

<p>
然而，通过这种方式声明的函数不是方法。
</p>


<div class="english">
<h2 id="Expressions">Expressions</h2>
</div>

<h2 id="表达式">表达式</h2>

<div class="english">
<p>
An expression specifies the computation of a value by applying
operators and functions to operands.
</p>
</div>

<p>
表达式通过将运算符和函数应用至操作数来指定值的计算。
</p>

<div class="english">
<h3 id="Operands">Operands</h3>
</div>

<h3 id="操作数">操作数</h3>

<div class="english">
<p>
Operands denote the elementary values in an expression. An operand may be a
literal, a (possibly <a href="#Qualified_identifiers">qualified</a>) identifier
denoting a
<a href="#Constant_declarations">constant</a>,
<a href="#Variable_declarations">variable</a>, or
<a href="#Function_declarations">function</a>,
a <a href="#Method_expressions">method expression</a> yielding a function,
or a parenthesized expression.
</p>

<pre class="ebnf">
Operand    = Literal | OperandName| MethodExpr | "(" Expression ")" .
Literal    = BasicLit | CompositeLit | FunctionLit .
BasicLit   = int_lit | float_lit | imaginary_lit | char_lit | string_lit .
OperandName = identifier | QualifiedIdent.
</pre>
</div>

<p>
操作数表示表达式中的基本值。操作数可为字面，（可能为<a href="#限定标识符">限定的</a>）
标识符可表示一个<a href="#常量声明">常量</a>、<a href="#变量声明">变量</a>或<a href="#函数声明">函数</a>，
<a href="#方法表达式">方法表达式</a>可产生函数或者括号表达式。
</p>

<pre class="ebnf">
操作数   = 字面 | 操作数名 | 方法表达式 | "(" 表达式 ")" .
字面     = 基本字面 | 复合字面 | 函数字面 .
基本字面 = 整数字面 | 浮点数字面 | 虚数字面 | 字符字面 | 字符串字面 .
操作数名 = 标识符 | 限定标识符.
</pre>


<div class="english">
<h3 id="Qualified_identifiers">Qualified identifiers</h3>
</div>

<h3 id="限定标识符">限定标识符</h3>

<div class="english">
<p>
A qualified identifier is an identifier qualified with a package name prefix.
Both the package name and the identifier must not be
<a href="#Blank_identifier">blank</a>.
</p>

<pre class="ebnf">
QualifiedIdent = PackageName "." identifier .
</pre>
</div>

<p>

限定标识符为使用包名前缀限定的标识符。包名与标识符均不能为<a href="#空白标识符">空白的</a>。
</p>

<pre class="ebnf">
限定标识符 = 包名 "." 标识符 .
</pre>

<div class="english">
<p>
A qualified identifier accesses an identifier in a different package, which
must be <a href="#Import_declarations">imported</a>.
The identifier must be <a href="#Exported_identifiers">exported</a> and
declared in the <a href="#Blocks">package block</a> of that package.
</p>

<pre>
math.Sin	// denotes the Sin function in package math
</pre>
</div>

<p>
限定标识符用于访问另一个包中的标识符，它必须被<a href="#导入声明">导入</a>。
标识符必须是已<a href="#已导出标识符">导出</a>且在该包的<a href="#块">包块</a>中声明。
</p>

<pre>
math.Sin	// 表示math包中的Sin函数
</pre>

<div class="english">
<h3 id="Composite_literals">Composite literals</h3>
</div>

<h3 id="复合字面">复合字面</h3>

<div class="english">
<p>
Composite literals construct values for structs, arrays, slices, and maps
and create a new value each time they are evaluated.
They consist of the type of the value
followed by a brace-bound list of composite elements. An element may be
a single expression or a key-value pair.
</p>

<pre class="ebnf">
CompositeLit  = LiteralType LiteralValue .
LiteralType   = StructType | ArrayType | "[" "..." "]" ElementType |
                SliceType | MapType | TypeName .
LiteralValue  = "{" [ ElementList [ "," ] ] "}" .
ElementList   = Element { "," Element } .
Element       = [ Key ":" ] Value .
Key           = FieldName | ElementIndex .
FieldName     = identifier .
ElementIndex  = Expression .
Value         = Expression | LiteralValue .
</pre>
</div>

<p>
复合字面每次为结构、数组、切片、映射构造值，或创建一个新值时，它们都会被求值。
它们由值的类型后跟一个大括号括住的列表组成。元素可为单个表达式或一个键-值对。
</p>

<pre class="ebnf">
复合字面 = 字面类型 字面值 .
字面类型 = 结构类型 | 数组类型 | "[" "..." "]" 元素类型 |
           切片类型 | 映射类型 | 类型名 .
字面值   = "{" [ 元素列表 [ "," ] ] "}" .
元素列表 = 元素 { "," 元素 } .
元素     = [ 键 ":" ] 值 .
键       = 字段名 | 元素索引 .
字段名   = 标识符 .
元素索引 = 表达式 .
值       = 表达式 | 字面值 .
</pre>

<div class="english">
<p>
The LiteralType must be a struct, array, slice, or map type
(the grammar enforces this constraint except when the type is given
as a TypeName).
The types of the expressions must be <a href="#Assignability">assignable</a>
to the respective field, element, and key types of the LiteralType;
there is no additional conversion.
The key is interpreted as a field name for struct literals,
an index for array and slice literals, and a key for map literals.
For map literals, all elements must have a key. It is an error
to specify multiple elements with the same field name or
constant key value.
</p>
</div>

<p>
字面类型必须为结构、数组、切片或映射类型（语法规则强制实施此约束，除非该类型作为类型名给定）。
表达式的类型对于其各自的字段、元素以及该字面类型的键类型必须为<a href="#可赋值性">可赋值</a>的，
即没有附加转换。作为结构字面的字段名，即数组和切片的下标以及映射字面的键，其键是可解译的。
对于映射字面，所有元素都必须有键。指定多个具有相同字段名或常量键值的元素会产生一个错误。
</p>

<div class="english">
<p>
For struct literals the following rules apply:
</p>

<ul>
	<li>A key must be a field name declared in the LiteralType.
	</li>
	<li>An element list that does not contain any keys must
	    list an element for each struct field in the
	    order in which the fields are declared.
	</li>
	<li>If any element has a key, every element must have a key.
	</li>
	<li>An element list that contains keys does not need to
	    have an element for each struct field. Omitted fields
	    get the zero value for that field.
	</li>
	<li>A literal may omit the element list; such a literal evaluates
	    to the zero value for its type.
	</li>
	<li>It is an error to specify an element for a non-exported
	    field of a struct belonging to a different package.
	</li>
</ul>
</div>

<p>
以下规则适用于结构字面：
</p>

<ul>
	<li>键必须为字面类型中声明的字段名。</li>

	<li>不包含任何键的元素列表必须按字段的声明顺序列出每个结构字段的元素。</li>

	<li>若其中任何一个元素有键，那么每个元素都必须有键。</li>

	<li>包含键的元素列表无需每个结构字段都有元素。被忽略的字段会获得零值</li>

	<li>字面可忽略元素列表；这样的字面对其类型求值为零值。</li>

	<li>为属于不同包的结构的未导出字段指定一个元素会产生一个错误。</li>
</ul>

<div class="english">
<p>
Given the declarations
</p>
</div>

<p>
给定声明
</p>

<pre>
type Point3D struct { x, y, z float64 }
type Line struct { p, q Point3D }
</pre>

<div class="english">
<p>
one may write
</p>

<pre>
origin := Point3D{}                            // zero value for Point3D
line := Line{origin, Point3D{y: -4, z: 12.3}}  // zero value for line.q.x
</pre>
</div>

<p>
可写为
</p>

<pre>
origin := Point3D{}                            // Point3D 为零值
line := Line{origin, Point3D{y: -4, z: 12.3}}  // line.q.x 为零值
</pre>

<div class="english">
<p>
For array and slice literals the following rules apply:
</p>

<ul>
	<li>Each element has an associated integer index marking
	    its position in the array.
	</li>
	<li>An element with a key uses the key as its index; the
	    key must be a constant integer expression.
	</li>
	<li>An element without a key uses the previous element's index plus one.
	    If the first element has no key, its index is zero.
	</li>
</ul>
</div>

<p>
以下规则适用于数组和切片字面：
</p>

<ul>
	<li>在数组中每个元素都有与之对应的整数下标来标明它的位置。</li>

	<li>带键的元素使用该键作为它的下标；键必须为常量整数表达式。</li>

	<li>无键的元素使用上一个元素的下标加一。若第一个元素无键，则它的下标为零。</li>
</ul>

<div class="english">
<p>
Taking the address of a composite literal (§<a href="#Address_operators">Address operators</a>)
generates a pointer to a unique instance of the literal's value.
</p>
</div>

<p>
获取复合字面的地址（§<a href="#地址操作符">地址操作符</a>）就是为字面值的唯一实例生成一个指针。
</p>

<pre>
var pointer *Point3D = &amp;Point3D{y: 1000}
</pre>

<div class="english">
<p>
The length of an array literal is the length specified in the LiteralType.
If fewer elements than the length are provided in the literal, the missing
elements are set to the zero value for the array element type.
It is an error to provide elements with index values outside the index range
of the array. The notation <code>...</code> specifies an array length equal
to the maximum element index plus one.
</p>
</div>

<p>
数组字面的长度为字面类型指定的长度。
若元素少于字面提供的长度，则缺失的元素会置为该数组元素类型的零值。
向超出数组下标范围的下标值提供元素会产生一个错误。
记法 <code>...</code> 指定一个数组，其长度等于最大元素下标加一。
</p>

<pre>
buffer := [10]string{}             // len(buffer) == 10
intSet := [6]int{1, 2, 3, 5}       // len(intSet) == 6
days := [...]string{"Sat", "Sun"}  // len(days) == 2
</pre>

<div class="english">
<p>
A slice literal describes the entire underlying array literal.
Thus, the length and capacity of a slice literal are the maximum
element index plus one. A slice literal has the form
</p>
</div>

<p>
切片字面描述全部的基本数组字面。因此，切片字面的长度和容量为其最大元素下标加一。切片字面具有形式
</p>

<pre>
[]T{x1, x2, … xn}
</pre>

<div class="english">
<p>
and is a shortcut for a slice operation applied to an array:
</p>
</div>

<p>
它是切片操作应用到数组的捷径。
</p>

<pre>
tmp := [n]T{x1, x2, … xn}
tmp[0 : n]
</pre>

<div class="english">
<p>
Within a composite literal of array, slice, or map type <code>T</code>,
elements that are themselves composite literals may elide the respective
literal type if it is identical to the element type of <code>T</code>.
Similarly, elements that are addresses of composite literals may elide
the <code>&amp;T</code> when the element type is <code>*T</code>.
</p>



<pre>
[...]Point{{1.5, -3.5}, {0, 0}}   // same as [...]Point{Point{1.5, -3.5}, Point{0, 0}}
[][]int{{1, 2, 3}, {4, 5}}        // same as [][]int{[]int{1, 2, 3}, []int{4, 5}}

[...]*Point{{1.5, -3.5}, {0, 0}}  // same as [...]*Point{&amp;Point{1.5, -3.5}, &amp;Point{0, 0}}
</pre>
</div>

<p>
在数组、切片或映射类型 <code>T</code> 的复合字面中，若其元素本身亦为复合字面，
且该复合字面的元素类型与 <code>T</code> 的相同，则可省略其各自的元素类型。
类似地，当元素类型为 <code>*T</code> 时，若其元素为复合字面的地址，则可省略 <code>&amp;T</code>。
</p>

<pre>
[...]Point{{1.5, -3.5}, {0, 0}}   // 等价于 [...]Point{Point{1.5, -3.5}, Point{0, 0}}
[][]int{{1, 2, 3}, {4, 5}}        // 等价于 [][]int{[]int{1, 2, 3}, []int{4, 5}}

[...]*Point{{1.5, -3.5}, {0, 0}}  // 等价于 [...]*Point{&amp;Point{1.5, -3.5}, &amp;Point{0, 0}}
</pre>

<div class="english">
<p>
A parsing ambiguity arises when a composite literal using the
TypeName form of the LiteralType appears between the
<a href="#Keywords">keyword</a> and the opening brace of the block of an
"if", "for", or "switch" statement, because the braces surrounding
the expressions in the literal are confused with those introducing
the block of statements. To resolve the ambiguity in this rare case,
the composite literal must appear within
parentheses.
</p>
</div>

<p>
当复合字面使用字面类型的类型名形式时，若它出现在<a href="#关键字">关键字</a>
"if"、"for" 或 "switch" 语句及其开大括号之间，就会产生解析歧义。因为在该字面中，
表达式外围的大括号会和那些语句块前的混淆。为解决此罕见情况中的歧义，该复合字面必须出现在小括号中。
</p>

<pre>
if x == (T{a,b,c}[i]) { … }
if (x == T{a,b,c}[i]) { … }
</pre>

<div class="english">
<p>
Examples of valid array, slice, and map literals:
</p>

<pre>
// list of prime numbers
primes := []int{2, 3, 5, 7, 9, 2147483647}

// vowels[ch] is true if ch is a vowel
vowels := [128]bool{'a': true, 'e': true, 'i': true, 'o': true, 'u': true, 'y': true}

// the array [10]float32{-1, 0, 0, 0, -0.1, -0.1, 0, 0, 0, -1}
filter := [10]float32{-1, 4: -0.1, -0.1, 9: -1}

// frequencies in Hz for equal-tempered scale (A4 = 440Hz)
noteFrequency := map[string]float32{
	"C0": 16.35, "D0": 18.35, "E0": 20.60, "F0": 21.83,
	"G0": 24.50, "A0": 27.50, "B0": 30.87,
}
</pre>
</div>

<p>
有效的数组、切片和映射字面的例子：
</p>

<pre>
// 素数列表
primes := []int{2, 3, 5, 7, 9, 2147483647}

// 若 ch 为元音则 vowels[ch] 为 true
vowels := [128]bool{'a': true, 'e': true, 'i': true, 'o': true, 'u': true, 'y': true}

// 数组 [10]float32{-1, 0, 0, 0, -0.1, -0.1, 0, 0, 0, -1}
filter := [10]float32{-1, 4: -0.1, -0.1, 9: -1}

// 平均律以Hz为单位的频率（A4 = 440Hz）
noteFrequency := map[string]float32{
	"C0": 16.35, "D0": 18.35, "E0": 20.60, "F0": 21.83,
	"G0": 24.50, "A0": 27.50, "B0": 30.87,
}
</pre>


<div class="english">
<h3 id="Function_literals">Function literals</h3>
</div>

<h3 id="函数字面">函数字面</h3>

<div class="english">
<p>
A function literal represents an anonymous function.
It consists of a specification of the function type and a function body.
</p>

<pre class="ebnf">
FunctionLit = FunctionType Body .
</pre>
</div>

<p>
函数字面表示匿名函数。它由函数类型和函数体的规范组成。
</p>

<pre class="ebnf">
函数字面 = 函数类型 函数体 .
</pre>

<pre>
func(a, b int, z float64) bool { return a*b &lt; int(z) }
</pre>

<div class="english">
<p>
A function literal can be assigned to a variable or invoked directly.
</p>
</div>

<p>
函数字面可赋予一个变量或直接调用。
</p>

<pre>
f := func(x, y int) int { return x + y }
func(ch chan int) { ch &lt;- ACK }(replyChan)
</pre>

<div class="english">
<p>
Function literals are <i>closures</i>: they may refer to variables
defined in a surrounding function. Those variables are then shared between
the surrounding function and the function literal, and they survive as long
as they are accessible.
</p>
</div>

<p>
<i>闭包</i> 的函数字面：它们可引用定义在外围函数中的变量。
那些变量共享于外围函数与函数字面之间，并且只要它们可访问就会继续存在。
</p>


<div class="english">
<h3 id="Primary_expressions">Primary expressions</h3>
</div>

<h3 id="主表达式">主表达式</h3>

<div class="english">
<p>
Primary expressions are the operands for unary and binary expressions.
</p>

<pre class="ebnf">
PrimaryExpr =
	Operand |
	Conversion |
	BuiltinCall |
	PrimaryExpr Selector |
	PrimaryExpr Index |
	PrimaryExpr Slice |
	PrimaryExpr TypeAssertion |
	PrimaryExpr Call .

Selector       = "." identifier .
Index          = "[" Expression "]" .
Slice          = "[" [ Expression ] ":" [ Expression ] "]" .
TypeAssertion  = "." "(" Type ")" .
Call           = "(" [ ArgumentList [ "," ] ] ")" .
ArgumentList   = ExpressionList [ "..." ] .
</pre>
</div>

<p>
主表达式为一元和二元表达式的操作数。
</p>

<pre class="ebnf">
主表达式 =
	操作数 |
	类型转换 |
	内建调用 |
	主表达式 选择者 |
	主表达式 下标 |
	主表达式 切片 |
	主表达式 类型断言 |
	主表达式 调用 .

选择者   = "." 标识符 .
下标     = "[" 表达式 "]" .
切片     = "[" [ 表达式 ] ":" [ 表达式 ] "]" .
类型断言 = "." "(" 类型 ")" .
调用     = "(" [ 实参列表 [ "," ] ] ")" .
实参列表 = 表达式列表 [ "..." ] .
</pre>


<pre>
x
2
(s + ".txt")
f(3.1415, true)
Point{1, 2}
m["foo"]
s[i : j + 1]
obj.color
f.p[i].x()
</pre>


<div class="english">
<h3 id="Selectors">Selectors</h3>
</div>

<h3 id="选择者">选择者</h3>

<div class="english">
<p>
For a <a href="#Primary_expressions">primary expression</a> <code>x</code>
that is not a <a href="#Package_clause">package name</a>, the
<i>selector expression</i>
</p>
</div>

<p>
对于不为<a href="#包子句">包名</a>的<a href="#主表达式">主表达式</a> <code>x</code>，
<i>选择其表达式</i>
</p>

<pre>
x.f
</pre>

<div class="english">
<p>
denotes the field or method <code>f</code> of the value <code>x</code>
(or sometimes <code>*x</code>; see below).
The identifier <code>f</code> is called the (field or method) <i>selector</i>;
it must not be the <a href="#Blank_identifier">blank identifier</a>.
The type of the selector expression is the type of <code>f</code>.
If <code>x</code> is a package name, see the section on
<a href="#Qualified_identifiers">qualified identifiers</a>.
</p>
</div>

<p>
表示值 <code>x</code>（有时为 <code>*x</code>，见下）的字段或方法 <code>f</code>。
标识符 <code>f</code> 称为（字段或方法）<i>选择者</i>，它不能为<a href="#空白标识符">空白标识符</a>。
该选择者表达式的类型即为 <code>f</code> 的类型。若 <code>x</code> 为包名，
见<a href="#限定标识符">限定标识符</a>的相关章节。
</p>

<div class="english">
<p>
A selector <code>f</code> may denote a field or method <code>f</code> of
a type <code>T</code>, or it may refer
to a field or method <code>f</code> of a nested anonymous field of
<code>T</code>.
The number of anonymous fields traversed
to reach <code>f</code> is called its <i>depth</i> in <code>T</code>.
The depth of a field or method <code>f</code>
declared in <code>T</code> is zero.
The depth of a field or method <code>f</code> declared in
an anonymous field <code>A</code> in <code>T</code> is the
depth of <code>f</code> in <code>A</code> plus one.
</p>
</div>

<p>
选择者 <code>f</code> 可代表类型为 <code>T</code> 的字段或方法 <code>f</code>，
或引用 <code>T</code> 中嵌套匿名字段的字段或方法 <code>f</code>。
在 <code>T</code> 中遍历区域 <code>f</code> 的匿名字段所得的数量称为它的 <i>深度</i>。
以 <code>T</code> 声明的字段或方法 <code>f</code> 的深度为0。
在 <code>T</code> 中以匿名字段 <code>A</code> 声明的字段或方法 <code>f</code> 的深度
为 <code>f</code> 在 <code>A</code> 中的深度加1。
</p>

<div class="english">
<p>
The following rules apply to selectors:
</p>

<ol>
<li>
For a value <code>x</code> of type <code>T</code> or <code>*T</code>
where <code>T</code> is not an interface type,
<code>x.f</code> denotes the field or method at the shallowest depth
in <code>T</code> where there
is such an <code>f</code>.
If there is not exactly <a href="#Uniqueness_of_identifiers">one <code>f</code></a>
with shallowest depth, the selector expression is illegal.
</li>
<li>
For a variable <code>x</code> of type <code>I</code> where <code>I</code>
is an interface type, <code>x.f</code> denotes the actual method with name
<code>f</code> of the value assigned to <code>x</code>.
If there is no method with name <code>f</code> in the
<a href="#Method_sets">method set</a> of <code>I</code>, the selector
expression is illegal.
</li>
<li>
In all other cases, <code>x.f</code> is illegal.
</li>
<li>
If <code>x</code> is of pointer or interface type and has the value
<code>nil</code>, assigning to, evaluating, or calling <code>x.f</code>
causes a <a href="#Run_time_panics">run-time panic</a>.
</li>
</ol>
</div>

<p>
以下规则适用于选择者：
</p>

<ol>
<li>
对于非接口类型 <code>T</code> 或 <code>*T</code> 的值 <code>x</code>，
<code>x.f</code> 中的 <code>f</code> 表示在 <code>T</code> 中最浅深度的字段或方法。
若并非<a href="#标识符的唯一性">只有一个 <code>f</code></a>，该选择者表达式即为非法的。
</li>
<li>
对于接口类型 <code>I</code> 的变量 <code>x</code>，<code>x.f</code> 表示赋予
<code>x</code> 的值的名为 <code>f</code> 的真实方法。若在 <code>I</code>
的<a href="#方法集">方法集</a>中没有名为 <code>f</code> 的方法，该选择者即为非法的。
</li>
<li>
其它情况下，所有 <code>x.f</code> 均为非法的。
</li>
<li>
若 <code>x</code> 为指针或接口类型且值为 <code>nil</code>，对 <code>x.f</code>
进行赋值、求值或调用会产生 <a href="#运行时恐慌">运行时恐慌</a>.
</li>
</ol>

<div class="english">
<p>
Selectors automatically <a href="#Address_operators">dereference</a> pointers to structs.
If <code>x</code> is a pointer to a struct, <code>x.y</code>
is shorthand for <code>(*x).y</code>; if the field <code>y</code>
is also a pointer to a struct, <code>x.y.z</code> is shorthand
for <code>(*(*x).y).z</code>, and so on.
If <code>x</code> contains an anonymous field of type <code>*A</code>,
where <code>A</code> is also a struct type,
<code>x.f</code> is a shortcut for <code>(*x.A).f</code>.
</p>
</div>

<p>
选择者会自动<a href="#地址操作符">解引用</a>指向结构的指针。
若 <code>x</code> 为指向结构的指针，<code>x.y</code> 即为 <code>(*x).y</code> 的缩写；
若字段 <code>y</code> 亦为指向结构的指针，<code>x.y.z</code> 即为 <code>(*(*x).y).z</code> 的缩写,
以此类推。
若 <code>x</code> 包含类型为 <code>*A</code> 的匿名字段，且 <code>A</code> 亦为结构类型，
<code>x.f</code> 即为 <code>(*x.A).f</code> 的缩写。
</p>

<div class="english">
<p>
For example, given the declarations:
</p>

<pre>
type T0 struct {
	x int
}

func (recv *T0) M0()

type T1 struct {
	y int
}

func (recv T1) M1()

type T2 struct {
	z int
	T1
	*T0
}

func (recv *T2) M2()

var p *T2  // with p != nil and p.T0 != nil
</pre>
</div>

<p>
例如，给定声明：
</p>

<pre>
type T0 struct {
	x int
}

func (recv *T0) M0()

type T1 struct {
	y int
}

func (recv T1) M1()

type T2 struct {
	z int
	T1
	*T0
}

func (recv *T2) M2()

var p *T2  // 其中 p != nil 且 p.T0 != nil
</pre>

<div class="english">
<p>
one may write:
</p>
</div>

<p>
可以写：
</p>

<pre>
p.z   // (*p).z
p.y   // ((*p).T1).y
p.x   // (*(*p).T0).x

p.M2()  // (*p).M2()
p.M1()  // ((*p).T1).M1()
p.M0()  // ((*p).T0).M0()
</pre>


<!--
<span class="alert">
TODO: Specify what happens to receivers.
</span>
-->

<!--
<span class="alert">
TODO: 详述接收者会发生什么事。
</span>
-->


<div class="english">
<h3 id="Index_expressions">Index expressions</h3>
</div>

<h3 id="下标表达式">下标表达式</h3>

<div class="english">
<p>
A primary expression of the form
</p>
</div>

<p>
形式为
</p>

<pre>
a[x]
</pre>

<div class="english">
<p>
denotes the element of the array, slice, string or map <code>a</code> indexed by <code>x</code>.
The value <code>x</code> is called the
<i>index</i> or <i>map key</i>, respectively. The following
rules apply:
</p>
</div>

<p>
<<<<<<< HEAD
If <code>a</code> is not a map:
</p>
<ul>
	<li>the index <code>x</code> must be an integer value; it is <i>in range</i> if <code>0 &lt;= x &lt; len(a)</code>,
	    otherwise it is <i>out of range</i></li>
	<li>a <a href="#Constants">constant</a> index must be non-negative
	     and representable by a value of type <code>int</code>
</ul>

=======
的主表达式表示数组、切片、字符串或映射 <code>a</code> 的元素通过 <code>x</code> 检索。
值 <code>x</code> 称为 <i>下标</i> 或 <i>映射键</i>。以下规则适用于其对应的类型：
</p>

<div class="english">
>>>>>>> 3bf1f76f
<p>
For <code>a</code> of type <code>A</code> or <code>*A</code>
where <code>A</code> is an <a href="#Array_types">array type</a>:
</p>
<ul>
	<li>a <a href="#Constants">constant</a> index must be in range</li>
	<li>if <code>a</code> is <code>nil</code> or if <code>x</code> is out of range at run time,
	    a <a href="#Run_time_panics">run-time panic</a> occurs</li>
	<li><code>a[x]</code> is the array element at index <code>x</code> and the type of
	  <code>a[x]</code> is the element type of <code>A</code></li>
</ul>
</div>

<p>
对于<a href="#数组类型">数组类型</a> <code>A</code> 或 <code>*A</code> 的 <code>a</code>：
</p>
<ul>
	<li><code>x</code> 必须为整数值；若 <code>0 &lt;= x &lt; len(a)</code>，
		它即在<i>界内</i>，否则即为<i>越界</i></li>
	<li><a href="#常量">常量</a>下标必在界内</li>
	<li>若 <code>a</code> 为 <code>nil</code> 或 <code>x</code> 在运行时越界，
		就会引发一个<a href="#运行时恐慌">运行时恐慌</a></li>
	<li><code>a[x]</code> 是下标为 <code>x</code> 的数组元素且
		<code>a[x]</code> 的类型为 <code>A</code> 的元素类型</li>
</ul>

<div class="english">
<p>
For <code>a</code> of type <code>S</code> where <code>S</code> is a <a href="#Slice_types">slice type</a>:
</p>
<ul>
	<li>if the slice is <code>nil</code> or if <code>x</code> is out of range at run time,
	    a <a href="#Run_time_panics">run-time panic</a> occurs</li>
	<li><code>a[x]</code> is the slice element at index <code>x</code> and the type of
	  <code>a[x]</code> is the element type of <code>S</code></li>
</ul>
</div>

<p>
对于<a href="#切片类型">切片类型</a> <code>S</code> 的 <code>a</code>：
</p>
<ul>
	<li><code>x</code> 必须为整数值；若 <code>0 &lt;= x &lt; len(a)</code>，它即在<i>界内</i>
		否即为<i>越界</i></li>
	<li><a href="#常量">常量</a>下标必为非负值</li>
	<li>若该切片为 <code>nil</code> 或 <code>x</code> 在运行时越界，
		就会引发一个<a href="#运行时恐慌">运行时恐慌</a></li>
	<li><code>a[x]</code> 是下标为 <code>x</code> 的切片元素且
	  <code>a[x]</code> 的类型为 <code>S</code> 的元素类型</li>
</ul>

<div class="english">
<p>
For <code>a</code> of type <code>T</code>
where <code>T</code> is a <a href="#String_types">string type</a>:
</p>
<ul>
	<li>a <a href="#Constants">constant</a> index must be in range
	    if the string <code>a</code> is also constant</li>
	<li>if <code>x</code> is out of range at run time,
	    a <a href="#Run_time_panics">run-time panic</a> occurs</li>
	<li><code>a[x]</code> is the byte at index <code>x</code> and the type of
	  <code>a[x]</code> is <code>byte</code></li>
	<li><code>a[x]</code> may not be assigned to</li>
</ul>
</div>

<p>
对于类型为<a href="#字符串类型">字符串类型</a> <code>T</code> 的 <code>a</code>：
</p>
<ul>
	<li><code>x</code> 必须为整数值；若 <code>0 &lt;= x &lt; len(a)</code>，它即在<i>界内</i></li>
	<li><a href="#常量">常量</a>下标必为非负值，且若字符串 <code>a</code> 也为常量，它也必在界内。</li>
	<li>若 <code>x</code> 超出范围，就会出现一个<a href="#运行时恐慌">运行时恐慌</a></li>
	<li><code>a[x]</code> 为下标 <code>x</code> 的字节且 <code>a[x]</code> 的类型为 <code>byte</code></li>
	<li><code>a[x]</code> 不可赋值</li>
</ul>

<div class="english">
<p>
For <code>a</code> of type <code>M</code>
where <code>M</code> is a <a href="#Map_types">map type</a>:
</p>
<ul>
	<li><code>x</code>'s type must be
	<a href="#Assignability">assignable</a>
	to the key type of <code>M</code></li>
	<li>if the map contains an entry with key <code>x</code>,
	  <code>a[x]</code> is the map value with key <code>x</code>
	  and the type of <code>a[x]</code> is the value type of <code>M</code></li>
	<li>if the map is <code>nil</code> or does not contain such an entry,
	  <code>a[x]</code> is the <a href="#The_zero_value">zero value</a>
	  for the value type of <code>M</code></li>
</ul>
</div>

<p>
对于类型为<a href="#映射类型">映射类型</a> <code>M</code> 的 <code>a</code>：
</p>
<ul>
	<li><code>x</code> 的类型必须<a href="#可赋值性">可赋值</a>至 <code>M</code> 的键类型</li>
	<li>若映射包含键为 <code>x</code> 的项，则 <code>a[x]</code> 为键 <code>x</code> 的映射值，
	  且 <code>a[x]</code> 的类型为 <code>M</code> 的值类型</li>
	<li>若映射为 <code>nil</code> 或不包含这样的项，
	  <code>a[x]</code> 为 <code>M</code> 值类型的<a href="#零值">零值</a></li>
</ul>

<div class="english">
<p>
Otherwise <code>a[x]</code> is illegal.
</p>
</div>

<p>
否则 <code>a[x]</code> 即为非法的。
</p>

<div class="english">
<p>
An index expression on a map <code>a</code> of type <code>map[K]V</code>
may be used in an assignment or initialization of the special form
</p>
</div>

<p>
在类型为 <code>map[K]V</code> 的映射 <code>a</code> 中，下标表达式可使用特殊形式
</p>

<pre>
v, ok = a[x]
v, ok := a[x]
var v, ok = a[x]
</pre>

<div class="english">
<p>
where the result of the index expression is a pair of values with types
<code>(V, bool)</code>. In this form, the value of <code>ok</code> is
<code>true</code> if the key <code>x</code> is present in the map, and
<code>false</code> otherwise. The value of <code>v</code> is the value
<code>a[x]</code> as in the single-result form.
</p>
</div>

<p>
赋值或初始化，该下标表达式结果的类型为 <code>(V, bool)</code> 的值对。
在此形式中，若键 <code>x</code> 已在映射中，则 <code>ok</code> 的值为 <code>true</code>，
否则即为 <code>false</code>。<code>v</code> 的值为 <code>a[x]</code> 的单值形式。
</p>

<div class="english">
<p>
Assigning to an element of a <code>nil</code> map causes a
<a href="#Run_time_panics">run-time panic</a>.
</p>
</div>

<p>
向 <code>nil</code> 映射的元素赋值会引发<a href="#运行时恐慌">运行时恐慌</a>
</p>


<div class="english">
<h3 id="Slices">Slices</h3>
</div>

<h3 id="切片">切片</h3>

<div class="english">
<p>
For a string, array, pointer to array, or slice <code>a</code>, the primary expression
</p>
</div>

<p>
对于字符串，数组，数组指针或切片 <code>a</code>，主表达式
</p>

<pre>
a[low : high]
</pre>

<div class="english">
<p>
constructs a substring or slice. The indices <code>low</code> and
<code>high</code> select which elements appear in the result. The result has
indices starting at 0 and length equal to
<code>high</code>&nbsp;-&nbsp;<code>low</code>.
After slicing the array <code>a</code>
</p>
</div>

<p>
会构造一个字串或切片。下标 <code>low</code> 和 <code>high</code> 则选出哪些元素出现在结果中。
该结果的下标起始于 0 且长度等于 <code>high</code>&nbsp;-&nbsp;<code>low</code>。
在切下数组 <code>a</code>
</p>

<pre>
a := [5]int{1, 2, 3, 4, 5}
s := a[1:4]
</pre>

<div class="english">
<p>
the slice <code>s</code> has type <code>[]int</code>, length 3, capacity 4, and elements
</p>
</div>

<p>
之后，切片 <code>s</code> 的类型为 <code>[]int</code>，长度为 3，容量为 4，且元素
</p>

<pre>
s[0] == 2
s[1] == 3
s[2] == 4
</pre>

<div class="english">
<p>
For convenience, any of the indices may be omitted. A missing <code>low</code>
index defaults to zero; a missing <code>high</code> index defaults to the length of the
sliced operand:
</p>

<pre>
a[2:]  // same a[2 : len(a)]
a[:3]  // same as a[0 : 3]
a[:]   // same as a[0 : len(a)]
</pre>
</div>

<p>
为方便起见，任何下标都可省略。略去的 <code>low</code> 下标默认为零；
略去的 <code>high</code> 下标默认为已切下的操作数的长度：
</p>

<pre>
a[2:]  // 等价于 a[2 : len(a)]
a[:3]  // 等价于 a[0 : 3]
a[:]   // 等价于 a[0 : len(a)]
</pre>

<div class="english">
<p>
For arrays or strings, the indices <code>low</code> and <code>high</code> are
<i>in range</i> if <code>0 &lt;= <code>low</code> &lt;= <code>high</code> &lt;= len(a)</code>,
otherwise they are <i>out of range</i>.
For slices, the upper index bound is the slice capacity <code>cap(a)</code> rather than the length.
A <a href="#Constants">constant</a> index must be non-negative and representable by a value of type
<code>int</code>.
If both indices
are constant, they must satisfy <code>low &lt;= high</code>. If <code>a</code> is <code>nil</code>
or if the indices are out of range at run time, a <a href="#Run_time_panics">run-time panic</a> occurs.
</p>
</div>

<p>
对于数组或字符串，若 <code>0 &lt;= <code>low</code> &lt;= <code>high</code> &lt;= len(a)</code>
下标 <code>low</code> 和 <code>high</code> 即在<i>界内</i>，否则即在<code>界外</code>。
对于切片，其上界为该切片的容量 <code>cap(a)</code> 而非长度。<a href="#常量表达式">常量</a>下标必为非负值，
且若其下标也为常量，它们必定满足 <code>low &lt;= high</code>。若 <code>a</code> 为
<code>nil</code> 或其下标在运行时越界，就会引发一个<a href="#运行时恐慌">运行时恐慌</a>。
</p>

<div class="english">
<p>
If the sliced operand is a string or slice, the result of the slice operation
is a string or slice of the same type.
If the sliced operand is an array, it must be <a href="#Address_operators">addressable</a>
and the result of the slice operation is a slice with the same element type as the array.
</p>
</div>

<p>
若已切下操作数为字符串或切片，该切片操作的结果即为相同类型的字符串或切片。
若已切下操作数为数组，它必须为<a href="#地址操作符">可寻址的</a>，
且该切片操作的结果为以相同元素类型作为数组的切片。
</p>


<div class="english">
<h3 id="Type_assertions">Type assertions</h3>
</div>

<h3 id="类型断言">类型断言</h3>

<div class="english">
<p>
For an expression <code>x</code> of <a href="#Interface_types">interface type</a>
and a type <code>T</code>, the primary expression
</p>
</div>

<p>
对于<a href="#接口类型">接口类型</a>的表达式 <code>x</code> 与类型 <code>T</code>，主表达式
</p>

<pre>
x.(T)
</pre>

<div class="english">
<p>
asserts that <code>x</code> is not <code>nil</code>
and that the value stored in <code>x</code> is of type <code>T</code>.
The notation <code>x.(T)</code> is called a <i>type assertion</i>.
</p>
</div>

<p>
断言 <code>x</code> 不为 <code>nil</code> 且存储于 <code>x</code> 中的值其类型为 <code>T</code>。
记法 <code>x.(T)</code> 称为 <i>类型断言</i>。
</p>

<div class="english">
<p>
More precisely, if <code>T</code> is not an interface type, <code>x.(T)</code> asserts
that the dynamic type of <code>x</code> is <a href="#Type_identity">identical</a>
to the type <code>T</code>.
In this case, <code>T</code> must <a href="#Method_sets">implement</a> the (interface) type of <code>x</code>;
otherwise the type assertion is invalid since it is not possible for <code>x</code>
to store a value of type <code>T</code>.
If <code>T</code> is an interface type, <code>x.(T)</code> asserts that the dynamic type
of <code>x</code> implements the interface <code>T</code>.
</p>
</div>

<p>
更确切地说，若 <code>T</code> 为非接口类型，<code>x.(T)</code> 断言 <code>x</code> 的动态类型
与 <code>T</code><a href="#类型标识">相同</a>。在此情况下，<code>T</code>
必须<a href="#方法集">实现</a> <code>x</code> 的（接口）类型，除非其类型断言由于无法为
<code>x</code> 存储类型为 <code>T</code> 的值而无效。若 <code>T</code> 为接口类型，
<code>x.(T)</code> 则断言 <code>x</code> 的动态类型实现了接口 <code>T</code>。
</p>

<div class="english">
<p>
If the type assertion holds, the value of the expression is the value
stored in <code>x</code> and its type is <code>T</code>. If the type assertion is false,
a <a href="#Run_time_panics">run-time panic</a> occurs.
In other words, even though the dynamic type of <code>x</code>
is known only at run time, the type of <code>x.(T)</code> is
known to be <code>T</code> in a correct program.
</p>

<pre>
var x interface{} = 7  // x has dynamic type int and value 7
i := x.(int)           // i has type int and value 7

type I interface { m() }
var y I
s := y.(string)        // illegal: string does not implement I (missing method m)
r := y.(io.Reader)     // r has type io.Reader and y must implement both I and io.Reader
</pre>
</div>

<p>
若该类型断言成立，该表达式的值即为存储于 <code>x</code> 中的值，且其类型为 <code>T</code>。若该类型断言不成立，
就会出现一个<a href="#运行时恐慌">运行时恐慌</a>。换句话说，即使 <code>x</code>
的动态类型只能在运行时可知，在正确的程序中，<code>x.(T)</code> 的类型也可知为 <code>T</code>。
</p>

<pre>
var x interface{} = 7  // x 拥有动态类型 int 与值 7
i := x.(int)           // i 拥有类型 int 与值 7

type I interface { m() }
var y I
s := y.(string)        // 非法：string 没有实现 I（缺少方法 m）
r := y.(io.Reader)     // r 拥有 类型 io.Reader 且 y 必须同时实现了 I 和 io.Reader
</pre>

<div class="english">
<p>
If a type assertion is used in an assignment or initialization of the form
</p>
</div>

<p>
若类型断言以
</p>

<pre>
v, ok = x.(T)
v, ok := x.(T)
var v, ok = x.(T)
</pre>

<div class="english">
<p>
the result of the assertion is a pair of values with types <code>(T, bool)</code>.
If the assertion holds, the expression returns the pair <code>(x.(T), true)</code>;
otherwise, the expression returns <code>(Z, false)</code> where <code>Z</code>
is the <a href="#The_zero_value">zero value</a> for type <code>T</code>.
No run-time panic occurs in this case.
The type assertion in this construct thus acts like a function call
returning a value and a boolean indicating success.
</p>
</div>

<p>
的形式用于赋值或初始化，该断言的结果即为类型为 <code>(T, bool)</code> 的值对。
若该断言成立，该表达式返回值对 <code>(x.(T), true)</code>；否则，该表达式返回 <code>(Z, false)</code>，
其中 <code>Z</code> 为类型为 <code>T</code> 的<a href="#零值">零值</a>。此种情况不会产生运行时恐慌。
类型断言在这种构造中，其行为类似于函数调用返回一个值与一个布尔值以表示成功。
</p>


<div class="english">
<h3 id="Calls">Calls</h3>
</div>

<h3 id="调用">调用</h3>

<div class="english">
<p>
Given an expression <code>f</code> of function type
<code>F</code>,
</p>
</div>

<p>
给定函数类型为 <code>F</code> 的表达式 <code>f</code>，
</p>

<pre>
f(a1, a2, … an)
</pre>

<div class="english">
<p>
calls <code>f</code> with arguments <code>a1, a2, … an</code>.
Except for one special case, arguments must be single-valued expressions
<a href="#Assignability">assignable</a> to the parameter types of
<code>F</code> and are evaluated before the function is called.
The type of the expression is the result type
of <code>F</code>.
A method invocation is similar but the method itself
is specified as a selector upon a value of the receiver type for
the method.
</p>

<pre>
math.Atan2(x, y)  // function call
var pt *Point
pt.Scale(3.5)  // method call with receiver pt
</pre>
</div>

<p>
以实参 <code>a1, a2, … an</code> 调用 <code>f</code>。
除一种特殊情况外，实参必须为 <a href="#可赋值性">可赋予</a>
<code>F</code> 的形参类型的单值表达式，且在该函数被调用前求值。
该表达式的类型为 <code>F</code> 的返回类型。
方法调用也类似，只不过使用接收者类型值的选择者操作来指定方法。
</p>

<pre>
math.Atan2(x, y)  // 函数调用
var pt *Point
pt.Scale(3.5)     // 带接收者 pt 的方法调用
</pre>

<div class="english">
<p>
In a function call, the function value and arguments are evaluated in
<a href="#Order_of_evaluation">the usual order</a>.
After they are evaluated, the parameters of the call are passed by value to the function
and the called function begins execution.
The return parameters of the function are passed by value
back to the calling function when the function returns.
</p>
</div>

<p>
在函数调用中，函数值与实参按<a href="#求值顺序">一般顺序</a>求值。
在它们求值后，该调用的形参传值至该函数，被调用函数开始执行。
当函数返回时，该函数的返回形参将值传回调用函数。
</p>

<div class="english">
<p>
Calling a <code>nil</code> function value
causes a <a href="#Run_time_panics">run-time panic</a>.
</p>
</div>

<p>
调用 <code>nil</code> 函数值会引发 <a href="#运行时恐慌">运行时恐慌</a>。
</p>

<div class="english">
<p>
As a special case, if the return parameters of a function or method
<code>g</code> are equal in number and individually
assignable to the parameters of another function or method
<code>f</code>, then the call <code>f(g(<i>parameters_of_g</i>))</code>
will invoke <code>f</code> after binding the return values of
<code>g</code> to the parameters of <code>f</code> in order.  The call
of <code>f</code> must contain no parameters other than the call of <code>g</code>.
If <code>f</code> has a final <code>...</code> parameter, it is
assigned the return values of <code>g</code> that remain after
assignment of regular parameters.
</p>
</div>

<p>
作为一种特殊情况，若函数或方法 <code>g</code> 的返回形参在数量上等于函数或方法 <code>f</code> 的形参，
且分别可赋予它，那么调用 <code>f(g(<i>g的形参</i>))</code> 将在依序绑定 <code>g</code>
的返回值至 <code>f</code> 的形参后引用 <code>f</code>。除 <code>g</code> 的调用外，
<code>f</code> 的调用必须不包含任何形参。若 <code>f</code> 的最后有 <code>...</code> 形参，
它在常规的形参赋值后，可被赋予 <code>g</code> 余下的返回值。
</p>

<pre>
func Split(s string, pos int) (string, string) {
	return s[0:pos], s[pos:]
}

func Join(s, t string) string {
	return s + t
}

if Join(Split(value, len(value)/2)) != value {
	log.Panic("test fails")
}
</pre>

<div class="english">
<p>
A method call <code>x.m()</code> is valid if the <a href="#Method_sets">method set</a>
of (the type of) <code>x</code> contains <code>m</code> and the
argument list can be assigned to the parameter list of <code>m</code>.
If <code>x</code> is <a href="#Address_operators">addressable</a> and <code>&amp;x</code>'s method
set contains <code>m</code>, <code>x.m()</code> is shorthand
for <code>(&amp;x).m()</code>:
</p>
</div>

<p>
若 <code>x</code>（的类型）的<a href="#方法集">方法集</a>包含 <code>m</code>，
且其实参列表可赋予 <code>m</code> 的形参列表，方法调用 <code>x.m()</code> 即为有效的。
若 <code>x</code> 为 <a href="#地址操作符">可寻址</a>的且 <code>&amp;x</code> 的方法集包含 <code>m</code>，
<code>x.m()</code> 即为 <code>(&amp;x).m()</code> 的简写：
</p>

<pre>
var p Point
p.Scale(3.5)
</pre>

<div class="english">
<p>
There is no distinct method type and there are no method literals.
</p>
</div>

<p>
其中即没有明显的方法类型，也没有方法字面。
</p>


<div class="english">
<h3 id="Passing_arguments_to_..._parameters">Passing arguments to <code>...</code> parameters</h3>
</div>

<h3 id="传递实参至...形参">传递实参至...形参</h3>

<div class="english">
<p>
If <code>f</code> is variadic with final parameter type <code>...T</code>,
then within the function the argument is equivalent to a parameter of type
<code>[]T</code>.  At each call of <code>f</code>, the argument
passed to the final parameter is
a new slice of type <code>[]T</code> whose successive elements are
the actual arguments, which all must be <a href="#Assignability">assignable</a>
to the type <code>T</code>. The length of the slice is therefore the number of
arguments bound to the final parameter and may differ for each call site.
</p>
</div>

<p>
若 <code>f</code> 为最后带有形参类型 <code>...T</code> 的可变参函数，
那么在该函数中，实参等价于类型为 <code>[]T</code> 的形参。
对于每一个 <code>f</code> 的调用，传递至最后形参的实参为类型为 <code>[]T</code> 的一个新切片，
其连续的元素即为实际的实参，它们必须都<a href="#可赋值性">可赋予</a>类型 <code>T</code>。
因此，该切片的长度为绑定至最后形参的实参的个数，且对于每一个调用位置可能都不同。
</p>

<div class="english">
<p>
Given the function and call
</p>
</div>

<p>
给定函数和调用
</p>

<pre>
func Greeting(prefix string, who ...string)
Greeting("hello:", "Joe", "Anna", "Eileen")
</pre>

<div class="english">
<p>
within <code>Greeting</code>, <code>who</code> will have the value
<code>[]string{"Joe", "Anna", "Eileen"}</code>
</p>
</div>

<p>
在 <code>Greeting</code> 中，<code>who</code> 将拥有值 <code>[]string{"Joe", "Anna", "Eileen"}</code>
</p>

<div class="english">
<p>
If the final argument is assignable to a slice type <code>[]T</code>, it may be
passed unchanged as the value for a <code>...T</code> parameter if the argument
is followed by <code>...</code>. In this case no new slice is created.
</p>
</div>

<p>
若最后的实参可赋予类型为 <code>[]T</code> 的切片且后跟着 <code>...</code>，
它可能作为 <code>...T</code> 形参的值不变而被传入。
</p>

<div class="english">
<p>
Given the slice <code>s</code> and call
</p>
</div>

<p>
给定切片 <code>s</code> 与调用
</p>

<pre>
s := []string{"James", "Jasmine"}
Greeting("goodbye:", s...)
</pre>

<div class="english">
<p>
within <code>Greeting</code>, <code>who</code> will have the same value as <code>s</code>
with the same underlying array.
</p>
</div>

<p>
在 <code>Greeting</code> 中，<code>who</code> 将作为与 <code>s</code> 一样的值拥有与其相同的基本数组。
</p>


<div class="english">
<h3 id="Operators">Operators</h3>
</div>

<h3 id="操作符">操作符</h3>

<div class="english">
<p>
Operators combine operands into expressions.
</p>

<pre class="ebnf">
Expression = UnaryExpr | Expression binary_op UnaryExpr .
UnaryExpr  = PrimaryExpr | unary_op UnaryExpr .

binary_op  = "||" | "&amp;&amp;" | rel_op | add_op | mul_op .
rel_op     = "==" | "!=" | "&lt;" | "&lt;=" | ">" | ">=" .
add_op     = "+" | "-" | "|" | "^" .
mul_op     = "*" | "/" | "%" | "&lt;&lt;" | "&gt;&gt;" | "&amp;" | "&amp;^" .

unary_op   = "+" | "-" | "!" | "^" | "*" | "&amp;" | "&lt;-" .
</pre>
</div>

<p>
操作符与操作数结合成为表达式。
</p>

<pre class="ebnf">
表达式     = 一元表达式 | 表达式 二元操作符 一元表达式 .
一元表达式 = 主表达式 | 一元操作符 一元表达式 .

二元操作符 = "||" | "&amp;&amp;" | 关系操作符 | 加法操作符 | 乘法操作符 .
关系操作符 = "==" | "!=" | "&lt;" | "&lt;=" | ">" | ">=" .
加法操作符 = "+" | "-" | "|" | "^" .
乘法操作符 = "*" | "/" | "%" | "&lt;&lt;" | "&gt;&gt;" | "&amp;" | "&amp;^" .

一元操作符 = "+" | "-" | "!" | "^" | "*" | "&amp;" | "&lt;-" .
</pre>

<div class="english">
<p>
Comparisons are discussed <a href="#Comparison_operators">elsewhere</a>.
For other binary operators, the operand types must be <a href="#Type_identity">identical</a>
unless the operation involves shifts or untyped <a href="#Constants">constants</a>.
For operations involving constants only, see the section on
<a href="#Constant_expressions">constant expressions</a>.
</p>
</div>

<p>
比较操作将在<a href="#比较操作符">别处</a>讨论。
对于其它二元操作符，操作数的类型必须<a href="#类型标识">相同</a>，
除非该操作包含移位或无类型化<a href="#常量">常量</a>。
</p>

<div class="english">
<p>
Except for shift operations, if one operand is an untyped <a href="#Constants">constant</a>
and the other operand is not, the constant is <a href="#Conversions">converted</a>
to the type of the other operand.
</p>
</div>

<p>
除移位操作外，若其中一个操作数为无类型化<a href="#常量">常量</a>而另一个不是，
该常量需<a href="#类型转换">类型转换</a>为另一个操作数的类型。
</p>

<div class="english">
<p>
The right operand in a shift expression must have unsigned integer type
or be an untyped constant that can be converted to unsigned integer type.
If the left operand of a non-constant shift expression is an untyped constant,
the type of the constant is what it would be if the shift expression were
replaced by its left operand alone; the type is <code>int</code> if it cannot
be determined from the context (for instance, if the shift expression is an
operand in a comparison against an untyped constant).
</p>

<pre>
var s uint = 33
var i = 1&lt;&lt;s           // 1 has type int
var j int32 = 1&lt;&lt;s     // 1 has type int32; j == 0
var k = uint64(1&lt;&lt;s)   // 1 has type uint64; k == 1&lt;&lt;33
var m int = 1.0&lt;&lt;s     // 1.0 has type int
var n = 1.0&lt;&lt;s != 0    // 1.0 has type int; n == false if ints are 32bits in size
var o = 1&lt;&lt;s == 2&lt;&lt;s   // 1 and 2 have type int; o == true if ints are 32bits in size
var p = 1&lt;&lt;s == 1&lt;&lt;33  // illegal if ints are 32bits in size: 1 has type int, but 1&lt;&lt;33 overflows int
var u = 1.0&lt;&lt;s         // illegal: 1.0 has type float64, cannot shift
var v float32 = 1&lt;&lt;s   // illegal: 1 has type float32, cannot shift
var w int64 = 1.0&lt;&lt;33  // 1.0&lt;&lt;33 is a constant shift expression
</pre>
</div>

<p>
移位表达式中的右操作数必须为无符号整数，或可转换为无符号整数的无类型化常量。
若非常量移位表达式的左操作数为无类型化常量，且该移位表达式已被其左操作数独自取代，
则该移位表达式的类型将变为该常量的类型；若其类型不能从上下文中判定
（例如，若该移位表达式在针对无类型化常量的比较操作中），则为 <code>int</code>类型。
</p>

<pre>
var s uint = 33
var i = 1&lt;&lt;s           // 1 的类型为 int
var j int32 = 1&lt;&lt;s     // 1 的类型为 int32；j == 0
var k = uint64(1&lt;&lt;s)   // 1 的类型为 uint64；k == 1&lt;&lt;33
var m int = 1.0&lt;&lt;s     // 1.0 的类型为 int
var n = 1.0&lt;&lt;s != 0    // 1.0 的类型为 int；若int的大小为 32位，则 n == false
var o = 1&lt;&lt;s == 2&lt;&lt;s   // 1 与 2 的类型为 int；若 int 的大小为32位，则 o == true
var p = 1&lt;&lt;s == 1&lt;&lt;33  // 若 int 的大小为32位即为非法：虽然 1 的类型为 int，但 1&lt;&lt;33 溢出了 int
var u = 1.0&lt;&lt;s         // 非法: 1.0 的类型为 float64，不能移位
var v float32 = 1&lt;&lt;s   // 非法: 1 的类型为 float32，不能移位
var w int64 = 1.0&lt;&lt;33  // 1.0&lt;&lt;33 为常量移位表达式
</pre>


<div class="english">
<h3 id="Operator_precedence">Operator precedence</h3>
</div>

<h3 id="操作符优先级">操作符优先级</h3>

<div class="english">
<p>
Unary operators have the highest precedence.
As the  <code>++</code> and <code>--</code> operators form
statements, not expressions, they fall
outside the operator hierarchy.
As a consequence, statement <code>*p++</code> is the same as <code>(*p)++</code>.
</p>
</div>

<p>
一元操作符拥有最高优先级。
<code>++</code> 和 <code>--</code> 操作符是语句，而非表达式，它们不属于运算符一级。
因此，语句 <code>*p++</code> 等价于 <code>(*p)++</code>。
</p>

<div class="english">
<p>
There are five precedence levels for binary operators.
Multiplication operators bind strongest, followed by addition
operators, comparison operators, <code>&amp;&amp;</code> (logical AND),
and finally <code>||</code> (logical OR):
</p>

<pre class="grammar">
Precedence    Operator
    5             *  /  %  &lt;&lt;  &gt;&gt;  &amp;  &amp;^
    4             +  -  |  ^
    3             ==  !=  &lt;  &lt;=  &gt;  &gt;=
    2             &amp;&amp;
    1             ||
</pre>
</div>

<p>
二元操作符有五种优先级。
乘法操作符结合性最强，其次为加法操作符、比较操作符、<code>&amp;&amp;</code>（逻辑与），
最后为 <code>||</code>（逻辑或）：
</p>

<pre class="grammar">
  优先级        操作符
    5             *  /  %  &lt;&lt;  &gt;&gt;  &amp;  &amp;^
    4             +  -  |  ^
    3             ==  !=  &lt;  &lt;=  &gt;  &gt;=
    2             &amp;&amp;
    1             ||
</pre>

<div class="english">
<p>
Binary operators of the same precedence associate from left to right.
For instance, <code>x / y * z</code> is the same as <code>(x / y) * z</code>.
</p>
</div>

<p>
相同优先级的二元操作符从左到右结合。
例如，<code>x / y * z</code> 等价于 <code>(x / y) * z</code>。
</p>

<pre>
+x
23 + 3*x[i]
x &lt;= f()
^a &gt;&gt; b
f() || g()
x == y+1 &amp;&amp; &lt;-chanPtr &gt; 0
</pre>


<div class="english">
<h3 id="Arithmetic_operators">Arithmetic operators</h3>
</div>

<h3 id="算数操作符">算数操作符</h3>

<div class="english">
<p>
Arithmetic operators apply to numeric values and yield a result of the same
type as the first operand. The four standard arithmetic operators (<code>+</code>,
<code>-</code>,  <code>*</code>, <code>/</code>) apply to integer,
floating-point, and complex types; <code>+</code> also applies
to strings. All other arithmetic operators apply to integers only.
</p>

<pre class="grammar">
+    sum                    integers, floats, complex values, strings
-    difference             integers, floats, complex values
*    product                integers, floats, complex values
/    quotient               integers, floats, complex values
%    remainder              integers

&amp;    bitwise AND            integers
|    bitwise OR             integers
^    bitwise XOR            integers
&amp;^   bit clear (AND NOT)    integers

&lt;&lt;   left shift             integer &lt;&lt; unsigned integer
&gt;&gt;   right shift            integer &gt;&gt; unsigned integer
</pre>
</div>

<p>
算数操作符适用于数值，并产生相同类型的结果作为第一个操作数。四个基本算数操作符
（<code>+</code>，<code>-</code>，<code>*</code>，<code>/</code>）适用于整数、浮点数和复数类型；
<code>+</code> 也适用于字符串。其它所有算数操作符仅适用于整数。
</p>

<pre class="grammar">
+    和              integers, floats, complex values, strings
-    差              integers, floats, complex values
*    积              integers, floats, complex values
/    商              integers, floats, complex values
%    余              integers

&amp;    按位与          integers
|    按位或          integers
^    按位异或        integers
&amp;^   位清除（与非）  integers

&lt;&lt;   向左移位        integer &lt;&lt; unsigned integer
&gt;&gt;   向右移位        integer &gt;&gt; unsigned integer
</pre>

<div class="english">
<p>
Strings can be concatenated using the <code>+</code> operator
or the <code>+=</code> assignment operator:
</p>
</div>

<p>
字符串可使用 <code>+</code> 操作符连结或 <code>+=</code> 赋值操作符：
</p>

<pre>
s := "hi" + string(c)
s += " and good bye"
</pre>

<div class="english">
<p>
String addition creates a new string by concatenating the operands.
</p>
</div>

<p>
字符串加法通过连结操作数创建一个新的字符串。
</p>

<div class="english">
<p>
For two integer values <code>x</code> and <code>y</code>, the integer quotient
<code>q = x / y</code> and remainder <code>r = x % y</code> satisfy the following
relationships:

<pre>
x = q*y + r  and  |r| &lt; |y|
</pre>

<p>
with <code>x / y</code> truncated towards zero
(<a href="http://en.wikipedia.org/wiki/Modulo_operation">"truncated division"</a>).
</p>
</div>

<p>
对于两个整数值 <code>x</code> 与 <code>y</code>，整数除法 <code>q = x / y</code>
和取余 <code>r = x % y</code> 满足以下关系：
</p>

<pre>
x = q*y + r  且  |r| &lt; |y|
</pre>

<p>
将 <code>x / y</code> 向零截断（“<a href="http://en.wikipedia.org/wiki/Modulo_operation">除法截断</a>”）。
</p>

<pre>
 x     y     x / y     x % y
 5     3       1         2
-5     3      -1        -2
 5    -3      -1         2
-5    -3       1        -2
</pre>

<div class="english">
<p>
As an exception to this rule, if the dividend <code>x</code> is the most
negative value for the int type of <code>x</code>, the quotient
<code>q = x / -1</code> is equal to <code>x</code> (and <code>r = 0</code>).
</p>
</div>

<p>
作为该规则的一个例外，若被除数 <code>x</code> 为 <code>x</code> 的int类型的最小负值，商
<code>q = x / -1</code> 等于 <code>x</code>（且 <code>r = 0</code>）。
</p>

<pre>
			 x, q
int8                     -128
int16                  -32768
int32             -2147483648
int64    -9223372036854775808
</pre>

<div class="english">
<p>
If the divisor is a <a href="#Constants">constant</a>, it must not be zero.
If the divisor is zero at run time, a <a href="#Run_time_panics">run-time panic</a> occurs.
If the dividend is positive and the divisor is a constant power of 2,
the division may be replaced by a right shift, and computing the remainder may
be replaced by a bitwise AND operation:
</p>
</div>

<p>
若被除数为<a href="#常量">常量</a>，则它必不为零。若被除数在运行时为零，
就会出现一个<a href="#运行时恐慌">运行时恐慌</a>。若被除数为正，且除数为2的常量次幂，
则该除法可被向右移位取代，且计算其余数可被按位“与”操作取代：
</p>

<pre>
 x     x / 4     x % 4     x &gt;&gt; 2     x &amp; 3
 11      2         3         2          3
-11     -2        -3        -3          1
</pre>

<div class="english">
<p>
The shift operators shift the left operand by the shift count specified by the
right operand. They implement arithmetic shifts if the left operand is a signed
integer and logical shifts if it is an unsigned integer.
There is no upper limit on the shift count. Shifts behave
as if the left operand is shifted <code>n</code> times by 1 for a shift
count of <code>n</code>.
As a result, <code>x &lt;&lt; 1</code> is the same as <code>x*2</code>
and <code>x &gt;&gt; 1</code> is the same as
<code>x/2</code> but truncated towards negative infinity.
</p>
</div>

<p>
移位操作符通过右操作数指定的移位计数来移位左操作数。若左操作数为带符号整数，它们就执行算术移位；
若左操作数为无符号整数，它们则执行逻辑移位。移位计数没有上界。
若左操作数移 <code>n</code> 位，其行为如同移 1 位 <code>n</code> 次。
按照其结果，<code>x &lt;&lt; 1</code> 等价于 <code>x*2</code>，而 <code>x &gt;&gt; 1</code>
等价于 <code>x/2</code> 但向负无穷大截断。
</p>

<div class="english">
<p>
For integer operands, the unary operators
<code>+</code>, <code>-</code>, and <code>^</code> are defined as
follows:
</p>

<pre class="grammar">
+x                          is 0 + x
-x    negation              is 0 - x
^x    bitwise complement    is m ^ x  with m = "all bits set to 1" for unsigned x
                                      and  m = -1 for signed x
</pre>
</div>

<p>
对于整数操作数，一元操作符 <code>+</code>、<code>-</code> 和 <code>^</code> 的定义如下：
</p>

<pre class="grammar">
+x                  即为 0 + x
-x    相反数        即为 0 - x
^x    按位补码      即为 m ^ x  对于无符号的 x，m = "所有位置为1"
                                对于带符号的 x，m = -1
</pre>

<div class="english">
<p>
For floating-point and complex numbers,
<code>+x</code> is the same as <code>x</code>,
while <code>-x</code> is the negation of <code>x</code>.
The result of a floating-point or complex division by zero is not specified beyond the
IEEE-754 standard; whether a <a href="#Run_time_panics">run-time panic</a>
occurs is implementation-specific.
</p>
</div>

<p>
对于浮点数与复数来说，<code>+x</code> 等价于 <code>x</code>，而 <code>-x</code> 则为 <code>x</code> 的相反数。
浮点数或复数除以零的结果仅满足 IEEE-754 标准而无额外保证；是否会出现<a href="#运行时恐慌">运行时恐慌</a>取决于具体实现。
</p>

<div class="english">
<h3 id="Integer_overflow">Integer overflow</h3>
</div>

<h3 id="整数溢出">整数溢出</h3>

<div class="english">
<p>
For unsigned integer values, the operations <code>+</code>,
<code>-</code>, <code>*</code>, and <code>&lt;&lt;</code> are
computed modulo 2<sup><i>n</i></sup>, where <i>n</i> is the bit width of
the unsigned integer's type
(§<a href="#Numeric_types">Numeric types</a>). Loosely speaking, these unsigned integer operations
discard high bits upon overflow, and programs may rely on ``wrap around''.
</p>
</div>

<p>
对于无符号整数值，操作 <code>+</code>、<code>-</code>、<code>*</code> 和 <code>&lt;&lt;</code>
均被计算为取模 2<sup><i>n</i></sup>，其中 <i>n</i> 为该无符号整数类型的位宽
（§<a href="#数值类型">数值类型</a>）。不严格地说，这些无符号整数操作抛弃高位向上溢出，程序可依赖这种形式的“回卷”。
</p>

<div class="english">
<p>
For signed integers, the operations <code>+</code>,
<code>-</code>, <code>*</code>, and <code>&lt;&lt;</code> may legally
overflow and the resulting value exists and is deterministically defined
by the signed integer representation, the operation, and its operands.
No exception is raised as a result of overflow. A
compiler may not optimize code under the assumption that overflow does
not occur. For instance, it may not assume that <code>x &lt; x + 1</code> is always true.
</p>
</div>

<p>
对于带符号整数，操作 <code>+</code>、<code>-</code>、<code>*</code> 和 <code>&lt;&lt;</code> 可合法溢出，
而由此产生的值会继续存在，并由该带符号整数表现、操作、与其操作数决定性地定义。
除溢出外没有例外会导致此情况。在溢出不会发生的假定情况下编译器可能不会优化代码。
例如，我们无法假定 <code>x &lt; x + 1</code> 总为真。
</p>


<div class="english">
<h3 id="Comparison_operators">Comparison operators</h3>
</div>

<h3 id="比较操作符">比较操作符</h3>

<div class="english">
<p>
Comparison operators compare two operands and yield a boolean value.
</p>

<pre class="grammar">
==    equal
!=    not equal
&lt;     less
&lt;=    less or equal
&gt;     greater
&gt;=    greater or equal
</pre>
</div>

<p>
比较操作符比较两个操作数并产生一个布尔值。
</p>

<pre class="grammar">
==    等于
!=    不等于
&lt;     小于
&lt;=    小于等于
&gt;     大于
&gt;=    大于等于
</pre>

<div class="english">
<p>
In any comparison, the first operand
must be <a href="#Assignability">assignable</a>
to the type of the second operand, or vice versa.
</p>
</div>

<p>
在任何比较中，第一个操作数必须为<a href="#可赋值性">可赋予</a>第二个操作数的类型，反之亦然。
</p>

<div class="english">
<p>
The equality operators <code>==</code> and <code>!=</code> apply
to operands that are <i>comparable</i>.
The ordering operators <code>&lt;</code>, <code>&lt;=</code>, <code>&gt;</code>, and <code>&gt;=</code>
apply to operands that are <i>ordered</i>.
These terms and the result of the comparisons are defined as follows:
</p>

<ul>
	<li>
	Boolean values are comparable.
	Two boolean values are equal if they are either both
	<code>true</code> or both <code>false</code>.
	</li>

	<li>
	Integer values are comparable and ordered, in the usual way.
	</li>

	<li>
	Floating point values are comparable and ordered,
	as defined by the IEEE-754 standard.
	</li>

	<li>
	Complex values are comparable.
	Two complex values <code>u</code> and <code>v</code> are
	equal if both <code>real(u) == real(v)</code> and
	<code>imag(u) == imag(v)</code>.
	</li>

	<li>
	String values are comparable and ordered, lexically byte-wise.
	</li>

	<li>
	Pointer values are comparable.
	Two pointer values are equal if they point to the same variable or if both have value <code>nil</code>.
	Pointers to distinct <a href="#Size_and_alignment_guarantees">zero-size</a> variables may or may not be equal.
	</li>

	<li>
	Channel values are comparable.
	Two channel values are equal if they were created by the same call to <code>make</code>
	(§<a href="#Making_slices_maps_and_channels">Making slices, maps, and channels</a>)
	or if both have value <code>nil</code>.
	</li>

	<li>
	Interface values are comparable.
	Two interface values are equal if they have <a href="#Type_identity">identical</a> dynamic types
	and equal dynamic values or if both have value <code>nil</code>.
	</li>

	<li>
	A value <code>x</code> of non-interface type <code>X</code> and
	a value <code>t</code> of interface type <code>T</code> are comparable when values
	of type <code>X</code> are comparable and
	<code>X</code> implements <code>T</code>.
	They are equal if <code>t</code>'s dynamic type is identical to <code>X</code>
	and <code>t</code>'s dynamic value is equal to <code>x</code>.
	</li>

	<li>
	Struct values are comparable if all their fields are comparable.
	Two struct values are equal if their corresponding
	non-<a href="#Blank_identifier">blank</a> fields are equal.
	</li>

	<li>
	Array values are comparable if values of the array element type are comparable.
	Two array values are equal if their corresponding elements are equal.
	</li>
</ul>
</div>

<p>
相等性操作符 <code>==</code> 和 <code>!=</code> 适用于<i>可比较</i>操作数。
顺序操作符 <code>&lt;</code>、<code>&lt;=</code>、<code>&gt;</code> 和 <code>&gt;=</code>
适用于<i>有序的</i>操作数。这些比较操作的关系和值定义如下：
</p>

<ul>
	<li>
	布尔值之间可比较。若两个布尔值同为 <code>true</code> 或同为 <code>false</code>，它们即为相等。
	</li>

	<li>
	通常情况下，整数值之间可比较或排序。
	</li>

	<li>
	根据 IEEE-754 标准的定义，浮点数值之间可比较或排序。
	</li>

	<li>
	复数值之间可比较。对于两个复数值 <code>u</code> 与 <code>v</code>，
	若 <code>real(u) == real(v)</code> 且 <code>imag(u) == imag(v)</code>，它们即为相等。
	</li>

	<li>
	根据按字节词法，字符串值之间可比较或排序。
	</li>

	<li>
	指针值之间可比较。若两个指针指向相同的值或其值同为 <code>nil</code>，它们即为相等。
	指向明显为<a href="#大小与对齐保证">零大小</a>变量的指针可能相等也可能不相等。
	</li>

	<li>
	信道值可比较。若两个信道值通过相同的 <code>make</code> 调用
	（§<a href="#创建切片、映射和信道">创建切片、映射和信道</a>）创建或同为 <code>nil</code> 值，它们即为相等。
	</li>

	<li>
	接口值可比较。若两个接口值拥有<a href="#类型标识">相同</a>的动态类型与相等的动态值，或同为
	<code>nil</code> 值，它们即为相等。
	</li>

	<li>
	当非接口类型 <code>X</code> 的值可比较且 <code>X</code> 实现了 <code>T</code> 时，
	非接口类型 <code>X</code> 的值 <code>x</code> 与接口类型 <code>T</code> 的值 <code>t</code> 则可比较。
	若 <code>t</code> 的动态类型与 <code>X</code> 相同且 <code>t</code> 动态值等于 <code>x</code>，它们即为相等。
	</li>

	<li>
	若两个结构值的所有字段可比较，它们即可比较。若其相应的非<a href="#空白标识符">空白</a>字段相等，它们即为相等。
	</li>

	<li>
	若两个数组元素类型的值可比较，则数组值可比较。若其相应的元素相等，它们即为相等。
	</li>
</ul>

<div class="english">
<p>
A comparison of two interface values with identical dynamic types
causes a <a href="#Run_time_panics">run-time panic</a> if values
of that type are not comparable.  This behavior applies not only to direct interface
value comparisons but also when comparing arrays of interface values
or structs with interface-valued fields.
</p>
</div>

<p>
两个动态类型相同的接口值进行比较，若该动态类型的值不可比较，将引发一个<a href="#运行时恐慌">运行时恐慌</a>。
此行为不仅适用于直接的接口值比较，当比较接口值的数组或接口值作为字段的结构时也适用。
</p>

<div class="english">
<p>
Slice, map, and function values are not comparable.
However, as a special case, a slice, map, or function value may
be compared to the predeclared identifier <code>nil</code>.
Comparison of pointer, channel, and interface values to <code>nil</code>
is also allowed and follows from the general rules above.
</p>
</div>

<p>
切片、映射和函数值同类型之间不可比较。然而，作为一种特殊情况，切片、映射或函数值可与预声明标识符 <code>nil</code>
进行比较。指针、信道和接口值与 <code>nil</code> 之间的比较也允许并遵循上面的一般规则。
</p>

<div class="english">
<p>
The result of a comparison can be assigned to any boolean type.
If the context does not demand a specific boolean type,
the result has type <code>bool</code>.
</p>

<pre>
type MyBool bool

var x, y int
var (
	b1 MyBool = x == y // result of comparison has type MyBool
	b2 bool   = x == y // result of comparison has type bool
	b3        = x == y // result of comparison has type bool
)
</pre>
</div>

<p>
比较的结果可赋予任何布尔类型。若上下文无需特殊的布尔类型，其结果的类型即为 <code>bool</code>。
</p>

<pre>
type MyBool bool

var x, y int
var (
	b1 MyBool = x == y // 比较结果为类型 MyBool
	b2 bool   = x == y // 比较结果为类型 bool
	b3        = x == y // 比较结果为类型 bool
)
</pre>

<div class="english">
<h3 id="Logical_operators">Logical operators</h3>
</div>

<h3 id="逻辑操作符">逻辑操作符</h3>

<div class="english">
<p>
Logical operators apply to <a href="#Boolean_types">boolean</a> values
and yield a result of the same type as the operands.
The right operand is evaluated conditionally.
</p>

<pre class="grammar">
&amp;&amp;    conditional AND    p &amp;&amp; q  is  "if p then q else false"
||    conditional OR     p || q  is  "if p then true else q"
!     NOT                !p      is  "not p"
</pre>
</div>

<p>
逻辑操作符适用于<a href="#布尔类型">布尔</a>值并根据操作数产生一个相同类型的结果。右操作数有条件地求值。
</p>

<pre class="grammar">
&amp;&amp;    条件与    p &amp;&amp; q  即  “若 p 成立则判断 q 否则返回 false”
||    条件或    p || q  即  “若 p 成立则返回 true 否则判断 q”
!     非        !p      即  “非 p”
</pre>


<div class="english">
<h3 id="Address_operators">Address operators</h3>
</div>

<h3 id="地址操作符">地址操作符</h3>

<div class="english">
<p>
For an operand <code>x</code> of type <code>T</code>, the address operation
<code>&amp;x</code> generates a pointer of type <code>*T</code> to <code>x</code>.
The operand must be <i>addressable</i>,
that is, either a variable, pointer indirection, or slice indexing
operation; or a field selector of an addressable struct operand;
or an array indexing operation of an addressable array.
As an exception to the addressability requirement, <code>x</code> may also be a
<a href="#Composite_literals">composite literal</a>.
</p>
</div>

<p>
对于类型为 <code>T</code> 的操作数 <code>x</code>，地址操作符 <code>&amp;x</code> 将生成一个类型为
<code>*T</code> 的指针指向 <code>x</code>。操作数必须<i>可寻址</i>，即，变量、间接指针、切片索引操作，
或可寻址结构操作数的字段选择者，或可寻址数组的数组索引操作均不可寻址。作为可寻址性需求的例外，
<code>x</code> 也可为 <a href="#复合字面">复合字面</a>.
</p>

<div class="english">
<p>
For an operand <code>x</code> of pointer type <code>*T</code>, the pointer
indirection <code>*x</code> denotes the value of type <code>T</code> pointed
to by <code>x</code>.
If <code>x</code> is <code>nil</code>, an attempt to evaluate <code>*x</code>
will cause a <a href="#Run_time_panics">run-time panic</a>.
</p>
</div>

<p>
对于指针类型为 <code>*T</code> 的操作数 <code>x</code>，间接指针 <code>*x</code>
表示类型为 <code>T</code> 的值指向 <code>x</code>。若 <code>x</code> 为 <code>nil</code>，
尝试求值 <code>*x</code> 将会引发<a href="#运行时恐慌">运行时恐慌</a>。
</p>

<pre>
&amp;x
&amp;a[f(2)]
*p
*pf(x)
</pre>


<div class="english">
<h3 id="Receive_operator">Receive operator</h3>
</div>

<h3 id="接收操作符">接收操作符</h3>

<div class="english">
<p>
For an operand <code>ch</code> of <a href="#Channel_types">channel type</a>,
the value of the receive operation <code>&lt;-ch</code> is the value received
from the channel <code>ch</code>. The channel direction must permit receive operations,
and the type of the receive operation is the element type ofthe channel.
The expression blocks until a value is available.
Receiving from a <code>nil</code> channel blocks forever.
Receiving from a <a href="#Close">closed</a> channel always succeeds,
immediately returning the element type's <a href="#The_zero_value">zero
value</a>.
</p>

<pre>
v1 := &lt;-ch
v2 = &lt;-ch
f(&lt;-ch)
&lt;-strobe  // wait until clock pulse and discard received value
</pre>
</div>

<p>
对于<a href="#信道类型">信道类型</a>的操作数 <code>ch</code>，接收操作符
<code>&lt;-ch</code> 的值即为从信道 <code>ch</code> 接收的值。该信道的方向必须允许接收操作，
且该接收操作的类型即为该信道的元素类型。该值前的表达式块是有效的。
从 <code>nil</code> 信道接收将永远阻塞。从<a href="#关闭">已关闭</a>的信道接收将总是成功，
它会立刻返回其元素类型的<a href="#零值">零值</a>
</p>

<pre>
v1 := &lt;-ch
v2 = &lt;-ch
f(&lt;-ch)
&lt;-strobe  // 在时钟脉冲和丢弃接收值之前等待
</pre>

<div class="english">
<p>
A receive expression used in an assignment or initialization of the form
</p>
</div>

<p>
接收表达式以形式
</p>

<pre>
x, ok = &lt;-ch
x, ok := &lt;-ch
var x, ok = &lt;-ch
</pre>

<div class="english">
<p>
yields an additional result.
The boolean variable <code>ok</code> indicates whether
the received value was sent on the channel (<code>true</code>)
or is a <a href="#The_zero_value">zero value</a> returned
because the channel is closed and empty (<code>false</code>).
</p>
</div>

<p>
用于赋值或初始化将产生一个附加结果。布尔变量 <code>ok</code> 表明接收值是在信道中发送
（<code>true</code>）还是因信道被关闭或为空而作为<a href="#零值">零值</a>返回。
</p>

<!--
<p>
<span class="alert">TODO: Probably in a separate section, communication semantics
need to be presented regarding send, receive, select, and goroutines.</span>
</p>
-->

<!--
<p>
<span class="alert">
TODO: 或许在单独的章节中，通信语义需要就发送、接收、选择和Go程介绍一下。
</span>
</p>
-->


<div class="english">
<h3 id="Method_expressions">Method expressions</h3>
</div>

<h3 id="方法表达式">方法表达式</h3>

<div class="english">
<p>
If <code>M</code> is in the <a href="#Method_sets">method set</a> of type <code>T</code>,
<code>T.M</code> is a function that is callable as a regular function
with the same arguments as <code>M</code> prefixed by an additional
argument that is the receiver of the method.
</p>

<pre class="ebnf">
MethodExpr    = ReceiverType "." MethodName .
ReceiverType  = TypeName | "(" "*" TypeName ")" | "(" ReceiverType ")" .
</pre>
</div>

<p>
若 <code>M</code> 在类型为 <code>T</code> 的<a href="#方法集">方法集</a>中，
<code>T.M</code> 即为可调用函数，如同常规函数 带相同实参和 <code>M</code> 以该方法接收者的附加实参作为前缀 。
</p>

<pre class="ebnf">
方法表达式 = 接收者类型 "." 方法名 .
接收者类型 = 类型名 | "(" "*" 类型名 ")" | "(" 接收者类型 ")" .
</pre>

<div class="english">
<p>
Consider a struct type <code>T</code> with two methods,
<code>Mv</code>, whose receiver is of type <code>T</code>, and
<code>Mp</code>, whose receiver is of type <code>*T</code>.
</p>

<pre>
type T struct {
	a int
}
func (tv  T) Mv(a int) int         { return 0 }  // value receiver
func (tp *T) Mp(f float32) float32 { return 1 }  // pointer receiver
var t T
</pre>
</div>

<p>
考虑一个类型为 <code>T</code> 的结构和两个方法，
<code>Mv</code>，其接收者的类型为 <code>T</code>，
<code>Mp</code>，其接收者的类型为 <code>*T</code>。
</p>

<pre>
type T struct {
	a int
}
func (tv  T) Mv(a int) int         { return 0 }  // 值接收者
func (tp *T) Mp(f float32) float32 { return 1 }  // 指针接收者
var t T
</pre>

<div class="english">
<p>
The expression
</p>
</div>

<p>
表达式
</p>

<pre>
T.Mv
</pre>

<div class="english">
<p>
yields a function equivalent to <code>Mv</code> but
with an explicit receiver as its first argument; it has signature
</p>
</div>

<p>
将产生一个等价于 <code>Mv</code> 的方法，但它将一个显式的接收者作为其第一个实参；它拥有签名
</p>

<pre>
func(tv T, a int) int
</pre>

<div class="english">
<p>
That function may be called normally with an explicit receiver, so
these five invocations are equivalent:
</p>
</div>

<p>
该函数可通过显式的接收者正常调用，因此以下五个调用是等价的：
</p>

<pre>
t.Mv(7)
T.Mv(t, 7)
(T).Mv(t, 7)
f1 := T.Mv; f1(t, 7)
f2 := (T).Mv; f2(t, 7)
</pre>

<div class="english">
<p>
Similarly, the expression
</p>
</div>

<p>
同样，表达式
</p>

<pre>
(*T).Mp
</pre>

<div class="english">
<p>
yields a function value representing <code>Mp</code> with signature
</p>
</div>

<p>
将产生一个带签名
</p>

<pre>
func(tp *T, f float32) float32
</pre>

<div class="english">
<p>
For a method with a value receiver, one can derive a function
with an explicit pointer receiver, so
</p>
</div>

<p>
的函数值来表示 <code>Mp</code>。
对于带值接收者的方法，它可以派生出一个带显式指针接收者的函数，因此
</p>

<pre>
(*T).Mv
</pre>

<div class="english">
<p>
yields a function value representing <code>Mv</code> with signature
</p>
</div>

<p>
将产生一个带签名
</p>

<pre>
func(tv *T, a int) int
</pre>

<div class="english">
<p>
Such a function indirects through the receiver to create a value
to pass as the receiver to the underlying method;
the method does not overwrite the value whose address is passed in
the function call.
</p>
</div>

<p>
的函数值来表示 <code>Mv</code>。这样的函数会通过接收者间接创建一个值作为该基本方法的接收者来传递；
该方法不会覆盖地址已经传入该函数调用的值。
</p>

<div class="english">
<p>
The final case, a value-receiver function for a pointer-receiver method,
is illegal because pointer-receiver methods are not in the method set
of the value type.
</p>
</div>

<p>
最后一种情况，一个值接收者函数对于一个指针接收者方法是非法的，
因为指针接收者方法不在该值类型的方法集中。
</p>

<div class="english">
<p>
Function values derived from methods are called with function call syntax;
the receiver is provided as the first argument to the call.
That is, given <code>f := T.Mv</code>, <code>f</code> is invoked
as <code>f(t, 7)</code> not <code>t.f(7)</code>.
To construct a function that binds the receiver, use a
<a href="#Function_literals">closure</a>.
</p>
</div>

<p>
从方法中派生出的函数值被函数调用语法调用。接收者作为第一个该调用的实参被提供。
也就是说，给定 <code>f := T.Mv</code>，<code>f</code> 将作为 <code>f(t, 7)</code>
而非 <code>t.f(7)</code> 被调用。要构造一个绑定了接收者的函数，需使用<a href="#函数字面">闭包</a>。
</p>

<div class="english">
<p>
It is legal to derive a function value from a method of an interface type.
The resulting function takes an explicit receiver of that interface type.
</p>
</div>

<p>
从类型为接口的方法中派生出一个函数值是合法的。产生的函数将获得一个该接口类型的显式接收者。
</p>

<div class="english">
<h3 id="Conversions">Conversions</h3>
</div>

<h3 id="类型转换">类型转换</h3>

<div class="english">
<p>
Conversions are expressions of the form <code>T(x)</code>
where <code>T</code> is a type and <code>x</code> is an expression
that can be converted to type <code>T</code>.
</p>

<pre class="ebnf">
Conversion = Type "(" Expression [ "," ] ")" .
</pre>
</div>

<p>
类型转换是形式为 <code>T(x)</code> 的表达式，其中 <code>T</code> 为类型，而
<code>x</code> 是可转换为类型 <code>T</code> 的表达式。

<pre class="ebnf">
类型转换 = 类型 "(" 表达式 [ "," ] ")" .
</pre>
</p>

<div class="english">
<p>
If the type starts with an operator it must be parenthesized:
If the type starts with the operator <code>*</code> or <code>&lt;-</code>,
or the keyword <code>func</code>, it must be parenthesized:
</p>
<pre>
*Point(p)        // same as *(Point(p))
(*Point)(p)      // p is converted to (*Point)
&lt;-chan int(c)    // same as &lt;-(chan int(c))
(&lt;-chan int)(c)  // c is converted to (&lt;-chan int)
func()(x)        // function signature func() x
(func())(x)      // x is converted to (func())
</pre>
</div>

<p>
若类型以操作符 <code>*</code>、<code>&lt;-</code> 或关键字 <code>func</code>
开始则必须加上括号：
</p>

<pre>
*Point(p)        // 等价于 *(Point(p))
(*Point)(p)      // p 被转换为 (*Point)
&lt;-chan int(c)    // 等价于 &lt;-(chan int(c))
(&lt;-chan int)(c)  // c 被转换为 (&lt;-chan int)
func()(x)        // 函数签名 func() x
(func())(x)      // x 被转换为 (func())
</pre>

<div class="english">
<p>
A <a href="#Constants">constant</a> value <code>x</code> can be converted to
type <code>T</code> in any of these cases:
</p>

<ul>
	<li>
	<code>x</code> is representable by a value of type <code>T</code>.
	</li>
	<li>
	<code>x</code> is an integer constant and <code>T</code> is a
	<a href="#String_types">string type</a>.
	The same rule as for non-constant <code>x</code> applies in this case
	(§<a href="#Conversions_to_and_from_a_string_type">Conversions to and from a string type</a>).
	</li>
</ul>
</div>

<p>
<a href="#常量">常量</a>值 <code>x</code> 在这些情况下可转换为类型 <code>T</code>：
</p>

<ul>
	<li>
	<code>x</code> 可表示为类型为 <code>T</code> 的值。
	</li>
	<li>
	<code>x</code> 为整数常量且 <code>T</code> 为 <a href="#字符串类型">字符串类型</a>。
	有关非常量 <code>x</code> 的相同规则也适用于此种情况（§<a href="#字符串类型的转换">字符串类型的转换</a>）。
	</li>
</ul>

<div class="english">
<p>
Converting a constant yields a typed constant as result.
</p>

<pre>
uint(iota)               // iota value of type uint
float32(2.718281828)     // 2.718281828 of type float32
complex128(1)            // 1.0 + 0.0i of type complex128
string('x')              // "x" of type string
string(0x266c)           // "♬" of type string
MyString("foo" + "bar")  // "foobar" of type MyString
string([]byte{'a'})      // not a constant: []byte{'a'} is not a constant
(*int)(nil)              // not a constant: nil is not a constant, *int is not a boolean, numeric, or string type
int(1.2)                 // illegal: 1.2 cannot be represented as an int
string(65.0)             // illegal: 65.0 is not an integer constant
</pre>
</div>

<p>
转换一个常量将产生一个类型化的常量作为结果。
</p>

<pre>
uint(iota)               // 类型为 uint 的 iota 值
float32(2.718281828)     // 类型为 float32 的 2.718281828
complex128(1)            // 类型为 complex128 的 1.0 + 0.0i
string('x')              // 类型为 string 的 "x"
string(0x266c)           // 类型为 string 的 "♬"
MyString("foo" + "bar")  // 类型为 MyString 的 "foobar"
string([]byte{'a'})      // 非常量：[]byte{'a'} 不为常量
(*int)(nil)              // 非常量：nil 不为常量，*int 不为布尔、 数值或字符串类型
int(1.2)                 // 非法：1.2 不能表示为 int
string(65.0)             // 非法：65.0 不为整数常量
</pre>

<div class="english">
<p>
A non-constant value <code>x</code> can be converted to type <code>T</code>
in any of these cases:
</p>

<ul>
	<li>
	<code>x</code> is <a href="#Assignability">assignable</a>
	to <code>T</code>.
	</li>
	<li>
	<code>x</code>'s type and <code>T</code> have identical
	<a href="#Types">underlying types</a>.
	</li>
	<li>
	<code>x</code>'s type and <code>T</code> are unnamed pointer types
	and their pointer base types have identical underlying types.
	</li>
	<li>
	<code>x</code>'s type and <code>T</code> are both integer or floating
	point types.
	</li>
	<li>
	<code>x</code>'s type and <code>T</code> are both complex types.
	</li>
	<li>
	<code>x</code> is an integer or a slice of bytes or runes
	and <code>T</code> is a string type.
	</li>
	<li>
	<code>x</code> is a string and <code>T</code> is a slice of bytes or runes.
	</li>
</ul>
</div>

<p>
非常量值 <code>x</code> 在这些情况下可转换为类型 <code>T</code>：
</p>

<ul>
	<li>
	当 <code>x</code> <a href="#可赋值性">可赋予</a> <code>T</code>时。
	</li>
	<li>
	当 <code>x</code> 的类型与 <code>T</code> 拥有相同的<a href="#类型">基本类型</a>时。
	</li>
	<li>
	当 <code>x</code> 的类型与 <code>T</code> 为未命名指针类型，且它们的指针基础类型拥有相同的基本类型时。
	</li>
	<li>
	当 <code>x</code> 的类型与 <code>T</code> 同为整数或浮点数类型时。
	</li>
	<li>
	当 <code>x</code> 的类型与 <code>T</code> 同为复数类型时。
	</li>
	<li>
	当 <code>x</code> 为整数、字节切片或符文切片且 <code>T</code> 为字符串类型时。
	</li>
	<li>
	当 <code>x</code> 为字符串且 <code>T</code> 为字节切片或符文切片时。
	</li>
</ul>

<div class="english">
<p>
Specific rules apply to (non-constant) conversions between numeric types or
to and from a string type.
These conversions may change the representation of <code>x</code>
and incur a run-time cost.
All other conversions only change the type but not the representation
of <code>x</code>.
</p>
</div>

<p>
具体规则应用于（非常量）与数值类型之间，或在字符串类型之间转换。
这些类型转换会改变 <code>x</code> 的表示并引发运行时的代价。
其它转换只改变类型而不改变 <code>x</code> 的表示。
</p>

<div class="english">
<p>
There is no linguistic mechanism to convert between pointers and integers.
The package <a href="#Package_unsafe"><code>unsafe</code></a>
implements this functionality under
restricted circumstances.
</p>
</div>

<p>
没有语言机制能在指针和整数之间转换。包<a href="#包unsafe"><code>unsafe</code></a>可在受限情况下实现此功能。
</p>

<div class="english">
<h4>Conversions between numeric types</h4>
</div>

<h4>数值类型间的转换</h4>

<div class="english">
<p>
For the conversion of non-constant numeric values, the following rules apply:
</p>

<ol>
<li>
When converting between integer types, if the value is a signed integer, it is
sign extended to implicit infinite precision; otherwise it is zero extended.
It is then truncated to fit in the result type's size.
For example, if <code>v := uint16(0x10F0)</code>, then <code>uint32(int8(v)) == 0xFFFFFFF0</code>.
The conversion always yields a valid value; there is no indication of overflow.
</li>
<li>
When converting a floating-point number to an integer, the fraction is discarded
(truncation towards zero).
</li>
<li>
When converting an integer or floating-point number to a floating-point type,
or a complex number to another complex type, the result value is rounded
to the precision specified by the destination type.
For instance, the value of a variable <code>x</code> of type <code>float32</code>
may be stored using additional precision beyond that of an IEEE-754 32-bit number,
but float32(x) represents the result of rounding <code>x</code>'s value to
32-bit precision. Similarly, <code>x + 0.1</code> may use more than 32 bits
of precision, but <code>float32(x + 0.1)</code> does not.
</li>
</ol>
</div>

<p>
对于非常量数值类型的类型转换，以下规则适用：
</p>

<ol>
<li>
当在整数类型间转换时，若该值为无符号整数，其符号将扩展为隐式无限精度，反之为零扩展。
然后截断以符合该返回类型的大小。例如，若 <code>v := uint16(0x10F0)</code>，则
<code>uint32(int8(v)) == 0xFFFFFFF0</code>。类型转换总产生有效值，且无溢出指示。
</li>
<li>
当转换浮点数为整数时，小数部分将被丢弃（向零截断）。
</li>
<li>
当转换整数或浮点数为浮点类型，或转换复数类型为另一个复数类型时，其返回值将舍入至目标类型指定的精度。
例如，类型为 <code>float32</code> 的变量 <code>x</code> 的值可能使用超出 IEEE-754
标准32位数的额外精度来存储，但 float32(x) 表示将 <code>x</code> 的值舍入为32位精度的结果。
同样，<code>x + 0.1</code> 会使用超过32位的精度，但 <code>float32(x + 0.1)</code> 却不会。
</li>
</ol>

<div class="english">
<p>
In all non-constant conversions involving floating-point or complex values,
if the result type cannot represent the value the conversion
succeeds but the result value is implementation-dependent.
</p>
</div>

<p>
在所有涉及非常量浮点数或复数值的类型转换中，若该返回类型不能表示该转换成功的值，则该返回值取决于具体实现。
</p>

<div class="english">
<h4 id="Conversions_to_and_from_a_string_type">Conversions to and from a string type</h4>
</div>

<h4 id="字符串类型的转换">字符串类型的转换</h4>

<div class="english">
<ol>
<li>
Converting a signed or unsigned integer value to a string type yields a
string containing the UTF-8 representation of the integer. Values outside
the range of valid Unicode code points are converted to <code>"\uFFFD"</code>.

<pre>
string('a')       // "a"
string(-1)        // "\ufffd" == "\xef\xbf\xbd"
string(0xf8)      // "\u00f8" == "ø" == "\xc3\xb8"
type MyString string
MyString(0x65e5)  // "\u65e5" == "日" == "\xe6\x97\xa5"
</pre>
</li>
<li>
Converting a slice of bytes to a string type yields
a string whose successive bytes are the elements of the slice.  If
the slice value is <code>nil</code>, the result is the empty string.

<pre>
string([]byte{'h', 'e', 'l', 'l', '\xc3', '\xb8'})  // "hellø"

type MyBytes []byte
string(MyBytes{'h', 'e', 'l', 'l', '\xc3', '\xb8'})  // "hellø"
</pre>
</li>

<li>
Converting a slice of runes to a string type yields
a string that is the concatenation of the individual rune values
converted to strings.  If the slice value is <code>nil</code>, the
result is the empty string.

<pre>
string([]rune{0x767d, 0x9d6c, 0x7fd4})  // "\u767d\u9d6c\u7fd4" == "白鵬翔"

type MyRunes []rune
string(MyRunes{0x767d, 0x9d6c, 0x7fd4})  // "\u767d\u9d6c\u7fd4" == "白鵬翔"
</pre>
</li>

<li>
Converting a value of a string type to a slice of bytes type
yields a slice whose successive elements are the bytes of the string.
If the string is empty, the result is <code>[]byte(nil)</code>.

<pre>
[]byte("hellø")   // []byte{'h', 'e', 'l', 'l', '\xc3', '\xb8'}
MyBytes("hellø")  // []byte{'h', 'e', 'l', 'l', '\xc3', '\xb8'}
</pre>
</li>

<li>
Converting a value of a string type to a slice of runes type
yields a slice containing the individual Unicode code points of the string.
If the string is empty, the result is <code>[]rune(nil)</code>.

<pre>
[]rune(MyString("白鵬翔"))  // []rune{0x767d, 0x9d6c, 0x7fd4}
MyRunes("白鵬翔")           // []rune{0x767d, 0x9d6c, 0x7fd4}
</pre>
</li>
</ol>
</div>

<ol>
<li>
将有符号或无符号整数值转换为字符串类型将产生一个包含UTF-8表示的该整数的字符串。
有效Unicode码点范围之外的值将转换为 <code>"\uFFFD"</code>。

<pre>
string('a')       // "a"
string(-1)        // "\ufffd" == "\xef\xbf\xbd "
string(0xf8)      // "\u00f8" == "ø" == "\xc3\xb8"
type MyString string
MyString(0x65e5)  // "\u65e5" == "日" == "\xe6\x97\xa5"
</pre>
</li>

<li>
将字节切片转换为字符串类型将产生一个连续字节为该切片元素的字符串。
若该切片值为 <code>nil</code>，则其结果为空字符串。

<pre>
string([]byte{'h', 'e', 'l', 'l', '\xc3', '\xb8'})  // "hellø"

type MyBytes []byte
string(MyBytes{'h', 'e', 'l', 'l', '\xc3', '\xb8'})  // "hellø"
</pre>
</li>

<li>
将符文切片转换为字符串类型将产生一个已转换为字符串的单个符文值的串联字符串。
若该切片值为 <code>nil</code>，则其结果为空字符串。

<pre>
string([]rune{0x767d, 0x9d6c, 0x7fd4})  // "\u767d\u9d6c\u7fd4" == "白鵬翔"

type MyRunes []rune
string(MyRunes{0x767d, 0x9d6c, 0x7fd4})  // "\u767d\u9d6c\u7fd4" == "白鵬翔"
</pre>
</li>

<li>
将字符串类型值转换为字节类型切片将产生一个连续元素为该字符串字节的切片。
若该字符串为空，其结果为 <code>[]byte(nil)</code>。

<pre>
[]byte("hellø")   // []byte{'h', 'e', 'l', 'l', '\xc3', '\xb8'}
MyBytes("hellø")  // []byte{'h', 'e', 'l', 'l', '\xc3', '\xb8'}
</pre>
</li>

<li>
将字符串类型的值转换为符文类型切片将产生一个包含该字符串单个Unicode码点的切片。
若该字符串为空，其结果为 <code>[]rune(nil)</code>。

<pre>
[]rune(MyString("白鵬翔"))  // []rune{0x767d, 0x9d6c, 0x7fd4}
MyRunes("白鵬翔")           // []rune{0x767d, 0x9d6c, 0x7fd4}
</pre>
</li>
</ol>


<div class="english">
<h3 id="Constant_expressions">Constant expressions</h3>
</div>

<h3 id="常量表达式">常量表达式</h3>

<div class="english">
<p>
Constant expressions may contain only <a href="#Constants">constant</a>
operands and are evaluated at compile time.
</p>
</div>

<p>
常量表达式可只包含<a href="#常量">常量</a>操作数并在编译时求值。
</p>

<div class="english">
<p>
Untyped boolean, numeric, and string constants may be used as operands
wherever it is legal to use an operand of boolean, numeric, or string type,
respectively.
Except for shift operations, if the operands of a binary operation are
different kinds of untyped constants, the operation and, for non-boolean operations, the result use
the kind that appears later in this list: integer, rune, floating-point, complex.
For example, an untyped integer constant divided by an
untyped complex constant yields an untyped complex constant.
</p>
</div>

<p>
无类型化布尔、数值和字符串常量可被用作操作数，无论使用布尔、数值或字符串类型的操作数是否合法。
除移位操作外，若二元操作的操作数是不同种类的无类型化常量，对于非布尔操作，该操作与其结果使用出现在此列表中较后的种类：
整数、符文、浮点数、复数。例如，由无类型化复数常量分离的无类型化整数常量将产生一个无类型化复数常量。
</p>

<div class="english">
<p>
A constant <a href="#Comparison_operators">comparison</a> always yields
an untyped boolean constant.  If the left operand of a constant
<a href="#Operators">shift expression</a> is an untyped constant, the
result is an integer constant; otherwise it is a constant of the same
type as the left operand, which must be of integer type
(§<a href="#Arithmetic_operators">Arithmetic operators</a>).
Applying all other operators to untyped constants results in an untyped
constant of the same kind (that is, a boolean, integer, floating-point,
complex, or string constant).
</p>

<pre>
const a = 2 + 3.0          // a == 5.0   (untyped floating-point constant)
const b = 15 / 4           // b == 3     (untyped integer constant)
const c = 15 / 4.0         // c == 3.75  (untyped floating-point constant)
const Θ float64 = 3/2      // Θ == 1.0   (type float64, 3/2 is integer division)
const Π float64 = 3/2.     // Π == 1.5   (type float64, 3/2. is float division)
const d = 1 &lt;&lt; 3.0         // d == 8     (untyped integer constant)
const e = 1.0 &lt;&lt; 3         // e == 8     (untyped integer constant)
const f = int32(1) &lt;&lt; 33   // f == 0     (type int32)
const g = float64(2) &gt;&gt; 1  // illegal    (float64(2) is a typed floating-point constant)
const h = "foo" &gt; "bar"    // h == true  (untyped boolean constant)
const j = true             // j == true  (untyped boolean constant)
const k = 'w' + 1          // k == 'x'   (untyped rune constant)
const l = "hi"             // l == "hi"  (untyped string constant)
const m = string(k)        // m == "x"   (type string)
const Σ = 1 - 0.707i       //            (untyped complex constant)
const Δ = Σ + 2.0e-4       //            (untyped complex constant)
const Φ = iota*1i - 1/1i   //            (untyped complex constant)
</pre>
</div>

<p>
常量<a href="#比较操作符">比较</a>总是产生无类型化布尔常量。若常量<a href="#操作符">移位表达式</a>
的左操作数为无类型化常量，则该结果为整数常量；否则为与左操作数类型相同的常量，左操作数必须为整数类型
（§<a href="#算术操作符">算术操作符</a>）。将其它所有操作符应用于同种类（即，布尔、整数、浮点数、复数或字符串常量）
无类型化常量的结果：
</p>

<pre>
const a = 2 + 3.0          // a == 5.0   （无类型化浮点数常量）
const b = 15 / 4           // b == 3     （无类型化整数常量）
const c = 15 / 4.0         // c == 3.75  （无类型化浮点数常量）
const Θ float64 = 3/2      // Θ == 1.0   (类型为float64，3/2 是整数除法)
const Π float64 = 3/2.     // Π == 1.5   (类型为float64，3/2. 是浮点数除法)
const d = 1 &lt;&lt; 3.0         // d == 8     （无类型化整数常量）
const e = 1.0 &lt;&lt; 3         // e == 8     （无类型化整数常量）
const f = int32(1) &lt;&lt; 33   // f == 0     （类型为int32）
const g = float64(2) &gt;&gt; 1  // 非法       （float64(2)为无类型化浮点数常量）
const h = "foo" &gt; "bar"    // h == true  （无类型化布尔常量）
const j = true             // j == true  （无类型化布尔常量）
const k = 'w' + 1          // k == 'x'   （无类型化符文常量）
const l = "hi"             // l == "hi"  （无类型化字符串常量）
const m = string(k)        // m == "x"   （类型为string）
const Σ = 1 - 0.707i       //            （无类型化复数常量）
const Δ = Σ + 2.0e-4       //            （无类型化复数常量）
const Φ = iota*1i - 1/1i   //            （无类型化复数常量）
</pre>

<div class="english">
<p>
Applying the built-in function <code>complex</code> to untyped
integer, rune, or floating-point constants yields
an untyped complex constant.
</p>

<pre>
const ic = complex(0, c)   // ic == 3.75i  (untyped complex constant)
const iΘ = complex(0, Θ)   // iΘ == 1.5i   (type complex128)
</pre>
</div>

<p>
将内建函数 <code>complex</code> 应用于无类型化整数、符文或浮点数常量将产生一个无类型化复数常量。
</p>

<pre>
const ic = complex(0, c)   // ic == 3.75i （无类型化复数常量）
const iΘ = complex(0, Θ)   // iΘ == 1.5i  （类型为complex128）
</pre>

<div class="english">
<p>
Constant expressions are always evaluated exactly; intermediate values and the
constants themselves may require precision significantly larger than supported
by any predeclared type in the language. The following are legal declarations:
</p>
</div>

<p>
常量表达式总是精确地求值；中间值与该常量本身可能需要明显大于该语言中任何预声明类型所支持的精度。以下为合法声明：
</p>

<pre>
const Huge = 1 &lt;&lt; 100         // Huge == 1267650600228229401496703205376  (untyped integer constant)
const Four int8 = Huge &gt;&gt; 98  // Four == 4                                (type int8)
</pre>

<div class="english">
<p>
The divisor of a constant division or remainder operation must not be zero:
</p>

<pre>
3.14 / 0.0   // illegal: division by zero
</pre>
</div>

<p>
The divisor of a constant division or remainder operation must not be zero:
常量除法或求余的除数必不能为零：
</p>

<pre>
3.14 / 0.0   // 非法：除以零
</pre>

<div class="english">
<p>
The values of <i>typed</i> constants must always be accurately representable as values
of the constant type. The following constant expressions are illegal:
</p>

<pre>
uint(-1)     // -1 cannot be represented as a uint
int(3.14)    // 3.14 cannot be represented as an int
int64(Huge)  // 1267650600228229401496703205376 cannot be represented as an int64
Four * 300   // operand 300 cannot be represented as an int8 (type of Four)
Four * 100   // product 400 cannot be represented as an int8 (type of Four)
</pre>
</div>

<p>
<i>类型化</i>常量的值必须总是可作为该常量类型的值被准确地表示。以下为非法常量表达式：
</p>

<pre>
uint(-1)     // -1 无法表示为 uint
int(3.14)    // 3.14 无法表示为 int
int64(Huge)  // 1&lt;&lt;100 无法表示为 int64
Four * 300   // 300 无法表示为 int8
Four * 100   // 400 无法表示为 int8
</pre>

<div class="english">
<p>
The mask used by the unary bitwise complement operator <code>^</code> matches
the rule for non-constants: the mask is all 1s for unsigned constants
and -1 for signed and untyped constants.
</p>

<pre>
^1         // untyped integer constant, equal to -2
uint8(^1)  // illegal: same as uint8(-2), -2 cannot be represented as a uint8
^uint8(1)  // typed uint8 constant, same as 0xFF ^ uint8(1) = uint8(0xFE)
int8(^1)   // same as int8(-2)
^int8(1)   // same as -1 ^ int8(1) = -2
</pre>
</div>

<p>
用于一元按位补码操作符 <code>^</code> 的屏蔽与非常量相匹配的规则：对于无符号常量屏蔽全为1，
而对于带符号或无类型化常量为-1。
</p>

<pre>
^1         // 无类型化整数常量，等于-2
uint8(^1)  // 错误，等价于uint8(-2)，超出范围
^uint8(1)  // 类型化uint8常量，等价于0xFF ^ uint8(1) = uint8(0xFE)
int8(^1)   // 等价于int8(-2)
^int8(1)   // 等价于-1 ^ int8(1) = -2
</pre>

<div class="english">
<p>
Implementation restriction: A compiler may use rounding while
computing untyped floating-point or complex constant expressions; see
the implementation restriction in the section
on <a href="#Constants">constants</a>.  This rounding may cause a
floating-point constant expression to be invalid in an integer
context, even if it would be integral when calculated using infinite
precision.
</p>
</div>

<p>
实现限制：在计算无类型化浮点数或复数常量表达式时，编译器可能使用舍入，参考章节<a href="#常量">常量</a>
的实现限制。次舍入可能会导致浮点常量表达式在整数上下文中无效，即使在它使用无限精度计算时会成为整体。
</p>

<!--
<p>
<span class="alert">
TODO: perhaps ^ should be disallowed on non-uints instead of assuming twos complement.
Also it may be possible to make typed constants more like variables, at the cost of fewer
overflow etc. errors being caught.
</span>
</p>
-->

<!--
<p>
<span class="alert">
TODO: 也许 ^ 应当禁止用于非无符号整数，而不是采取二进制补码。
它可能会使类型化的常量更像变量，以更小的代价捕获溢出等错误。
</span>
</p>
-->

<div class="english">
<h3 id="Order_of_evaluation">Order of evaluation</h3>
</div>

<h3 id="求值顺序">求值顺序</h3>

<div class="english">
<p>
When evaluating the <a href="#Operands">operands</a> of an expression,
<a href="#Assignments">assignment</a>, or
<a href="#Return_statements">return statement</a>,
all function calls, method calls, and
communication operations are evaluated in lexical left-to-right
order.
</p>
</div>

<p>
当对一个表达式、<a href="#赋值">赋值</a>或<a href="#Return语句">Return语句</a>进行求值时，
所有函数调用、方法调用以及通信操作均按从左到右的词法顺序求值。
</p>

<div class="english">
<p>
For example, in the assignment
</p>
</div>

<p>
例如，在赋值
</p>

<pre>
y[f()], ok = g(h(), i()+x[j()], &lt;-c), k()
</pre>

<div class="english">
<p>
the function calls and communication happen in the order
<code>f()</code>, <code>h()</code>, <code>i()</code>, <code>j()</code>,
<code>&lt;-c</code>, <code>g()</code>, and <code>k()</code>.
However, the order of those events compared to the evaluation
and indexing of <code>x</code> and the evaluation
of <code>y</code> is not specified.
</p>

<pre>
a := 1
f := func() int { a = 2; return 3 }
x := []int{a, f()}  // x may be [1, 3] or [2, 3]: evaluation order between a and f() is not specified
</pre>
</div>

<p>
中，函数调用与通信按顺序 <code>f()</code>、<code>h()</code>、<code>i()</code>、<code>j()</code>、
<code>&lt;-c</code>、<code>g()</code> 和 <code>k()</code> 发生。然而，相较于这些事件的顺序，<code>x</code>
的求值与索引及 <code>y</code> 的求值并未指定。
</p>

<pre>
a := 1
f := func() int { a = 2; return 3 }
x := []int{a, f()}  // x可能为[1, 3]或[2, 3]：a与f()之间的求职顺序并未指定
</pre>

<div class="english">
<p>
Floating-point operations within a single expression are evaluated according to
the associativity of the operators.  Explicit parentheses affect the evaluation
by overriding the default associativity.
In the expression <code>x + (y + z)</code> the addition <code>y + z</code>
is performed before adding <code>x</code>.
</p>
</div>

<p>
单表达式中的浮点数操作根据该操作符的结合性求值。显式的圆括号通过覆盖默认结合性来影响求值。
在表达式 <code>x + (y + z)</code> 中，加法 <code>y + z</code> 会在与 <code>x</code> 相加前执行。
</p>

<div class="english">
<h2 id="Statements">Statements</h2>
</div>

<h2 id="语句">语句</h2>

<div class="english">
<p>
Statements control execution.
</p>

<pre class="ebnf">
Statement =
	Declaration | LabeledStmt | SimpleStmt |
	GoStmt | ReturnStmt | BreakStmt | ContinueStmt | GotoStmt |
	FallthroughStmt | Block | IfStmt | SwitchStmt | SelectStmt | ForStmt |
	DeferStmt .

SimpleStmt = EmptyStmt | ExpressionStmt | SendStmt | IncDecStmt | Assignment | ShortVarDecl .
</pre>
</div>

<p>
语句控制执行。
</p>

<pre class="ebnf">
语句 =
	声明 | 标签语句 | 简单语句 |
	Go语句 | Return语句 | Break语句 | Continue语句 | Goto语句 |
	Fallthrough语句 | 块 | If语句 | Switch语句 | Select语句 | For语句 |
	Defer语句 .

简单语句 = 空语句 | 表达式语句 | 发送语句 | 递增递减语句 | 赋值 | 短变量声明 .
</pre>


<div class="english">
<h3 id="Empty_statements">Empty statements</h3>
</div>

<h3 id="空语句">空语句</h3>

<div class="english">
<p>
The empty statement does nothing.
</p>

<pre class="ebnf">
EmptyStmt = .
</pre>
</div>

<p>
空语句不执行任何操作。
</p>

<pre class="ebnf">
空语句 = .
</pre>


<div class="english">
<h3 id="Labeled_statements">Labeled statements</h3>
</div>

<h3 id="标签语句">标签语句</h3>

<div class="english">
<p>
A labeled statement may be the target of a <code>goto</code>,
<code>break</code> or <code>continue</code> statement.
</p>

<pre class="ebnf">
LabeledStmt = Label ":" Statement .
Label       = identifier .
</pre>
</div>

<p>
标签语句可作为 <code>goto</code>、<code>break</code> 或 <code>continue</code> 语句的目标
</p>

<pre class="ebnf">
标签语句 = 标签 ":" 语句 .
标签     = 标识符 .
</pre>

<pre>
Error: log.Panic("error encountered")
</pre>


<div class="english">
<h3 id="Expression_statements">Expression statements</h3>
</div>

<h3 id="表达式语句">表达式语句</h3>

<div class="english">
<p>
With the exception of specific built-in functions,
function and method <a href="#Calls">calls</a> and
<a href="#Receive_operator">receive operations</a>
can appear in statement context. Such statements may be parenthesized.
</p>

<pre class="ebnf">
ExpressionStmt = Expression .
</pre>
</div>

<p>
除特殊的内建函数外，函数与方法的<a href="#调用">调用</a>及
<a href="#接收操作">接收操作</a>均可出现在语句上下文中。这样的语句可能需要加小括号。
</p>

<pre class="ebnf">
表达式语句 = 表达式 .
</pre>

<div class="english">
<p>
The following built-in functions are not permitted in statement context:
</p>
</div>

<p>
以下内建函数不允许出现在语句上下文中：
</p>

<pre>
append cap complex imag len make new real
unsafe.Alignof unsafe.Offsetof unsafe.Sizeof
</pre>

<div class="english">
<pre>
h(x+y)
f.Close()
&lt;-ch
(&lt;-ch)
len("foo")  // illegal if len is the built-in function
</pre>
</div>

<pre>
h(x+y)
f.Close()
&lt;-ch
(&lt;-ch)
len("foo")  // 若len为内建函数即为非法
</pre>


<div class="english">
<h3 id="Send_statements">Send statements</h3>
</div>

<h3 id="发送语句">发送语句</h3>

<div class="english">
<p>
A send statement sends a value on a channel.
The channel expression must be of <a href="#Channel_types">channel type</a>,
the channel direction must permit send operations,
and the type of the value to be sent must be <a href="#Assignability">assignable</a>
to the channel's element type.
</p>

<pre class="ebnf">
SendStmt = Channel "&lt;-" Expression .
Channel  = Expression .
</pre>
</div>

<p>
发送语句在信道上发送值。信道表达式必须为<a href="#信道类型">信道类型</a>，
信道的方向必须允许发送操作，且被发送的值的类型必须<a href="#可赋值性">可赋予</a>该信道的元素类型。
</p>

<pre class="ebnf">
发送语句 = 信道 "&lt;-" 表达式 .
信道     = 表达式 .
</pre>

<div class="english">
<p>
Both the channel and the value expression are evaluated before communication
begins. Communication blocks until the send can proceed.
A send on an unbuffered channel can proceed if a receiver is ready.
A send on a buffered channel can proceed if there is room in the buffer.
A send on a closed channel proceeds by causing a <a href="#Run_time_panics">run-time panic</a>.
A send on a <code>nil</code> channel blocks forever.
</p>
</div>

<p>
信道与值表达式均在通信开始前求值。通信会阻塞，直到发送可继续进行。
若接收者已就绪，在无缓存信道上发送可继续进行。
若缓存中有空间，在有缓存信道上发送可继续进行。
在已关闭信道上进行发送会引发一个<a href="#运行时恐慌">运行时恐慌</a>。
在 <code>nil</code> 信道上进行发送将永远阻塞。
</p>

<pre>
ch &lt;- 3
</pre>


<div class="english">
<h3 id="IncDec_statements">IncDec statements</h3>
</div>

<h3 id="递增递减语句">递增递减语句</h3>

<div class="english">
<p>
The "++" and "--" statements increment or decrement their operands
by the untyped <a href="#Constants">constant</a> <code>1</code>.
As with an assignment, the operand must be <a href="#Address_operators">addressable</a>
or a map index expression.
</p>

<pre class="ebnf">
IncDecStmt = Expression ( "++" | "--" ) .
</pre>
</div>

<p>
"++" 与 "--" 语句会以无类型化<a href="#常量">常量</a> <code>1</code> 来递增或递减它们的操作数。
就赋值来说，操作数必须为<a href="#可寻址的">可寻址的</a>，或为映射的下标表达式。
</p>

<pre class="ebnf">
递增递减语句 = 表达式 ( "++" | "--" ) .
</pre>

<div class="english">
<p>
The following <a href="#Assignments">assignment statements</a> are semantically
equivalent:
</p>

<pre class="grammar">
IncDec statement    Assignment
x++                 x += 1
x--                 x -= 1
</pre>
</div>

<p>
以下<a href="#赋值">赋值语句</a>在语义上等价：
</p>

<pre class="grammar">
递增递减语句        赋值
x++                 x += 1
x--                 x -= 1
</pre>


<div class="english">
<h3 id="Assignments">Assignments</h3>
</div>

<h3 id="赋值">赋值</h3>

<div class="english">
<pre class="ebnf">
Assignment = ExpressionList assign_op ExpressionList .

assign_op = [ add_op | mul_op ] "=" .
</pre>
</div>

<pre class="ebnf">
赋值 = 表达式列表 赋值操作符 表达式列表 .

赋值操作符 = [ 加法操作符 | 乘法操作符 ] "=" .
</pre>

<div class="english">
<p>
Each left-hand side operand must be <a href="#Address_operators">addressable</a>,
a map index expression, or the <a href="#Blank_identifier">blank identifier</a>.
Operands may be parenthesized.
</p>

<pre>
x = 1
*p = f()
a[i] = 23
(k) = &lt;-ch  // same as: k = &lt;-ch
</pre>
</div>

<p>
每个左操作数必须为<a href="#地址操作符">可寻址的</a>、映射下标表达式或<a href="#空白标识符">空白标识符</a>。
操作数可加小括号。
</p>

<pre>
x = 1
*p = f()
a[i] = 23
(k) = &lt;-ch  // 等价于：k = &lt;-ch
</pre>

<div class="english">
<p>
An <i>assignment operation</i> <code>x</code> <i>op</i><code>=</code>
<code>y</code> where <i>op</i> is a binary arithmetic operation is equivalent
to <code>x</code> <code>=</code> <code>x</code> <i>op</i>
<code>y</code> but evaluates <code>x</code>
only once.  The <i>op</i><code>=</code> construct is a single token.
In assignment operations, both the left- and right-hand expression lists
must contain exactly one single-valued expression.
</p>
</div>

<p>
<i>赋值操作</i> <code>x</code> <i>op</i><code>=</code> <code>y</code>，其中 <i>op</i> 为一个二元算术操作符，它等价于
<code>x</code> <code>=</code> <code>x</code> <i>op</i> <code>y</code>，但只对 <code>x</code> 求值一次。
<i>op</i><code>=</code> 为单个标记。在赋值操作中，左、右表达式列表必须均刚好包含一个单值表达式。
</p>

<pre>
a[i] &lt;&lt;= 2
i &amp;^= 1&lt;&lt;n
</pre>

<div class="english">
<p>
A tuple assignment assigns the individual elements of a multi-valued
operation to a list of variables.  There are two forms.  In the
first, the right hand operand is a single multi-valued expression
such as a function evaluation or <a href="#Channel_types">channel</a> or
<a href="#Map_types">map</a> operation or a <a href="#Type_assertions">type assertion</a>.
The number of operands on the left
hand side must match the number of values.  For instance, if
<code>f</code> is a function returning two values,
</p>

<pre>
x, y = f()
</pre>

<p>
assigns the first value to <code>x</code> and the second to <code>y</code>.
The <a href="#Blank_identifier">blank identifier</a> provides a
way to ignore values returned by a multi-valued expression:
</p>

<pre>
x, _ = f()  // ignore second value returned by f()
</pre>
</div>

<p>
元组赋值将多值操作的个体元素赋予变量列表。它有两种形式。首先，右操作数为单个多值表达式，比如一个函数求值、
<a href="#信道类型">信道</a>、<a href="#映射类型">映射</a>操作或一个<a href="#类型断言">类型断言</a>。
左操作数的数量必须与值的数量相匹配。例如，若 <code>f</code> 为返回两个值的函数，则
</p>

<pre>
x, y = f()
</pre>

<p>
会将第一个值赋予 <code>x</code>，而第二个值则会赋予 <code>y</code>。
<a href="#空白标识符">空白标识符</a>提供一种方式来忽略由多值表达式返回的值：
</p>

<pre>
x, _ = f()  // 忽略由f()返回的第二值
</pre>

<div class="english">
<p>
In the second form, the number of operands on the left must equal the number
of expressions on the right, each of which must be single-valued, and the
<i>n</i>th expression on the right is assigned to the <i>n</i>th
operand on the left.
</p>
</div>

<p>
在第二种形式中，左操作数的数量必须与右操作数的数量相等，其中的每一个必须为单值，
且右边第 <i>n</i> 个表达式会被赋予左边第 <i>n</i> 个表达式。此种赋值分两个阶段进行。
</p>

<div class="english">
<p>
The assignment proceeds in two phases.
First, the operands of <a href="#Index_expressions">index expressions</a>
and <a href="#Address_operators">pointer indirections</a>
(including implicit pointer indirections in <a href="#Selectors">selectors</a>)
on the left and the expressions on the right are all
<a href="#Order_of_evaluation">evaluated in the usual order</a>.
Second, the assignments are carried out in left-to-right order.
</p>

<pre>
a, b = b, a  // exchange a and b

x := []int{1, 2, 3}
i := 0
i, x[i] = 1, 2  // set i = 1, x[0] = 2

i = 0
x[i], i = 2, 1  // set x[0] = 2, i = 1

x[0], x[0] = 1, 2  // set x[0] = 1, then x[0] = 2 (so x[0] == 2 at end)

x[1], x[3] = 4, 5  // set x[1] = 4, then panic setting x[3] = 5.

type Point struct { x, y int }
var p *Point
x[2], p.x = 6, 7  // set x[2] = 6, then panic setting p.x = 7

i = 2
x = []int{3, 5, 7}
for i, x[i] = range x {  // set i, x[2] = 0, x[0]
	break
}
// after this loop, i == 0 and x == []int{3, 5, 3}
</pre>
</div>

<p>
首先，左边的<a href="#下标表达式">下标表达式</a>与<a href="#地址操作符">指针间接寻址</a>的操作数
（包括<a href="#选择者">选择者</a>中隐式的指针间接寻址）和右边的表达式都会<a href="#求值顺序">按通常顺序求值</a>。
其次，赋值会按照从左到右的顺序进行。
</p>

<pre>
a, b = b, a  // 交换a和b

x := []int{1, 2, 3}
i := 0
i, x[i] = 1, 2  // 置 i = 1，x[0] = 2

i = 0
x[i], i = 2, 1  // 置 x[0] = 2，i = 1

x[0], x[0] = 1, 2  // 置 x[0] = 1，然后置 x[0] = 2（因此最后x[0] == 2）

x[1], x[3] = 4, 5  // 置 x[1] = 4，然后恐慌置 x[3] = 5

type Point struct { x, y int }
var p *Point
x[2], p.x = 6, 7  // 置 x[2] = 6，然后恐慌置 p.x = 7

i = 2
x = []int{3, 5, 7}
for i, x[i] = range x {  // 置 i, x[2] = 0, x[0]
	break
}
// 该循环结束之后，i == 0 且 x == []int{3, 5, 3}
</pre>

<div class="english">
<p>
In assignments, each value must be
<a href="#Assignability">assignable</a> to the type of the
operand to which it is assigned. If an untyped <a href="#Constants">constant</a>
is assigned to a variable of interface type, the constant is <a href="#Conversions">converted</a>
to type <code>bool</code>, <code>rune</code>, <code>int</code>, <code>float64</code>,
<code>complex128</code> or <code>string</code>
respectively, depending on whether the value is a
boolean, rune, integer, floating-point, complex, or string constant.
</p>
</div>

<p>
在赋值中，每个值必须<a href="#可赋值性">可赋予</a>已赋值操作数的类型。若无类型化<a href="#常量">常量</a>
已被赋予接口类型的变量，则该常量即被<a href="#类型转换">转换</a>为类型
<code>bool</code>、<code>rune</code>、<code>int</code>、<code>float64</code>、<code>complex128</code>
或 <code>string</code> 之一，这取决于该值是否为布尔、符文、整数、浮点数、复数或字符串常量。
</p>


<div class="english">
<h3 id="If_statements">If statements</h3>
</div>

<h3 id="If语句">If语句</h3>

<div class="english">
<p>
"If" statements specify the conditional execution of two branches
according to the value of a boolean expression.  If the expression
evaluates to true, the "if" branch is executed, otherwise, if
present, the "else" branch is executed.
</p>

<pre class="ebnf">
IfStmt = "if" [ SimpleStmt ";" ] Expression Block [ "else" ( IfStmt | Block ) ] .
</pre>
</div>

<p>
"If"语句根据一个布尔表达式的值指定两个分支的条件来执行。
若该表达式求值为true，则执行"if"分支，否则执行"else"分支。
</p>

<pre class="ebnf">
If语句 = "if" [ 简单语句 ";" ] 表达式 块 [ "else" ( If语句 | 块 ) ] .
</pre>

<pre>
if x &gt; max {
	x = max
}
</pre>

<div class="english">
<p>
The expression may be preceded by a simple statement, which
executes before the expression is evaluated.
</p>
</div>

<p>
简单语句可能先于表达式，它将在表达式求值前执行。
</p>

<pre>
if x := f(); x &lt; y {
	return x
} else if x &gt; z {
	return z
} else {
	return y
}
</pre>


<div class="english">
<h3 id="Switch_statements">Switch statements</h3>
</div>

<h3 id="Switch语句">Switch语句</h3>

<div class="english">
<p>
"Switch" statements provide multi-way execution.
An expression or type specifier is compared to the "cases"
inside the "switch" to determine which branch
to execute.
</p>

<pre class="ebnf">
SwitchStmt = ExprSwitchStmt | TypeSwitchStmt .
</pre>
</div>

<p>
"Switch"语句提供多路执行。表达式或类型说明符与"switch"中的"cases"相比较从而决定执行哪一分支。
</p>

<pre class="ebnf">
Switch语句 = 表达式选择语句 | 类型选择语句 .
</pre>

<div class="english">
<p>
There are two forms: expression switches and type switches.
In an expression switch, the cases contain expressions that are compared
against the value of the switch expression.
In a type switch, the cases contain types that are compared against the
type of a specially annotated switch expression.
</p>
</div>

<p>
它有两种形式：表达式选择与类型选择。在表达式选择中，case包含的表达式针对switch表达式的值进行比较，
在类型选择中，case包含的类型针对特别注明的switch表达式的类型进行比较。
</p>

<div class="english">
<h4 id="Expression_switches">Expression switches</h4>
</div>

<h4 id="表达式选择">表达式选择</h4>

<div class="english">
<p>
In an expression switch,
the switch expression is evaluated and
the case expressions, which need not be constants,
are evaluated left-to-right and top-to-bottom; the first one that equals the
switch expression
triggers execution of the statements of the associated case;
the other cases are skipped.
If no case matches and there is a "default" case,
its statements are executed.
There can be at most one default case and it may appear anywhere in the
"switch" statement.
A missing switch expression is equivalent to
the expression <code>true</code>.
</p>

<pre class="ebnf">
ExprSwitchStmt = "switch" [ SimpleStmt ";" ] [ Expression ] "{" { ExprCaseClause } "}" .
ExprCaseClause = ExprSwitchCase ":" { Statement ";" } .
ExprSwitchCase = "case" ExpressionList | "default" .
</pre>
</div>

<p>
在表达式选择中，switch表达式会被求值，而case表达式无需为常量，它按从上到下，从左到右的顺序求值；
第一个等于switch表达式的case表达式将引发相应情况的语句的执行；其它的情况将被跳过。
若没有情况匹配且有"default"情况，则该语句将被执行。
最多只能有一个默认情况且它可以出现在"switch"语句的任何地方。
缺失的switch表达式等价于表达式 <code>true</code>。
</p>

<pre class="ebnf">
表达时选择语句 = "switch" [ 简单语句 ";" ] [ 表达式 ] "{" { 表达式情况子句 } "}" .
表达式情况子句 = 表达式选择情况 ":" { 语句 ";" } .
表达式选择情况 = "case" 表达式列表 | "default" .
</pre>

<div class="english">
<p>
In a case or default clause,
the last statement only may be a "fallthrough" statement
(§<a href="#Fallthrough_statements">Fallthrough statement</a>) to
indicate that control should flow from the end of this clause to
the first statement of the next clause.
Otherwise control flows to the end of the "switch" statement.
</p>
</div>

<p>
在case或default子句中，最后一个语句可能只为"fallthrough"语句
（§<a href="#Fallthrough语句">Fallthrough语句</a>），
它表明该控制流应从该子句的结尾转至下一个子句的第一个语句。
否则，控制流转至该"switch"语句的结尾。
</p>

<div class="english">
<p>
The expression may be preceded by a simple statement, which
executes before the expression is evaluated.
</p>

<pre>
switch tag {
default: s3()
case 0, 1, 2, 3: s1()
case 4, 5, 6, 7: s2()
}

switch x := f(); {  // missing switch expression means "true"
case x &lt; 0: return -x
default: return x
}

switch {
case x &lt; y: f1()
case x &lt; z: f2()
case x == 4: f3()
}
</pre>
</div>

<p>
简单语句可能先于表达式，它将在表达式求值前执行。
</p>

<pre>
switch tag {
default: s3()
case 0, 1, 2, 3: s1()
case 4, 5, 6, 7: s2()
}

switch x := f(); {  // 缺失的switch表达式意为"true"
case x &lt; 0: return -x
default: return x
}

switch {
case x &lt; y: f1()
case x &lt; z: f2()
case x == 4: f3()
}
</pre>

<div class="english">
<h4 id="Type_switches">Type switches</h4>
</div>

<h4 id="类型选择">类型选择</h4>

<div class="english">
<p>
A type switch compares types rather than values. It is otherwise similar
to an expression switch. It is marked by a special switch expression that
has the form of a <a href="#Type_assertions">type assertion</a>
using the reserved word <code>type</code> rather than an actual type:
</p>

<pre>
switch x.(type) {
// cases
}
</pre>

<p>
Cases then match actual types <code>T</code> against the dynamic type of the
expression <code>x</code>. As with type assertions, <code>x</code> must be of
<a href="#Interface_types">interface type</a>, and each non-interface type
<code>T</code> listed in a case must implement the type of <code>x</code>.
</p>

<pre class="ebnf">
TypeSwitchStmt  = "switch" [ SimpleStmt ";" ] TypeSwitchGuard "{" { TypeCaseClause } "}" .
TypeSwitchGuard = [ identifier ":=" ] PrimaryExpr "." "(" "type" ")" .
TypeCaseClause  = TypeSwitchCase ":" { Statement ";" } .
TypeSwitchCase  = "case" TypeList | "default" .
TypeList        = Type { "," Type } .
</pre>
</div>

<p>
类型选择比较类型而非值。它与表达式选择并不相似。它被一个特殊的switch表达式标记，
该表达式为使用保留字 <code>type</code> 而非实际类型的<a href="#类型断言">类型断言</a>的形式：
</p>

<pre>
switch x.(type) {
// cases
}
</pre>

<p>
此时的case针对表达式 <code>x</code> 的动态类型匹配实际的类型 <code>T</code>。
就像类型断言一样，<code>x</code> 必须为<a href="#接口类型">接口类型</a>，
而每一个在case中列出的非接口类型 <code>T</code> 必须实现了 <code>x</code> 的类型。
</p>

<pre class="ebnf">
类型选择语句 = "switch" [ 简单语句 ";" ] 类型选择监视 "{" { 类型情况子句 } "}" .
类型选择监视 = [ 标识符 ":=" ] 主表达式 "." "(" "type" ")" .
类型情况子句 = 类型选择情况 ":" { 语句 ";" } .
类型选择情况 = "case" 类型列表 | "default" .
类型列表     = 类型 { "," 类型 } .
</pre>

<div class="english">
<p>
The TypeSwitchGuard may include a
<a href="#Short_variable_declarations">short variable declaration</a>.
When that form is used, the variable is declared at the beginning of
the <a href="#Blocks">implicit block</a> in each clause.
In clauses with a case listing exactly one type, the variable
has that type; otherwise, the variable has the type of the expression
in the TypeSwitchGuard.
</p>
</div>

<p>
类型选择监视可包含一个<a href="#短变量声明">短变量声明</a>。
当使用此形式时，变量会在每个子句的<a href="#块">隐式块</a>的起始处声明。
在case列表刚好只有一个类型的子句中，该变量即拥有此类型；否则，该变量拥有在类型选择监视中表达式的类型。
</p>

<div class="english">
<p>
The type in a case may be <code>nil</code>
(§<a href="#Predeclared_identifiers">Predeclared identifiers</a>);
that case is used when the expression in the TypeSwitchGuard
is a <code>nil</code> interface value.
</p>
</div>

<p>
case中的类型可为 <code>nil</code>（§<a href="#预声明标识符">预声明标识符</a>），
这种情况在类型选择监视中的表达式为 <code>nil</code> 接口值时使用。
</p>

<div class="english">
<p>
Given an expression <code>x</code> of type <code>interface{}</code>,
the following type switch:
</p>

<pre>
switch i := x.(type) {
case nil:
	printString("x is nil")                // type of i is type of x (interface{})
case int:
	printInt(i)                            // type of i is int
case float64:
	printFloat64(i)                        // type of i is float64
case func(int) float64:
	printFunction(i)                       // type of i is func(int) float64
case bool, string:
	printString("type is bool or string")  // type of i is type of x (interface{})
default:
	printString("don't know the type")     // type of i is type of x (interface{})
}
</pre>

<p>
could be rewritten:
</p>

<pre>
v := x  // x is evaluated exactly once
if v == nil {
	i := v                                 // type of i is type of x (interface{})
	printString("x is nil")
} else if i, isInt := v.(int); isInt {
	printInt(i)                            // type of i is int
} else if i, isFloat64 := v.(float64); isFloat64 {
	printFloat64(i)                        // type of i is float64
} else if i, isFunc := v.(func(int) float64); isFunc {
	printFunction(i)                       // type of i is func(int) float64
} else {
	_, isBool := v.(bool)
	_, isString := v.(string)
	if isBool || isString {
		i := v                         // type of i is type of x (interface{})
		printString("type is bool or string")
	} else {
		i := v                         // type of i is type of x (interface{})
		printString("don't know the type")
	}
}
</pre>
</div>

<p>
给定类型为 <code>interface{}</code> 的表达式 <code>x</code>，以下类型选择：
</p>

<pre>
switch i := x.(type) {
case nil:
	printString("x is nil")                // i 的类型为 x 的类型（interface{}）
case int:
	printInt(i)                            // i 的类型为 int
case float64:
	printFloat64(i)                        // i 的类型为 float64
case func(int) float64:
	printFunction(i)                       // i 的类型为 func(int) float64
case bool, string:
	printString("type is bool or string")  // i 的类型为 x 的类型（interface{}）
default:
	printString("don't know the type")     // i 的类型为 x 的类型（interface{}）
}
</pre>

<p>
可被重写为：
</p>

<pre>
v := x  // x 只被求值一次
if v == nil {
	i := v                                 // i 的类型为 x 的类型（interface{}）
	printString("x is nil")
} else if i, isInt := v.(int); isInt {
	printInt(i)                            // i 的类型为 int
} else if i, isFloat64 := v.(float64); isFloat64 {
	printFloat64(i)                        // i 的类型为 float64
} else if i, isFunc := v.(func(int) float64); isFunc {
	printFunction(i)                       // i 的类型为 func(int) float64
} else {
	_, isBool := v.(bool)
	_, isString := v.(string)
	if isBool || isString {
		i := v                         // i 的类型为 x 的类型（interface{}）
		printString("type is bool or string")
	} else {
		i := v                         // i 的类型为 x 的类型（interface{}）
		printString("don't know the type")
	}
}
</pre>

<div class="english">
<p>
The type switch guard may be preceded by a simple statement, which
executes before the guard is evaluated.
</p>
</div>

<p>
简单语句可能先于类型选择监视，它将在类型选择监视求值前执行。
</p>

<div class="english">
<p>
The "fallthrough" statement is not permitted in a type switch.
</p>
</div>

<p>
"fallthrough"语句在类型选择中不被允许。
</p>

<div class="english">
<h3 id="For_statements">For statements</h3>
</div>

<h3 id="For语句">For语句</h3>

<div class="english">
<p>
A "for" statement specifies repeated execution of a block. The iteration is
controlled by a condition, a "for" clause, or a "range" clause.
</p>

<pre class="ebnf">
ForStmt = "for" [ Condition | ForClause | RangeClause ] Block .
Condition = Expression .
</pre>
</div>

<p>
"for"语句指定块的重复执行。迭代通过条件、"for"子句或"range"子句控制。
</p>

<pre class="ebnf">
For语句 = "for" [ 条件 | For子句 | Range子句 ] 块 .
条件 = 表达式 .
</pre>

<div class="english">
<p>
In its simplest form, a "for" statement specifies the repeated execution of
a block as long as a boolean condition evaluates to true.
The condition is evaluated before each iteration.
If the condition is absent, it is equivalent to <code>true</code>.
</p>
</div>

<p>
在最简单的形式中，只要布尔条件求值为真，"for"语句指定的块就重复执行。
条件会在每次迭代前求值。若缺少条件，则它等价于 <code>true</code>。
</p>

<pre>
for a &lt; b {
	a *= 2
}
</pre>

<div class="english">
<p>
A "for" statement with a ForClause is also controlled by its condition, but
additionally it may specify an <i>init</i>
and a <i>post</i> statement, such as an assignment,
an increment or decrement statement. The init statement may be a
<a href="#Short_variable_declarations">short variable declaration</a>, but the post statement must not.
</p>

<pre class="ebnf">
ForClause = [ InitStmt ] ";" [ Condition ] ";" [ PostStmt ] .
InitStmt = SimpleStmt .
PostStmt = SimpleStmt .
</pre>
</div>

<p>
带For子句的"for"语句也通过其条件控制，此外，它也可指定一个<i>初始化</i>或<i>步进</i>语句，
例如一个赋值、一个递增或递减语句。初始化语句可为一个<a href="#短变量声明">短变量声明</a>，
而步进语句则不能。
</p>

<pre class="ebnf">
For子句    = [ 初始化语句 ] ";" [ 条件 ] ";" [ 步进语句 ] .
初始化语句 = 简单语句 .
步进语句   = 简单语句 .
</pre>

<pre>
for i := 0; i &lt; 10; i++ {
	f(i)
}
</pre>

<div class="english">
<p>
If non-empty, the init statement is executed once before evaluating the
condition for the first iteration;
the post statement is executed after each execution of the block (and
only if the block was executed).
Any element of the ForClause may be empty but the
<a href="#Semicolons">semicolons</a> are
required unless there is only a condition.
If the condition is absent, it is equivalent to <code>true</code>.
</p>

<pre>
for cond { S() }    is the same as    for ; cond ; { S() }
for      { S() }    is the same as    for true     { S() }
</pre>
</div>

<p>
若初始化语句非空，则只在第一次迭代的条件求值前执行一次。
步进语句会在块的每一次执行（且仅当块被执行）后执行。
任何For子句的元素都可为空，但除非只有一个条件，否则<a href="#分号">分号</a>是必须的。
若缺少条件，则它等价于 <code>true</code>。
</p>

<pre>
for cond { S() }    等价于    for ; cond ; { S() }
for      { S() }    等价于    for true     { S() }
</pre>

<div class="english">
<p>
A "for" statement with a "range" clause
iterates through all entries of an array, slice, string or map,
or values received on a channel. For each entry it assigns <i>iteration values</i>
to corresponding <i>iteration variables</i> and then executes the block.
</p>

<pre class="ebnf">
RangeClause = Expression [ "," Expression ] ( "=" | ":=" ) "range" Expression .
</pre>
</div>

<p>
带"range"子句的"for"语句通过遍历数组、切片、字符串或映射的所有项，以及从信道上接收的值来迭代。
对于每一项，它将<i>迭代值</i>赋予其相应的<i>迭代变量</i>，然后执行该块。
</p>

<pre class="ebnf">
Range子句 = 表达式 [ "," 表达式 ] ( "=" | ":=" ) "range" 表达式 .
</pre>

<div class="english">
<p>
The expression on the right in the "range" clause is called the <i>range expression</i>,
which may be an array, pointer to an array, slice, string, map, or channel permitting
<a href="#Receive_operator">receive operations</a>.
As with an assignment, the operands on the left must be
<a href="#Address_operators">addressable</a> or map index expressions; they
denote the iteration variables. If the range expression is a channel, only
one iteration variable is permitted, otherwise there may be one or two. In the latter case,
if the second iteration variable is the <a href="#Blank_identifier">blank identifier</a>,
the range clause is equivalent to the same clause with only the first variable present.
</p>
</div>

<p>
"range"子句右边的表达式称为<i>range表达式</i>，它可以是一个允许<a href="#接收操作符">接受操作</a>
的数组、数组指针、切片、字符串、映射或信道。就赋值来说，左边的操作数必须为
<a href="#地址操作符">可寻址的</a>或映射下标表达式；它们表示迭代变量。若range表达式为信道，
则只允有一个迭代变量，否则可为一个或两个。在后一种情况下，若第二个迭代变量为
<a href="#空白标识符">空白标识符</a>，则range子句等价于只存在第一个变量的相同子句。
</p>

<div class="english">
<p>
The range expression is evaluated once before beginning the loop
except if the expression is an array, in which case, depending on
the expression, it might not be evaluated (see below).
Function calls on the left are evaluated once per iteration.
For each iteration, iteration values are produced as follows:
</p>

<pre class="grammar">
Range expression                          1st value          2nd value (if 2nd variable is present)

array or slice  a  [n]E, *[n]E, or []E    index    i  int    a[i]       E
string          s  string type            index    i  int    see below  rune
map             m  map[K]V                key      k  K      m[k]       V
channel         c  chan E, <-chan E       element  e  E
</pre>

<ol>
<li>
For an array, pointer to array, or slice value <code>a</code>, the index iteration
values are produced in increasing order, starting at element index 0. As a special
case, if only the first iteration variable is present, the range loop produces
iteration values from 0 up to <code>len(a)</code> and does not index into the array
or slice itself. For a <code>nil</code> slice, the number of iterations is 0.
</li>

<li>
For a string value, the "range" clause iterates over the Unicode code points
in the string starting at byte index 0.  On successive iterations, the index value will be the
index of the first byte of successive UTF-8-encoded code points in the string,
and the second value, of type <code>rune</code>, will be the value of
the corresponding code point.  If the iteration encounters an invalid
UTF-8 sequence, the second value will be <code>0xFFFD</code>,
the Unicode replacement character, and the next iteration will advance
a single byte in the string.
</li>

<li>
The iteration order over maps is not specified
and is not guaranteed to be the same from one iteration to the next.
If map entries that have not yet been reached are deleted during iteration,
the corresponding iteration values will not be produced. If map entries are
inserted during iteration, the behavior is implementation-dependent, but the
iteration values for each entry will be produced at most once. If the map
is <code>nil</code>, the number of iterations is 0.
</li>

<li>
For channels, the iteration values produced are the successive values sent on
the channel until the channel is <a href="#Close">closed</a>. If the channel
is <code>nil</code>, the range expression blocks forever.
</li>
</ol>
</div>

<p>
除非range表达式为数组，否则它只会在开始循环前求值一次。在此情况下，它是否会被求值取决于该表达式（见下）。
左边的函数调用会在每次迭代时求值一次。对于每一次迭代，迭代值按照以下方式产生：
</p>

<pre class="grammar">
Range表达式                           第一个值            第二个值（若第二个变量存在）

数组或切片  a  [n]E、*[n]E 或 []E     下标  i  int        a[i]   E
字符串      s  string type            下标  i  int        见下   rune
映射        m  map[K]V                键    k  K          m[k]   V
信道        c  chan E                 元素  e  E
</pre>

<ol>
<li>
对于数组、数组指针或切片值 <code>a</code>，下标迭代值按照递增顺序产生，从元素下标0开始。
作为一种特殊情况，若只存在第一个迭代变量，则range循环提供从0到 <code>len(a)</code>
的迭代变量而非索引该数组或切片自身。对于 <code>nil</code> 切片，迭代次数为0。
</li>

<li>
对于字符串值，"range"子句从字节下标0开始，遍历该字符串中的Unicode码点。在连续迭代中，
其下标值为该字符串中连续UTF-8编码码点第一个字节的下标。而类型为 <code>rune</code>
的第二个值为则其相应码点的值。若该迭代遇到无效的UTF-8序列，则第二个值将为Unicode占位字符
<code>0xFFD</code>，且下一次迭代将推进至此字符串中的单个字节。
</li>

<li>
映射的遍历顺序并不确定且从某一次迭代到下一次并不保证相同。若在迭代过程中删除的映射项尚未受到影响，
则相应的迭代值不会产生。若在迭代过程中插入映射项，则其行为取决于具体实现，但对于每一项，
迭代值最多将产生一次。若该映射为 <code>nil</code>，则迭代的次数为0.
</li>

<li>
对于信道，其迭代值产生为在该信道上发送的连续值，直到该信道被<a href="#关闭">关闭</a>。若该信道为
<code>nil</code>，则range表达式将永远阻塞。
</li>
</ol>

<div class="english">
<p>
The iteration values are assigned to the respective
iteration variables as in an <a href="#Assignments">assignment statement</a>.
</p>
</div>

<p>
迭代值在<a href="#赋值">赋值语句</a>中将分别赋予其各自的迭代变量。
</p>

<div class="english">
<p>
The iteration variables may be declared by the "range" clause using a form of
<a href="#Short_variable_declarations">short variable declaration</a>
(<code>:=</code>).
In this case their types are set to the types of the respective iteration values
and their <a href="#Declarations_and_scope">scope</a> ends at the end of the "for"
statement; they are re-used in each iteration.
If the iteration variables are declared outside the "for" statement,
after execution their values will be those of the last iteration.
</p>

<pre>
var testdata *struct {
	a *[7]int
}
for i, _ := range testdata.a {
	// testdata.a is never evaluated; len(testdata.a) is constant
	// i ranges from 0 to 6
	f(i)
}

var a [10]string
m := map[string]int{"mon":0, "tue":1, "wed":2, "thu":3, "fri":4, "sat":5, "sun":6}
for i, s := range a {
	// type of i is int
	// type of s is string
	// s == a[i]
	g(i, s)
}

var key string
var val interface {}  // value type of m is assignable to val
for key, val = range m {
	h(key, val)
}
// key == last map key encountered in iteration
// val == map[key]

var ch chan Work = producer()
for w := range ch {
	doWork(w)
}
</pre>
</div>

<p>
迭代变量可通过"range"子句使用<a href="#短变量声明">短变量声明</a>形式（<code>:=</code>）来声明。
在这种情况下，它们的类型将置为其各自的迭代值，且它们的<a href="#声明与作用域">作用域</a>
终止于"for"语句的结尾，它们将在每次迭代时被重用。若迭代变量在"for"语句之外声明，则在每次执行后，
它们的值为最后一次迭代的值。
</p>

<pre>
var testdata *struct {
	a *[7]int
}
for i, _ := range testdata.a {
	// testdata.a永不会被求值，len(testdata.a)为常量
	// i从0延伸到6
	f(i)
}

var a [10]string
m := map[string]int{"mon":0, "tue":1, "wed":2, "thu":3, "fri":4, "sat":5, "sun":6}
for i, s := range a {
	// i的类型为int
	// s的类型为string
	// s == a[i]
	g(i, s)
}

var key string
var val interface {}  // m值的类型可赋予val
for key, val = range m {
	h(key, val)
}
// key == 在迭代中遇到的最后一个映射键
// val == map[key]

var ch chan Work = producer()
for w := range ch {
	doWork(w)
}
</pre>


<div class="english">
<h3 id="Go_statements">Go statements</h3>
</div>

<h3 id="Go语句">Go语句</h3>

<div class="english">
<p>
A "go" statement starts the execution of a function call
as an independent concurrent thread of control, or <i>goroutine</i>,
within the same address space.
</p>

<pre class="ebnf">
GoStmt = "go" Expression .
</pre>
</div>

<p>
"go"语句将函数调用的执行作为控制独立的并发线程或相同地址空间中的<i>Go程</i>来启动。
</p>

<pre class="ebnf">
Go语句 = "go" 表达式 .
</pre>

<div class="english">
<p>
The expression must be a function or method call; it cannot be parenthesized.
Calls of built-in functions are restricted as for
<a href="#Expression_statements">expression statements</a>.
</p>

<p>
表达式必须为一个函数或方法调用，它不能被括号括住。内建函数调用被限制为<a href="#表达式语句">表达式语句</a>。
</p>

<p>
The function value and parameters are
<a href="#Calls">evaluated as usual</a>
in the calling goroutine, but
unlike with a regular call, program execution does not wait
for the invoked function to complete.
Instead, the function begins executing independently
in a new goroutine.
When the function terminates, its goroutine also terminates.
If the function has any return values, they are discarded when the
function completes.
</p>
</div>

<p>
在调用Go程中，函数值与形参<a href="#函数与方法的调用">按照惯例求值</a>，
但不像一般的调用，程序的执行并不等待已被调用的函数完成。取而代之，该函数在一个新的Go程中独立执行。
当该函数终止后，其Go程也将终止。若该函数拥有任何返回值，它们将在该函数完成后被丢弃。
</p>

<pre>
go Server()
go func(ch chan&lt;- bool) { for { sleep(10); ch &lt;- true; }} (c)
</pre>


<div class="english">
<h3 id="Select_statements">Select statements</h3>
</div>

<h3 id="Select语句">Select语句</h3>

<div class="english">
<p>
A "select" statement chooses which of a set of possible communications
will proceed.  It looks similar to a "switch" statement but with the
cases all referring to communication operations.
</p>

<pre class="ebnf">
SelectStmt = "select" "{" { CommClause } "}" .
CommClause = CommCase ":" { Statement ";" } .
CommCase   = "case" ( SendStmt | RecvStmt ) | "default" .
RecvStmt   = [ Expression [ "," Expression ] ( "=" | ":=" ) ] RecvExpr .
RecvExpr   = Expression .
</pre>
</div>

<p>
"select"语句选择可能发生通信的集。它看起来与"switch"语句类似，但其case为所有涉及到通信的操作。
</p>

<pre class="ebnf">
Select语句 = "select" "{" { 通信子句 } "}" .
通信子句   = 通信情况 ":" { 语句 ";" } .
通信情况   = "case" ( 发送语句 | 接收语句 ) | "default" .
接收语句   = [ 表达式 [ "," 表达式 ] ( "=" | ":=" ) ] 接收表达式 .
接收表达式 = 表达式 .
</pre>

<div class="english">
<p>
RecvExpr must be a <a href="#Receive_operator">receive operation</a>.
For all the cases in the "select"
statement, the channel expressions are evaluated in top-to-bottom order, along with
any expressions that appear on the right hand side of send statements.
A channel may be <code>nil</code>,
which is equivalent to that case not
being present in the select statement
except, if a send, its expression is still evaluated.
If any of the resulting operations can proceed, one of those is
chosen and the corresponding communication and statements are
evaluated.  Otherwise, if there is a default case, that executes;
if there is no default case, the statement blocks until one of the communications can
complete. There can be at most one default case and it may appear anywhere in the
"select" statement.
If there are no cases with non-<code>nil</code> channels,
the statement blocks forever.
Even if the statement blocks,
the channel and send expressions are evaluated only once,
upon entering the select statement.
</p>
</div>

<p>
接收表达式必须为<a href="#接收操作符">接收操作</a>。对于"select"语句中的所有case，
信道表达式连同任何出现在发送语句右侧的表达式均按照从上到下的顺序求值。信道可能为 <code>nil</code>，
它等价于select语句中不存在该case，若是一个发送操作，其表达式仍将被求值。
若有任何由此产生的操作可以进行，则选择其中之一，且相应的通信和语句将被求值。否则，若有默认case，
则执行；若没有默认case，则该语句将阻塞直到其中一个通信完成。默认case最多只能出现一次，
且它可以出现在 "select" 语句中的任何地方。若没有非 <code>nil</code> 信道的case，
该语句将永远阻塞。即使该语句阻塞，当进入select语句时，信道与发送表达式也只会被求值一次。
</p>

<div class="english">
<p>
Since all the channels and send expressions are evaluated, any side
effects in that evaluation will occur for all the communications
in the "select" statement.
</p>
</div>

<p>
在所有信道与发送表达式求值后，对于所有"select"语句中的通信，任何在此求值中的副作用都将发生。
</p>

<div class="english">
<p>
If multiple cases can proceed, a uniform pseudo-random choice is made to decide
which single communication will execute.
</p>
</div>

<p>
若有多个case均可进行，则会构造一个均匀的伪随机数选择，以此决定哪一个通信将会执行。
</p>

<div class="english">
<p>
The receive case may declare one or two new variables using a
<a href="#Short_variable_declarations">short variable declaration</a>.
</p>

<pre>
var c, c1, c2, c3 chan int
var i1, i2 int
select {
case i1 = &lt;-c1:
	print("received ", i1, " from c1\n")
case c2 &lt;- i2:
	print("sent ", i2, " to c2\n")
case i3, ok := (&lt;-c3):  // same as: i3, ok := &lt;-c3
	if ok {
		print("received ", i3, " from c3\n")
	} else {
		print("c3 is closed\n")
	}
default:
	print("no communication\n")
}

for {  // send random sequence of bits to c
	select {
	case c &lt;- 0:  // note: no statement, no fallthrough, no folding of cases
	case c &lt;- 1:
	}
}

select {}  // block forever
</pre>
</div>

<p>
接收case可使用<a href="#短变量声明">短变量声明</a>来声明一个或两个新的变量。
</p>

<pre>
var c, c1, c2, c3 chan int
var i1, i2 int
select {
case i1 = &lt;-c1:
	print("received ", i1, " from c1\n")
case c2 &lt;- i2:
	print("sent ", i2, " to c2\n")
case i3, ok := (&lt;-c3):  // 等价于 i3, ok := &lt;-c3
	if ok {
		print("received ", i3, " from c3\n")
	} else {
		print("c3 is closed\n")
	}
default:
	print("no communication\n")
}

for {  // 向c发送位的随机序列
	select {
	case c &lt;- 0:  // 注意：没有语句，没有fallthrough，也没有case折叠
	case c &lt;- 1:
	}
}

select {}  // 永远阻塞
</pre>


<div class="english">
<h3 id="Return_statements">Return statements</h3>
</div>

<h3 id="Return语句">Return语句</h3>

<div class="english">
<p>
A "return" statement in a function <code>F</code> terminates the execution
of <code>F</code>, and optionally provides one or more result values.
Any functions <a href="#Defer_statements">deferred</a> by <code>F</code>
are executed before <code>F</code> returns to its caller.
</p>

<pre class="ebnf">
ReturnStmt = "return" [ ExpressionList ] .
</pre>
</div>

<p>
函数 <code>F</code> 中的“return”语句终止 <code>F</code> 的执行，并可选地提供一个或多个返回值。
任何被 <code>F</code> <a href="#Defer语句">推迟</a>的函数会在 <code>F</code>
返回给其调用者前执行。
</p>

<pre class="ebnf">
Return语句 = "return" [ 表达式列表 ] .
</pre>

<div class="english">
<p>
In a function without a result type, a "return" statement must not
specify any result values.
</p>
</div>

<p>
在没有返回类型的函数中，"return"语句不能指定任何返回值。
</p>

<pre>
func noResult() {
	return
}
</pre>

<div class="english">
<p>
There are three ways to return values from a function with a result
type:
</p>

<ol>
	<li>The return value or values may be explicitly listed
		in the "return" statement. Each expression must be single-valued
		and <a href="#Assignability">assignable</a>
		to the corresponding element of the function's result type.
<pre>
func simpleF() int {
	return 2
}

func complexF1() (re float64, im float64) {
	return -7.0, -4.0
}
</pre>
	</li>
	<li>The expression list in the "return" statement may be a single
		call to a multi-valued function. The effect is as if each value
		returned from that function were assigned to a temporary
		variable with the type of the respective value, followed by a
		"return" statement listing these variables, at which point the
		rules of the previous case apply.
<pre>
func complexF2() (re float64, im float64) {
	return complexF1()
}
</pre>
	</li>
	<li>The expression list may be empty if the function's result
		type specifies names for its result parameters (§<a href="#Function_types">Function types</a>).
		The result parameters act as ordinary local variables
		and the function may assign values to them as necessary.
		The "return" statement returns the values of these variables.
<pre>
func complexF3() (re float64, im float64) {
	re = 7.0
	im = 4.0
	return
}

func (devnull) Write(p []byte) (n int, _ error) {
	n = len(p)
	return
}
</pre>
	</li>
</ol>
</div>

<p>
从具有返回类型的函数返回值的三种方式：
</p>

<ol>
	<li>返回值可在"return"语句中显式地列出。每个表达式必须为单值，
		且<a href="#可赋予">可赋予</a>相应的函数返回类型的元素。
<pre>
func simpleF() int {
	return 2
}

func complexF1() (re float64, im float64) {
	return -7.0, -4.0
}
</pre>
	</li>
	<li>
		"return"语句中的表达式列表可为多值函数的单个调用。
		其效果相当于将该函数返回的每一个值赋予同类型的临时变量，
		并在"return"语句后面列出这些变量，在这点上与前面的情况规则相同。
<pre>
func complexF2() (re float64, im float64) {
	return complexF1()
}
</pre>
	</li>
	<li>
		若函数的返回类型为其返回形参指定了名字（§<a href="#函数类型">函数类型</a>），
		则表达式列表可为空。返回形参的行为如同一般的局部变量，且必要时该函数可向他们赋值。
		"return"语句返回这些变量的值。
<pre>
func complexF3() (re float64, im float64) {
	re = 7.0
	im = 4.0
	return
}

func (devnull) Write(p []byte) (n int, _ error) {
	n = len(p)
	return
}
</pre>
	</li>
</ol>

<div class="english">
<p>
Regardless of how they are declared, all the result values are initialized to the zero
values for their type (§<a href="#The_zero_value">The zero value</a>) upon entry to the
function. A "return" statement that specifies results sets the result parameters before
any deferred functions are executed.
</p>
</div>

<p>
无论它们如何声明，在进入该函数时，所有的返回值都会被初始化为该类型的零值（§<a href="#零值">零值</a>）。
指定了结果的“return”语句会在任何被推迟的函数执行前设置结果形参。
</p>

<!--
<p>
<span class="alert">
TODO: Define when return is required.<br />
</span>
</p>
-->

<!--
<p>
<span class="alert">
TODO: 定义什么时候需要返回。<br />
</span>
</p>
-->

<div class="english">
<h3 id="Break_statements">Break statements</h3>
</div>

<h3 id="Break语句">Break语句</h3>

<div class="english">
<p>
A "break" statement terminates execution of the innermost
"for", "switch" or "select" statement.
</p>

<pre class="ebnf">
BreakStmt = "break" [ Label ] .
</pre>
</div>

<p>
"break"语句终止最内层的"for"、"switch"或"select"语句的执行。
</p>

<pre class="ebnf">
Break语句 = "break" [ 标签 ] .
</pre>

<div class="english">
<p>
If there is a label, it must be that of an enclosing
"for", "switch" or "select" statement, and that is the one whose execution
terminates
(§<a href="#For_statements">For statements</a>, §<a href="#Switch_statements">Switch statements</a>,
§<a href="#Select_statements">Select statements</a>).
</p>
</div>

<p>
若存在标签，则它必须为闭合的"for"、"switch"或"select"语句，而此执行就会终止。
（§<a href="#For语句">For语句</a>, §<a href="#Switch语句">Switch语句</a>, §<a href="#Select语句">Select语句</a>）。
</p>

<pre>
L:
	for i &lt; n {
		switch i {
		case 5:
			break L
		}
	}
</pre>

<div class="english">
<h3 id="Continue_statements">Continue statements</h3>
</div>

<h3 id="Continue语句">Continue语句</h3>

<div class="english">
<p>
A "continue" statement begins the next iteration of the
innermost "for" loop at its post statement (§<a href="#For_statements">For statements</a>).
</p>

<pre class="ebnf">
ContinueStmt = "continue" [ Label ] .
</pre>
</div>

<p>
"continue"语句在最内层"for"循环的步进语句处开始下一次迭代（§<a href="#For语句">For语句</a>）。
</p>

<pre class="ebnf">
Continue语句 = "continue" [ 标签 ] .
</pre>

<div class="english">
<p>
If there is a label, it must be that of an enclosing
"for" statement, and that is the one whose execution
advances
(§<a href="#For_statements">For statements</a>).
</p>
</div>

<p>
若存在标签，则它必须为闭合的"for"语句，而此执行就会前进。（§<a href="#For语句">For语句</a>）。
</p>

<div class="english">
<h3 id="Goto_statements">Goto statements</h3>
</div>

<h3 id="Goto语句">Goto语句</h3>

<div class="english">
<p>
A "goto" statement transfers control to the statement with the corresponding label.
</p>

<pre class="ebnf">
GotoStmt = "goto" Label .
</pre>
</div>

<p>
"goto"语句用于将控制转移到与其标签相应的语句。
</p>

<pre class="ebnf">
Goto语句 = "goto" 标签 .
</pre>

<pre>
goto Error
</pre>

<div class="english">
<p>
Executing the "goto" statement must not cause any variables to come into
<a href="#Declarations_and_scope">scope</a> that were not already in scope at the point of the goto.
For instance, this example:
</p>
</div>

<div class="english">
<pre>
	goto L  // BAD
	v := 3
L:
</pre>
</div>

<p>
执行"goto"不能在跳转点处产生任何还未在作用域中的变量来使其进入<a href="#声明与作用域">作用域</a>。
比如，例子：
</p>

<pre>
	goto L  // 这样不好
	v := 3
L:
</pre>

<div class="english">
<p>
is erroneous because the jump to label <code>L</code> skips
the creation of <code>v</code>.
</p>
</div>

<p>
是错误的，因为跳转至标签 <code>L</code> 处将跳过 <code>v</code> 的创建。
</p>

<div class="english">
<p>
A "goto" statement outside a <a href="#Blocks">block</a> cannot jump to a label inside that block.
For instance, this example:
</p>
</div>

<p>
在<a href="#块">块</a>外的"goto"语句不能跳转至该块中的标签。
比如，例子：
</p>

<pre>
if n%2 == 1 {
	goto L1
}
for n &gt; 0 {
	f()
	n--
L1:
	f()
	n--
}
</pre>

<div class="english">
<p>
is erroneous because the label <code>L1</code> is inside
the "for" statement's block but the <code>goto</code> is not.
</p>
</div>

<p>
是错误的，因为标签 <code>L1</code> 在"for"语句的块中而 <code>goto</code> 则不在。
</p>

<div class="english">
<h3 id="Fallthrough_statements">Fallthrough statements</h3>
</div>

<h3 id="Fallthrough语句">Fallthrough语句</h3>

<div class="english">
<p>
A "fallthrough" statement transfers control to the first statement of the
next case clause in a expression "switch" statement (§<a href="#Expression_switches">Expression switches</a>). It may
be used only as the final non-empty statement in a case or default clause in an
expression "switch" statement.
</p>

<pre class="ebnf">
FallthroughStmt = "fallthrough" .
</pre>
</div>

<p>
"fallthrough"语句将控制转移到表达式"switch"语句（§<a href="#表达式选择">表达式选择</a>）
中下一个case子句的第一个语句。它可能只被用作表达式"switch"语句中case或default子句里最后的非空语句。
</p>

<pre class="ebnf">
Fallthrough语句 = "fallthrough" .
</pre>


<div class="english">
<h3 id="Defer_statements">Defer statements</h3>
</div>

<h3 id="Defer语句">Defer语句</h3>

<div class="english">
<p>
A "defer" statement invokes a function whose execution is deferred
to the moment the surrounding function returns, either because the
surrounding function executed a <a href="#Return_statements">return statement</a>,
reached the end of its <a href="#Function_declarations">function body</a>,
or because the corresponding goroutine is <a href="#Handling_panics">panicking</a>.
</p>

<pre class="ebnf">
DeferStmt = "defer" Expression .
</pre>
</div>

<p>
"defer"语句调用的函数将被推迟到其外围函数返回时执行，不论是因为该外围函数执行了
<a href="#Return语句">return 语句</a>，到达了其<a href="#函数声明">函数体</a>的末尾，
还是因为其对应的Go程进入了<a href="#恐慌处理">恐慌过程</a>。
</p>

<pre class="ebnf">
Defer语句 = "defer" 表达式 .
</pre>

<div class="english">
<p>
The expression must be a function or method call; it cannot be parenthesized.
Calls of built-in functions are restricted as for
<a href="#Expression_statements">expression statements</a>.
</p>

<p>
Each time the "defer" statement
executes, the function value and parameters to the call are
<a href="#Calls">evaluated as usual</a>
and saved anew but the actual function body is not executed.
Instead, deferred functions are executed immediately before
the surrounding function returns, in the reverse order
they were deferred.
</p>

<p>
For instance, if the deferred function is
a <a href="#Function_literals">function literal</a> and the surrounding
function has <a href="#Function_types">named result parameters</a> that
are in scope within the literal, the deferred function may access and modify
the result parameters before they are returned.
If the deferred function has any return values, they are discarded when
the function completes.
(See also the section on <a href="#Handling_panics">handling panics</a>.)
</p>

<pre>
lock(l)
defer unlock(l)  // unlocking happens before surrounding function returns

// prints 3 2 1 0 before surrounding function returns
for i := 0; i &lt;= 3; i++ {
	defer fmt.Print(i)
}

// f returns 1
func f() (result int) {
	defer func() {
		result++
	}()
	return 0
}
</pre>
</div>

<p>
该表达必须为一个函数或方法调用，它不能被括号括住。内建函数调用被限制为<a href="#表达式语句">表达式语句</a>。
</p>

<p>
"defer"语句每执行一次，它所调用的函数值与形参就会
<a href="#函数与方法的调用">像平时一样求值</a>并重新保存，但实际的函数提并不会被执行。
取而代之的是，在外围的函数返回前，被推迟的函数会按照它们被推迟的相反顺序立即执行。
</p>

<p>
例如，若被推迟的函数为<a href="#函数字面">函数字面</a>，而其外围函数在其作用域中的函数字面内拥有
<a href="#函数类型">已命名结果形参</a>，则被推迟的函数可在该结果形参被返回前访问并更改。
若被推迟函数拥有任何返回值，则它们会在该函数完成时丢弃。
（另请参阅<a href="#恐慌处理">恐慌处理</a>）一节。
</p>

<pre>
lock(l)
defer unlock(l)  // 解锁在外围函数返回前发生

// 在外围函数返回前打印 3 2 1 0
for i := 0; i &lt;= 3; i++ {
	defer fmt.Print(i)
}

// f 返回 1
func f() (result int) {
	defer func() {
		result++
	}()
	return 0
}
</pre>

<div class="english">
<h2 id="Built-in_functions">Built-in functions</h2>
</div>

<h2 id="内建函数">内建函数</h2>

<div class="english">
<p>
Built-in functions are
<a href="#Predeclared_identifiers">predeclared</a>.
They are called like any other function but some of them
accept a type instead of an expression as the first argument.
</p>
</div>

<p>
内建函数是<a href="#预声明标识符">预声明的</a>。它们可以像其他任何函数一样被调用，
但其中某些函数则接受类型而非表达式来作为第一个实参。
</p>

<div class="english">
<p>
The built-in functions do not have standard Go types,
so they can only appear in <a href="#Calls">call expressions</a>;
they cannot be used as function values.
</p>

<pre class="ebnf">
BuiltinCall = identifier "(" [ BuiltinArgs [ "," ] ] ")" .
BuiltinArgs = Type [ "," ArgumentList ] | ArgumentList .
</pre>
</div>

<p>
内建函数并没有标准的Go类型，因此它们只能出现在<a href="#函数与方法的调用">调用表达式</a>中，而不能作为函数值被使用。
</p>

<pre class="ebnf">
内建调用 = 标识符 "(" [ 内建实参 [ "," ] ] ")" .
内建实参 = 类型 [ "," 实参列表 ] | 实参列表 .
</pre>

<div class="english">
<h3 id="Close">Close</h3>
</div>

<h3 id="关闭">关闭</h3>

<div class="english">
<p>
For a channel <code>c</code>, the built-in function <code>close(c)</code>
records that no more values will be sent on the channel.
It is an error if <code>c</code> is a receive-only channel.
Sending to or closing a closed channel causes a <a href="#Run_time_panics">run-time panic</a>.
Closing the nil channel also causes a <a href="#Run_time_panics">run-time panic</a>.
After calling <code>close</code>, and after any previously
sent values have been received, receive operations will return
the zero value for the channel's type without blocking.
The multi-valued <a href="#Receive_operator">receive operation</a>
returns a received value along with an indication of whether the channel is closed.
</p>
</div>

<p>
对于一个信道 <code>c</code>，内建函数 <code>close(c)</code> 标明不再有值会在该信道上发送。
若 <code>c</code> 为只接收信道，则会产生一个错误。向已关闭的信道发送信息或再次关闭它将引发
<a href="#运行时恐慌">运行时恐慌</a>。关闭 <code>nil</code> 信道也会引发<a href="#运行时恐慌">运行时恐慌</a>。
在调用 <code>close</code> 之后，任何以前发送的值都会被接收，接收操作将无阻塞地返回该信道类型的零值。
多值 <a href="#接收操作符">接收操作</a> 会随着一个该信道是否关闭的指示返回一个已接收的值。
</p>


<div class="english">
<h3 id="Length_and_capacity">Length and capacity</h3>
</div>

<h3 id="长度与容量">长度与容量</h3>

<div class="english">
<p>
The built-in functions <code>len</code> and <code>cap</code> take arguments
of various types and return a result of type <code>int</code>.
The implementation guarantees that the result always fits into an <code>int</code>.
</p>

<pre class="grammar">
Call      Argument type    Result

len(s)    string type      string length in bytes
          [n]T, *[n]T      array length (== n)
          []T              slice length
          map[K]T          map length (number of defined keys)
          chan T           number of elements queued in channel buffer

cap(s)    [n]T, *[n]T      array length (== n)
          []T              slice capacity
          chan T           channel buffer capacity
</pre>
</div>

<p>
内建函数 <code>len</code> 与 <code>cap</code> 接受各种类型的实参并返回 <code>int</code> 类型的结果。
该实现保证其结果总符合 <code>int</code> 类型。
</p>

<pre class="grammar">
调用      实参类型         结果

len(s)    string type      字符串的字节长度。
          [n]T, *[n]T      数组长度（== n）
          []T              切片长度
          map[K]T          映射长度（已定义键的数量）
          chan T           信道缓存中元素队列的长度

cap(s)    [n]T, *[n]T      数组长度（== n）
          []T              切片容量
          chan T           信道缓存容量
</pre>

<div class="english">
<p>
The capacity of a slice is the number of elements for which there is
space allocated in the underlying array.
At any time the following relationship holds:
</p>
</div>

<p>
切片的容量为其基本数组中已分配的空间元素的数量。以下关系在任何时候都成立：
</p>

<pre>
0 &lt;= len(s) &lt;= cap(s)
</pre>

<div class="english">
<p>
The length and capacity of a <code>nil</code> slice, map, or channel are 0.
</p>
</div>

<p>
<code>nil</code> 切片、映射或信道的长度和容量为0.
</p>

<div class="english">
<p>
The expression <code>len(s)</code> is <a href="#Constants">constant</a> if
<code>s</code> is a string constant. The expressions <code>len(s)</code> and
<code>cap(s)</code> are constants if the type of <code>s</code> is an array
or pointer to an array and the expression <code>s</code> does not contain
<a href="#Receive_operator">channel receives</a> or
<a href="#Calls">function calls</a>; in this case <code>s</code> is not evaluated.
Otherwise, invocations of <code>len</code> and <code>cap</code> are not
constant and <code>s</code> is evaluated.
</p>
</div>

<p>
若 <code>s</code> 为字符串常量，则表达式 <code>len(s)</code> 即为 <a href="#常量">常量</a>。
若 <code>s</code> 的类型为数组或数组指针，且表达式 <code>s</code> 不包含<a href="#接收操作符">信道接收</a>
或<a href="#函数与方法的调用">函数调用</a>，则表达式 <code>len(s)</code> 与 <code>cap(s)</code> 即为常量，在这种用情况下，
<code>s</code> 不会被求值。否则，<code>len</code> 与 <code>cap</code> 的调用不为常量，且 <code>s</code> 会被求值。
</p>


<div class="english">
<h3 id="Allocation">Allocation</h3>
</div>

<h3 id="分配">分配</h3>

<div class="english">
<p>
The built-in function <code>new</code> takes a type <code>T</code> and
returns a value of type <code>*T</code>.
The memory is initialized as described in the section on initial values
(§<a href="#The_zero_value">The zero value</a>).
</p>
</div>

<p>
内建函数 <code>new</code> 接受类型 <code>T</code> 并返回类型为 <code>*T</code> 的值。
其内存根据初始值（§<a href="#零值">零值</a>）片段的描述来初始化。
</p>

<pre class="grammar">
new(T)
</pre>

<div class="english">
<p>
For instance
</p>
</div>

<p>
例如
</p>

<pre>
type S struct { a int; b float64 }
new(S)
</pre>

<div class="english">
<p>
dynamically allocates memory for a variable of type <code>S</code>,
initializes it (<code>a=0</code>, <code>b=0.0</code>),
and returns a value of type <code>*S</code> containing the address
of the memory.
</p>
</div>

<p>
将为类型为 <code>S</code> 的变量动态分配内存、初始化（<code>a=0</code>，<code>b=0.0</code>）并返回类型为
<code>*S</code> 的包含内存地址的值。
</p>

<div class="english">
<h3 id="Making_slices_maps_and_channels">Making slices, maps and channels</h3>
</div>

<h3 id="创建切片、映射与信道">创建切片、映射与信道</h3>

<div class="english">
<p>
Slices, maps and channels are reference types that do not require the
extra indirection of an allocation with <code>new</code>.
The built-in function <code>make</code> takes a type <code>T</code>,
which must be a slice, map or channel type,
optionally followed by a type-specific list of expressions.
It returns a value of type <code>T</code> (not <code>*T</code>).
The memory is initialized as described in the section on initial values
(§<a href="#The_zero_value">The zero value</a>).
</p>

<pre class="grammar">
Call             Type T     Result

make(T, n)       slice      slice of type T with length n and capacity n
make(T, n, m)    slice      slice of type T with length n and capacity m

make(T)          map        map of type T
make(T, n)       map        map of type T with initial space for n elements

make(T)          channel    synchronous channel of type T
make(T, n)       channel    asynchronous channel of type T, buffer size n
</pre>
</div>

<p>
切片、映射与信道为无需使用 <code>new</code> 来间接额外分配的引用类型。内建函数 <code>make</code>
接受的类型 <code>T</code> 必须为切片、映射或信道类型，可选地跟着一个特殊类型的表达式列表。它返回类型为 <code>T</code>
（而非 <code>*T</code>）的值。其内存根据初始值（§<a href="#零值">零值</a>）片段的描述来初始化。
</p>

<pre class="grammar">
调用             类型 T     结果

make(T, n)       slice      类型为T，长度为n，容量为n的切片
make(T, n, m)    slice      类型为T，长度为n，容量为m的切片

make(T)          map        类型为T的映射
make(T, n)       map        类型为T，初始空间为n个元素的映射

make(T)          channel    类型为T的同步信道
make(T, n)       channel    类型为T，缓存大小为n的异步信道
</pre>

<div class="english">
<p>
The size arguments <code>n</code> and <code>m</code> must be integer values.
A <a href="#Constants">constant</a> size argument must be non-negative and
representable by a value of type <code>int</code>.
If both <code>n</code> and <code>m</code> are provided and are constant, then
<code>n</code> must be no larger than <code>m</code>.
If <code>n</code> is negative or larger than <code>m</code> at run time,
a <a href="#Run_time_panics">run-time panic</a> occurs.
</p>

<pre>
s := make([]int, 10, 100)       // slice with len(s) == 10, cap(s) == 100
s := make([]int, 1e3)           // slice with len(s) == cap(s) == 1000
s := make([]int, 1&lt;&lt;63)         // illegal: len(s) is not representable by a value of type int
s := make([]int, 10, 0)	        // illegal: len(s) > cap(s)
c := make(chan int, 10)         // channel with a buffer size of 10
m := make(map[string]int, 100)  // map with initial space for 100 elements
</pre>
</div>

<p>
用于指定大小的实参 <code>n</code> 与 <code>m</code> 必须为整数值。
<a href="#常量">常量</a>大小的实参必须为非负值，且若 <code>n</code> 和 <code>m</code>
已给定且为常量，则 <code>n</code> 必不大于 <code>m</code>。若 <code>n</code>
在运行时为负值或大于 <code>m</code>，就会引发<a href="#运行时恐慌">运行时恐慌</a>。
</p>

<pre>
s := make([]int, 10, 100)       // len(s) == 10，cap(s) == 100 的切片
s := make([]int, 1e3)           // len(s) == cap(s) == 1000 的切片
s := make([]int, 10, 0)         // 非法：len(s) > cap(s)
c := make(chan int, 10)         // 缓存大小为10的信道
m := make(map[string]int, 100)  // 初始空间为100个元素的映射
</pre>


<div class="english">
<h3 id="Appending_and_copying_slices">Appending to and copying slices</h3>
</div>

<h3 id="追加与复制切片">追加与复制切片</h3>

<div class="english">
<p>
The built-in functions <code>append</code> and <code>copy</code> assist in
common slice operations.
For both functions, the result is independent of whether the memory referenced
by the arguments overlaps.
</p>
</div>

<p>
内建函数 <code>append</code> 与 <code>copy</code> 协助一般的切片操作。对于这两个函数，
无论其内存引用是否与其实参重复，其结果都是独立的。
</p>

<div class="english">
<p>
The <a href="#Function_types">variadic</a> function <code>append</code>
appends zero or more values <code>x</code>
to <code>s</code> of type <code>S</code>, which must be a slice type, and
returns the resulting slice, also of type <code>S</code>.
The values <code>x</code> are passed to a parameter of type <code>...T</code>
where <code>T</code> is the <a href="#Slice_types">element type</a> of
<code>S</code> and the respective
<a href="#Passing_arguments_to_..._parameters">parameter passing rules</a> apply.
As a special case, <code>append</code> also accepts a first argument
assignable to type <code>[]byte</code> with a second argument of
string type followed by <code>...</code>. This form appends the
bytes of the string.
</p>

<pre class="grammar">
append(s S, x ...T) S  // T is the element type of S
</pre>
</div>

<p>
<a href="#函数类型">变参</a>函数 <code>append</code> 追加零个或更多值 <code>x</code> 至 类型为
<code>S</code> 的<code>s</code>，它必须为切片类型，且返回类型为 <code>S</code> 的结果切片，
值 <code>x</code> 被传至类型为 <code>...T</code> 的形参，其中 <code>T</code> 为 <code>S</code>
的<a href="#切片类型">元素类型</a>，且其各自的<a href="#传递实参至...形参">形参传递规则</a>均适用。
作为一个特例，<code>append</code> 也接受第一个实参可赋予类型 <code>[]byte</code>，
且第二个字符串类型的实参后跟 <code>...</code>。此形式追加字符串类型的字节。
</p>

<pre class="grammar">
append(s S, x ...T) S  // T是类型为S的元素
</pre>

<div class="english">
<p>
If the capacity of <code>s</code> is not large enough to fit the additional
values, <code>append</code> allocates a new, sufficiently large slice that fits
both the existing slice elements and the additional values. Thus, the returned
slice may refer to a different underlying array.
</p>

<pre>
s0 := []int{0, 0}
s1 := append(s0, 2)                // append a single element     s1 == []int{0, 0, 2}
s2 := append(s1, 3, 5, 7)          // append multiple elements    s2 == []int{0, 0, 2, 3, 5, 7}
s3 := append(s2, s0...)            // append a slice              s3 == []int{0, 0, 2, 3, 5, 7, 0, 0}
s4 := append(s3[3:6], s3[2:]...)   // append overlapping slice    s4 == []int{3, 5, 7, 2, 3, 5, 7, 0, 0}

var t []interface{}
t = append(t, 42, 3.1415, "foo")                                  t == []interface{}{42, 3.1415, "foo"}

var b []byte
b = append(b, "bar"...)            // append string contents      b == []byte{'b', 'a', 'r' }
</pre>
</div>

<p>
若 <code>s</code> 的容量不足够大以适应附加的值，<code>append</code> 会分配一个新的，
足够大的切片以适应现有切片元素与附加的值。因此，返回的切片可能涉及到不同的基本数组。
</p>

<pre>
s0 := []int{0, 0}
s1 := append(s0, 2)                 // 追加单个元素    s1 == []int{0, 0, 2}
s2 := append(s1, 3, 5, 7)           // 追加多个元素    s2 == []int{0, 0, 2, 3, 5, 7}
s3 := append(s2, s0...)             // 追加一个切片    s3 == []int{0, 0, 2, 3, 5, 7, 0, 0}
s4 := append(s3[3:6], s3[2:]...)    // 追加重复切片    s4 == []int{3, 5, 7, 2, 3, 5, 7, 0, 0}

var t []interface{}
t = append(t, 42, 3.1415, "foo")                        t == []interface{}{42, 3.1415, "foo"}

var b []byte
b = append(b, "bar"...)             // 追加字符串常量  b == []byte{'b', 'a', 'r' }
</pre>

<div class="english">
<p>
The function <code>copy</code> copies slice elements from
a source <code>src</code> to a destination <code>dst</code> and returns the
number of elements copied.
Both arguments must have <a href="#Type_identity">identical</a> element type <code>T</code> and must be
<a href="#Assignability">assignable</a> to a slice of type <code>[]T</code>.
The number of elements copied is the minimum of
<code>len(src)</code> and <code>len(dst)</code>.
As a special case, <code>copy</code> also accepts a destination argument assignable
to type <code>[]byte</code> with a source argument of a string type.
This form copies the bytes from the string into the byte slice.
</p>
</div>

<p>
函数 <code>copy</code> 将切片元素从来源 <code>src</code> 复制到目标 <code>dst</code>
并返回复制的元素数量。两个实参必须都拥有<a href="#类型标识">相同</a>的元素类型
<code>T</code>，且必须都<a href="#可赋值性">可赋予</a>类型为 <code>[]T</code> 的切片。
被复制的元素数量为 <code>len(src)</code> 与 <code>len(dst)</code> 中最小的那个。
作为一个特例，<code>copy</code> 也接受一个可赋予类型 <code>[]byte</code>
的目标实参以及一个字符串类型的来源实参。此形式从该字符串中复制字节到该字节切片。
</p>

<pre class="grammar">
copy(dst, src []T) int
copy(dst []byte, src string) int
</pre>

<div class="english">
<p>
Examples:
</p>
</div>

<p>
例如：
</p>

<pre>
var a = [...]int{0, 1, 2, 3, 4, 5, 6, 7}
var s = make([]int, 6)
var b = make([]byte, 5)
n1 := copy(s, a[0:])            // n1 == 6, s == []int{0, 1, 2, 3, 4, 5}
n2 := copy(s, s[2:])            // n2 == 4, s == []int{2, 3, 4, 5, 4, 5}
n3 := copy(b, "Hello, World!")  // n3 == 5, b == []byte("Hello")
</pre>


<div class="english">
<h3 id="Deletion_of_map_elements">Deletion of map elements</h3>
</div>

<h3 id="映射元素的删除">映射元素的删除</h3>

<div class="english">
<p>
The built-in function <code>delete</code> removes the element with key
<code>k</code> from a <a href="#Map_types">map</a> <code>m</code>. The
type of <code>k</code> must be <a href="#Assignability">assignable</a>
to the key type of <code>m</code>.
</p>

<pre class="grammar">
delete(m, k)  // remove element m[k] from map m
</pre>
</div>

<p>
内建函数 <code>delete</code> 从<a href="#映射类型">映射</a> <code>m</code>中移除键为 <code>k</code>
的元素。<code>k</code>的类型必须<a href="#可赋值性">可赋予</a> <code>m</code>类型的键。
</p>

<pre class="grammar">
delete(m, k)  // 从映射m中移除元素m[k]
</pre>

<div class="english">
<p>
If the map <code>m</code> is <code>nil</code> or the element <code>m[k]</code>
does not exist, <code>delete</code> is a no-op.
</p>
</div>

<p>
若元素 <code>m[k]</code>不存在，则 <code>delete</code> 就是一个空操作。对 <code>nil</code>
映射调用 <code>delete</code> 将引发一个<a href="#运行时恐慌">运行时恐慌</a>。
</p>


<div class="english">
<h3 id="Complex_numbers">Manipulating complex numbers</h3>
</div>

<h3 id="复数操作">复数操作</h3>

<div class="english">
<p>
Three functions assemble and disassemble complex numbers.
The built-in function <code>complex</code> constructs a complex
value from a floating-point real and imaginary part, while
<code>real</code> and <code>imag</code>
extract the real and imaginary parts of a complex value.
</p>
</div>

<p>
三个函数用于组合并分解复数。内建函数 <code>complex</code> 从一个浮点数实部和虚部构造一个复数值。
而 <code>real</code> 和 <code>imag</code> 则提取一个复数值的实部和虚部。
</p>

<pre class="grammar">
complex(realPart, imaginaryPart floatT) complexT
real(complexT) floatT
imag(complexT) floatT
</pre>

<div class="english">
<p>
The type of the arguments and return value correspond.
For <code>complex</code>, the two arguments must be of the same
floating-point type and the return type is the complex type
with the corresponding floating-point constituents:
<code>complex64</code> for <code>float32</code>,
<code>complex128</code> for <code>float64</code>.
The <code>real</code> and <code>imag</code> functions
together form the inverse, so for a complex value <code>z</code>,
<code>z</code> <code>==</code> <code>complex(real(z),</code> <code>imag(z))</code>.
</p>
</div>

<p>
其实参与返回值的类型一致。对于 <code>complex</code>，两实参必须为相同的浮点类型且其返回类型为
浮点组成部分一致的复数类型：<code>complex64</code> 对应于 <code>float32</code>，
<code>complex128</code> 对应于 <code>float64</code>。<code>real</code> 与 <code>imag</code>
函数的形式则相反，因此对于一个复数值 <code>z</code>，<code>z</code> <code>==</code>
<code>complex(real(z),</code> <code>imag(z))</code>。
</p>

<div class="english">
<p>
If the operands of these functions are all constants, the return
value is a constant.
</p>
</div>

<p>
若这些函数的操作数均为常量，则返回值亦为常量。
</p>

<pre>
var a = complex(2, -2)             // complex128
var b = complex(1.0, -1.4)         // complex128
x := float32(math.Cos(math.Pi/2))  // float32
var c64 = complex(5, -x)           // complex64
var im = imag(b)                   // float64
var rl = real(c64)                 // float32
</pre>

<div class="english">
<h3 id="Handling_panics">Handling panics</h3>
</div>

<h3 id="恐慌处理">恐慌处理</h3>

<div class="english">
<p> Two built-in functions, <code>panic</code> and <code>recover</code>,
assist in reporting and handling <a href="#Run_time_panics">run-time panics</a>
and program-defined error conditions.
</p>
</div>

<p>
内建函数 <code>panic</code> 和 <code>recover</code>
用于协助报告并处理<a href="#运行时恐慌">运行时恐慌</a>以及由程序定义的错误情况。
</p>

<pre class="grammar">
func panic(interface{})
func recover() interface{}
</pre>

<div class="english">
<p>
A <code>panic</code> call in a function <code>F</code> terminates the execution
of <code>F</code>.
Any functions <a href="#Defer_statements">deferred</a> by <code>F</code>
are executed before <code>F</code> returns to its caller. To the caller,
the call of <code>F</code> then behaves itself like a call to <code>panic</code>,
terminating its own execution and running deferred functions in the same manner.
This continues until all functions in the goroutine have ceased execution,
in reverse order. At that point, the program is terminated and the error
condition is reported, including the value of the argument to <code>panic</code>.
This termination sequence is called <i>panicking</i>.
</p>
</div>

<p>
函数 <code>F</code> 中的 <code>panic</code> 调用会终止 <code>F</code> 的执行。
任何被 <code>F</code> <a href="#Defer语句">推迟</a>函数都会在 <code>F</code>
返回给其调用者前执行，且不执行该函数剩余的部分。对于其调用者，<code>F</code>
的调用行为自身如同对 <code>panic</code> 的调用，即终止其自身的执行，
并以相同的方式运行被推迟的函数。这会持续到该Go程中所有函数都按相反顺序停止执行之后。
到那时，该程序将被终止，而该错误情况会被报告，包括引发 <code>panic</code> 的实参值。
此终止序列称为<i>恐慌过程</i>。
</p>

<pre>
panic(42)
panic("unreachable")
panic(Error("cannot parse"))
</pre>

<div class="english">
<p>
The <code>recover</code> function allows a program to manage behavior
of a panicking goroutine.  Executing a <code>recover</code> call
<i>inside</i> a deferred function (but not any function called by it) stops
the panicking sequence by restoring normal execution, and retrieves
the error value passed to the call of <code>panic</code>.  If
<code>recover</code> is called outside the deferred function it will
not stop a panicking sequence.  In this case, or when the goroutine
is not panicking, or if the argument supplied to <code>panic</code>
was <code>nil</code>, <code>recover</code> returns <code>nil</code>.
</p>
</div>

<p>
<code>recover</code> 函数允许程序管理恐慌过程Go程的行为。在<i>已推迟函数</i>
（而不是任何被它调用的函数）中，执行 <code>recover</code> 调用会通过恢复正常执行，
并取回传递至 <code>panic</code> 调用的错误值来停止恐慌过程序列。若 <code>recover</code>
在已推迟函数之外被调用，它将不会停止恐慌过程序列。在此情况下，或当Go程不在恐慌过程中时，
或提供给 <code>panic</code> 的实参为 <code>nil</code> 时，<code>recover</code>
就会返回 <code>nil</code>。
</p>

<div class="english">
<p>
The <code>protect</code> function in the example below invokes
the function argument <code>g</code> and protects callers from
run-time panics raised by <code>g</code>.
</p>

<pre>
func protect(g func()) {
	defer func() {
		log.Println("done")  // Println executes normally even if there is a panic
		if x := recover(); x != nil {
			log.Printf("run time panic: %v", x)
		}
	}()
	log.Println("start")
	g()
}
</pre>
</div>

<pre>
func protect(g func()) {
	defer func() {
		log.Println("done")  // 即使有恐慌Println也会正常执行
		if x := recover(); x != nil {
			log.Printf("run time panic: %v", x)
		}
	}()
	log.Println("start")
	g()
}
</pre>

<p>
下面例子中的 <code>protect</code> 函数调用函数实参 <code>g</code> 并保护由 <code>g</code>
提升的来自运行时恐慌的调用者。
</p>


<div class="english">
<h3 id="Bootstrapping">Bootstrapping</h3>
</div>

<h3 id="引导">引导</h3>

<div class="english">
<p>
Current implementations provide several built-in functions useful during
bootstrapping. These functions are documented for completeness but are not
guaranteed to stay in the language. They do not return a result.
</p>

<pre class="grammar">
Function   Behavior

print      prints all arguments; formatting of arguments is implementation-specific
println    like print but prints spaces between arguments and a newline at the end
</pre>
</div>

<p>
当前实现提供了几个在引导过程中有用的内建函数。这些函数因完整性而被保留，
但不保证会继续留在该语言中。它们并不返回结果。
</p>

<pre class="grammar">
函数       行为

print      打印所有实参；实参的格式取决于具体实现
println    类似print，但会在实参之间打印空格并在末尾打印新行
</pre>


<div class="english">
<h2 id="Packages">Packages</h2>
</div>

<h2 id="包">包</h2>

<div class="english">
<p>
Go programs are constructed by linking together <i>packages</i>.
A package in turn is constructed from one or more source files
that together declare constants, types, variables and functions
belonging to the package and which are accessible in all files
of the same package. Those elements may be
<a href="#Exported_identifiers">exported</a> and used in another package.
</p>
</div>

<p>
Go程序由联系在一起的<i>包</i>构造。包由一个或更多源文件构造转化而来，
源文件与其常量、类型、变量和函数声明一同属于该包，且在相同包的所有文件中它们可互相访问。
这些元素可<a href="#已导出标识符">被导出</a>并用于其它包。
</p>

<div class="english">
<h3 id="Source_file_organization">Source file organization</h3>
</div>

<h3 id="源文件的组织">源文件的组织</h3>

<div class="english">
<p>
Each source file consists of a package clause defining the package
to which it belongs, followed by a possibly empty set of import
declarations that declare packages whose contents it wishes to use,
followed by a possibly empty set of declarations of functions,
types, variables, and constants.
</p>

<pre class="ebnf">
SourceFile       = PackageClause ";" { ImportDecl ";" } { TopLevelDecl ";" } .
</pre>
</div>

<p>
每个源文件都由这些部分构成：首先是一个定义该源文件所属包的包子句，
然后是一个可能为空的声明所需内容所在包的导入声明的集，最后是一个可能为空的函数、
类型、变量与常量声明的集。
</p>

<pre class="ebnf">
源文件 = 包子句 ";" { 导入声明 ";" } { 顶级声明 ";" } .
</pre>

<div class="english">
<h3 id="Package_clause">Package clause</h3>
</div>

<h3 id="包子句">包子句</h3>

<div class="english">
<p>
A package clause begins each source file and defines the package
to which the file belongs.
</p>

<pre class="ebnf">
PackageClause  = "package" PackageName .
PackageName    = identifier .
</pre>
</div>

<p>
包子句起始于每个源文件并定义该文件所属的包。
</p>

<pre class="ebnf">
包子句  = "package" 包名 .
包名    = 标识符 .
</pre>

<div class="english">
<p>
The PackageName must not be the <a href="#Blank_identifier">blank identifier</a>.
</p>
</div>

<p>
包名不能为<a href="#空白标识符">空白标识符</a>.
</p>

<pre>
package math
</pre>

<div class="english">
<p>
A set of files sharing the same PackageName form the implementation of a package.
An implementation may require that all source files for a package inhabit the same directory.
</p>
</div>

<p>
一个文件集通过共享相同的包名来构成包的实现。实现可能要求包的所有源文件放置在同一目录下。
</p>

<div class="english">
<h3 id="Import_declarations">Import declarations</h3>
</div>

<h3 id="导入声明">导入声明</h3>

<div class="english">
<p>
An import declaration states that the source file containing the declaration
depends on functionality of the <i>imported</i> package
(<a href="#Program_initialization_and_execution">§Program initialization and execution</a>)
and enables access to <a href="#Exported_identifiers">exported</a> identifiers
of that package.
The import names an identifier (PackageName) to be used for access and an ImportPath
that specifies the package to be imported.
</p>

<pre class="ebnf">
ImportDecl       = "import" ( ImportSpec | "(" { ImportSpec ";" } ")" ) .
ImportSpec       = [ "." | PackageName ] ImportPath .
ImportPath       = string_lit .
</pre>
</div>

<p>
导入声明陈述了源文件中所包含的声明，这取决于<i>已导入</i>包的功能
（§<a href="#程序初始化与执行">程序初始化与执行</a>），
并使其能够访问该包的<a href="#已导出标识符">已导出</a>标识符。
导入通过命名一个标识符（包名）用于访问，而导入路径则指定已导出的包。
</p>

<pre class="ebnf">
导入声明       = "import" ( 导入指定 | "(" { 导入指定 ";" } ")" ) .
导入指定       = [ "." | 包名 ] 导入路径 .
导入路径       = 字符串字面 .
</pre>

<div class="english">
<p>
The PackageName is used in <a href="#Qualified_identifiers">qualified identifiers</a>
to access exported identifiers of the package within the importing source file.
It is declared in the <a href="#Blocks">file block</a>.
If the PackageName is omitted, it defaults to the identifier specified in the
<a href="#Package_clause">package clause</a> of the imported package.
If an explicit period (<code>.</code>) appears instead of a name, all the
package's exported identifiers declared in that package's
<a href="#Blocks">package block</a> will be declared in the importing source
file's file block and can be accessed without a qualifier.
</p>
</div>

<p>
包名作为<a href="#限定标识符">限定标识符</a>来访问导入的源文件中包的已导出标识符。
它在<a href="#块">文件块</a>中声明。若该包名已省略，则默认由已导入包的包子句中的标识符指定。
若出现一个显式的点号（<code>.</code>）来代替名字，
所有在该包的包块中声明的已导出标识符将在导入源文件的文件块中声明，且无需标识符即可访问。
</p>

<div class="english">
<p>
The interpretation of the ImportPath is implementation-dependent but
it is typically a substring of the full file name of the compiled
package and may be relative to a repository of installed packages.
</p>
</div>

<p>
导入路径的解释取决于具体实现，但它是一个典型的已编译包的完整文件名的子串，且可能是相对于一个已安装包的仓库的。
</p>

<div class="english">
<p>
Implementation restriction: A compiler may restrict ImportPaths to
non-empty strings using only characters belonging to
<a href="http://www.unicode.org/versions/Unicode6.0.0/">Unicode's</a>
L, M, N, P, and S general categories (the Graphic characters without
spaces) and may also exclude the characters
<code>!"#$%&amp;'()*,:;&lt;=&gt;?[\]^`{|}</code>
and the Unicode replacement character U+FFFD.
</p>
</div>

<p>
实现限制：编译器会限制导入路径使用只属于<a href="http://www.unicode.org/versions/Unicode6.0.0/">Unicode</a>
中L、M、N、P及S一般类别（不带空格的图形字符）中的非空字符串，且不含字符
<code>!"#$%&amp;'()*,:;&lt;=&gt;?[\]^`{|}</code> 以及Unicode占位字符U+FFFD。
</p>

<div class="english">
<p>
Assume we have compiled a package containing the package clause
<code>package math</code>, which exports function <code>Sin</code>, and
installed the compiled package in the file identified by
<code>"lib/math"</code>.
This table illustrates how <code>Sin</code> may be accessed in files
that import the package after the
various types of import declaration.
</p>

<pre class="grammar">
Import declaration          Local name of Sin

import   "lib/math"         math.Sin
import m "lib/math"         m.Sin
import . "lib/math"         Sin
</pre>
</div>

<p>
假定我们拥有包含包子句 <code>package math</code> 的已编译包，它导出函数 <code>Sin</code>，
且该包已被安装在标识为<code>"lib/math"</code>的文件中。此表单阐明了在各种类型的导入声明之后，
<code>Sin</code> 在导入该包的文件中如何访问。
</p>

<pre class="grammar">
导入声明                    Sin的本地名

import   "lib/math"         math.Sin
import m "lib/math"         m.Sin
import . "lib/math"         Sin
</pre>

<div class="english">
<p>
An import declaration declares a dependency relation between
the importing and imported package.
It is illegal for a package to import itself or to import a package without
referring to any of its exported identifiers. To import a package solely for
its side-effects (initialization), use the <a href="#Blank_identifier">blank</a>
identifier as explicit package name:
</p>
</div>

<p>
导入声明用来声明导入包与被导入包之间的从属关系。包导入其自身或导入一个不涉及任何已导出标识符的包是非法的。
要为包的副作用（初始化）而单独导入它，需使用<a href="#空白标识符">空白</a>标识符作为明确的包名：
</p>

<pre>
import _ "lib/math"
</pre>


<div class="english">
<h3 id="An_example_package">An example package</h3>
</div>

<h3 id="一个例子包">一个例子包</h3>

<div class="english">
<p>
Here is a complete Go package that implements a concurrent prime sieve.
</p>

<pre>
package main

import "fmt"

// Send the sequence 2, 3, 4, … to channel 'ch'.
func generate(ch chan&lt;- int) {
	for i := 2; ; i++ {
		ch &lt;- i  // Send 'i' to channel 'ch'.
	}
}

// Copy the values from channel 'src' to channel 'dst',
// removing those divisible by 'prime'.
func filter(src &lt;-chan int, dst chan&lt;- int, prime int) {
	for i := range src {  // Loop over values received from 'src'.
		if i%prime != 0 {
			dst &lt;- i  // Send 'i' to channel 'dst'.
		}
	}
}

// The prime sieve: Daisy-chain filter processes together.
func sieve() {
	ch := make(chan int)  // Create a new channel.
	go generate(ch)       // Start generate() as a subprocess.
	for {
		prime := &lt;-ch
		fmt.Print(prime, "\n")
		ch1 := make(chan int)
		go filter(ch, ch1, prime)
		ch = ch1
	}
}

func main() {
	sieve()
}
</pre>
</div>

<p>
以下为实现了并发质数筛的完整Go包。
</p>

<pre>
package main

import "fmt"

// 将序列 2, 3, 4, … 发送至信道'ch'。
func generate(ch chan&lt;- int) {
	for i := 2; ; i++ {
		ch &lt;- i  // 将 'i' 发送至信道'ch'。
	}
}

// 将值从信道'src'中复制至信道'dst'，
// 移除可被'prime'整除的数。
func filter(src &lt;-chan int, dst chan&lt;- int, prime int) {
	for i := range src {  // 循环遍历从'src'接收的值。
		if i%prime != 0 {
			dst &lt;- i  // 将'i'发送至'dst'。
		}
	}
}

// 质数筛：将过滤器串联在一起处理。
func sieve() {
	ch := make(chan int)  // 创建一个新信道。
	go generate(ch)       // 将generate()作为子进程开始。
	for {
		prime := &lt;-ch
		fmt.Print(prime, "\n")
		ch1 := make(chan int)
		go filter(ch, ch1, prime)
		ch = ch1
	}
}

func main() {
	sieve()
}
</pre>

<div class="english">
<h2 id="Program_initialization_and_execution">Program initialization and execution</h2>
</div>

<h2 id="程序初始化与执行">程序初始化与执行</h2>

<div class="english">
<h3 id="The_zero_value">The zero value</h3>
</div>

<h3 id="零值">零值</h3>

<div class="english">
<p>
When memory is allocated to store a value, either through a declaration
or a call of <code>make</code> or <code>new</code>,
and no explicit initialization is provided, the memory is
given a default initialization.  Each element of such a value is
set to the <i>zero value</i> for its type: <code>false</code> for booleans,
<code>0</code> for integers, <code>0.0</code> for floats, <code>""</code>
for strings, and <code>nil</code> for pointers, functions, interfaces, slices, channels, and maps.
This initialization is done recursively, so for instance each element of an
array of structs will have its fields zeroed if no value is specified.
</p>
</div>

<p>
当内存为存储值而分配时，不是通过声明就是通过 <code>make</code> 或 <code>new</code> 调用来分配。
而在未提供显式的初始化时，内存将被赋予一个默认的初始化。每个这样的值的元素将置为该类型的<i>零值</i>：
布尔类型为 <code>false</code>，整数类型为 <code>0</code>，浮点数类型为 <code>0.0</code>，
字符串类型为 <code>""</code>，而指针、函数、接口、切片、信道及映射类型则为 <code>nil</code>。
该初始化递归地完成，例如，对于结构的数组的每一个元素，若没有值被指定，则将其拥有的字段归零。
</p>

<div class="english">
<p>
These two simple declarations are equivalent:
</p>
</div>

<p>
以下两个简单声明是等价的：
</p>

<pre>
var i int
var i int = 0
</pre>

<div class="english">
<p>
After
</p>
</div>

<p>
在
</p>

<pre>
type T struct { i int; f float64; next *T }
t := new(T)
</pre>

<div class="english">
<p>
the following holds:
</p>
</div>

<p>
之后，以下表达式成立：
</p>

<pre>
t.i == 0
t.f == 0.0
t.next == nil
</pre>

<div class="english">
<p>
The same would also be true after
</p>
</div>

<p>
同样，在
</p>

<pre>
var t T
</pre>

<p>
之后，上面的表达式仍然为真。
</p>

<div class="english">
<h3 id="Program_execution">Program execution</h3>
</div>

<h3 id="程序执行">程序执行</h3>

<div class="english">
<p>
A package with no imports is initialized by assigning initial values to
all its package-level variables
and then calling any
package-level function with the name and signature of
</p>
</div>

<p>
没有导入声明的包通过向所有其包级变量赋予初始值，并调用任何在其源中定义的名字和签名为
</p>

<pre>
func init()
</pre>

<div class="english">
<p>
defined in its source.
A package may contain multiple
<code>init</code> functions, even
within a single source file; they execute
in unspecified order.
</p>
</div>

<p>
的包级函数来初始化。即使在单个源文件中，一个包也可能包含多个 <code>init</code>
函数，它们会按照不确定的顺序执行。
</p>

<div class="english">
<p>
Within a package, package-level variables are initialized,
and constant values are determined, in
data-dependent order: if the initializer of <code>A</code>
depends on the value of <code>B</code>, <code>A</code>
will be set after <code>B</code>.
It is an error if such dependencies form a cycle.
Dependency analysis is done lexically: <code>A</code>
depends on <code>B</code> if the value of <code>A</code>
contains a mention of <code>B</code>, contains a value
whose initializer
mentions <code>B</code>, or mentions a function that
mentions <code>B</code>, recursively.
If two items are not interdependent, they will be initialized
in the order they appear in the source.
Since the dependency analysis is done per package, it can produce
unspecified results  if <code>A</code>'s initializer calls a function defined
in another package that refers to <code>B</code>.
</p>
</div>

<p>
在一个包中，包级变量或常量值会根据数据依赖的顺序初始化或决定：若 <code>A</code> 的初始化器依赖于
<code>B</code> 的值，则<code>A</code> 将在 <code>B</code> 之后设置。若这种依赖形成一个循环，
则会产生一个错误。依赖分析根据词法完成：若 <code>A</code> 的值涉及到 <code>B</code>，
或包含一个初始化器涉及到 <code>B</code> 的值，或递归地涉及一个涉及到 <code>B</code> 的函数，则
<code>A</code> 依赖于 <code>B</code>。若两项并不互相依赖，它们将按照其出现在源里的顺序初始化。
在按包的依赖分析结束后，若 <code>A</code> 的初始化器调用另一个引用了 <code>B</code>
的包中定义的函数，它会产生不确定的结果。
</p>

<div class="english">
<p>
An <code>init</code> function cannot be referred to from anywhere
in a program. In particular, <code>init</code> cannot be called explicitly,
nor can a pointer to <code>init</code> be assigned to a function variable.
</p>
</div>

<p>
<code>init</code> 函数不能在程序中的任何地方被引用。确切地说，<code>init</code> 既不能被显式地调用，
也不能被指针指向 <code>init</code> 以赋予函数变量。
</p>

<div class="english">
<p>
If a package has imports, the imported packages are initialized
before initializing the package itself. If multiple packages import
a package <code>P</code>, <code>P</code> will be initialized only once.
</p>
</div>

<p>
若一个包拥有导入声明，则被导入的包会在初始化该包自身前初始化。若有多个包导入包
<code>P</code>，则 <code>P</code> 只会初始化一次。
</p>

<div class="english">
<p>
The importing of packages, by construction, guarantees that there can
be no cyclic dependencies in initialization.
</p>
</div>

<p>
根据构造导入的包可保证在初始化中没有循环依赖。
</p>

<div class="english">
<p>
A complete program is created by linking a single, unimported package
called the <i>main package</i> with all the packages it imports, transitively.
The main package must
have package name <code>main</code> and
declare a function <code>main</code> that takes no
arguments and returns no value.
</p>
</div>

<p>
一个完整的程序通过链接一个单一的、不会被导入的、称为 <i>主包</i> 的，带所有其传递地导入包的包创建。
主包必须拥有包名 <code>main</code> 且声明一个无实参无返回值的函数 <code>main</code>。
</p>

<pre>
func main() { … }
</pre>

<div class="english">
<p>
Program execution begins by initializing the main package and then
invoking the function <code>main</code>.
When the function <code>main</code> returns, the program exits.
It does not wait for other (non-<code>main</code>) goroutines to complete.
</p>
</div>

<p>
程序通过初始化主包然后调用函数 <code>main</code> 开始执行。当函数 <code>main</code>
返回后，该程序退出。它不会等待其它（非 <code>main</code>）Go程完成。
</p>

<div class="english">
<p>
Package initialization&mdash;variable initialization and the invocation of
<code>init</code> functions&mdash;happens in a single goroutine,
sequentially, one package at a time.
An <code>init</code> function may launch other goroutines, which can run
concurrently with the initialization code. However, initialization
always sequences
the <code>init</code> functions: it will not start the next
<code>init</code> until
the previous one has returned.
</p>
</div>

<p>
包初始化&mdash;变量初始化与 <code>init</code> 函数的调用&mdash;连续地发生在单一的Go程中，一次一包。
一个 <code>init</code> 函数可能在其它Go程中启动，它可以与初始化代码一同运行。然而，初始化总是按顺序执行
<code>init</code> 函数：直到上一个 <code>init</code> 返回后，它才会启动下一个。
</p>

<div class="english">
<h2 id="Errors">Errors</h2>
</div>

<h2 id="错误">错误</h2>

<div class="english">
<p>
The predeclared type <code>error</code> is defined as
</p>
</div>

<p>
预声明类型 <code>error</code> 定义为
</p>

<pre>
type error interface {
	Error() string
}
</pre>

<div class="english">
<p>
It is the conventional interface for representing an error condition,
with the nil value representing no error.
For instance, a function to read data from a file might be defined:
</p>
</div>

<p>
它是表示一种错误状态的传统接口，用 <code>nil</code> 值表示没有错误。
例如，一个从文件中读取数据的函数可被定义为：
</p>

<pre>
func Read(f *File, b []byte) (n int, err error)
</pre>

<div class="english">
<h2 id="Run_time_panics">Run-time panics</h2>
</div>

<h2 id="运行时恐慌">运行时恐慌</h2>

<div class="english">
<p>
Execution errors such as attempting to index an array out
of bounds trigger a <i>run-time panic</i> equivalent to a call of
the built-in function <a href="#Handling_panics"><code>panic</code></a>
with a value of the implementation-defined interface type <code>runtime.Error</code>.
That type satisfies the predeclared interface type
<a href="#Errors"><code>error</code></a>.
The exact error values that
represent distinct run-time error conditions are unspecified.
</p>

<pre>
package runtime

type Error interface {
	error
	// and perhaps other methods
}
</pre>
</div>

<p>
例如试图索引一个越界的数组这类的执行错误会引发<i>运行时恐慌</i>，它等价于
一个定义实现了接口类型 <code>runtime.Error</code> 的值的内建函数
<a href="#恐慌处理"><code>panic</code></a> 的调用。该类型满足预声明接口类型
<a href="#错误"><code>error</code></a>。表示明显的运行时错误状态的准确错误值是不确定的。
</p>

<pre>
package runtime

type Error interface {
	error
	// 可能还有其它方法
}
</pre>

<div class="english">
<h2 id="System_considerations">System considerations</h2>
</div>

<h2 id="系统考虑">系统考虑</h2>

<div class="english">
<h3 id="Package_unsafe">Package <code>unsafe</code></h3>
</div>

<h3 id="包unsafe">包 <code>unsafe</code> </h3>

<div class="english">
<p>
The built-in package <code>unsafe</code>, known to the compiler,
provides facilities for low-level programming including operations
that violate the type system. A package using <code>unsafe</code>
must be vetted manually for type safety.  The package provides the
following interface:
</p>

<pre class="grammar">
package unsafe

type ArbitraryType int  // shorthand for an arbitrary Go type; it is not a real type
type Pointer *ArbitraryType

func Alignof(variable ArbitraryType) uintptr
func Offsetof(selector ArbitraryType) uintptr
func Sizeof(variable ArbitraryType) uintptr
</pre>
</div>

<p>
编译器已知的内建包 <code>unsafe</code> 为包括违反类型系统操作在内的低级编程提供工具。使用
<code>unsafe</code> 的包为了类型安全必须手动进行审查。该包提供以下接口：
</p>

<pre class="grammar">
package unsafe

type ArbitraryType int  // 任意Go类型的简写，它并非真正的类型
type Pointer *ArbitraryType

func Alignof(variable ArbitraryType) uintptr
func Offsetof(selector ArbitraryType) uintptr
func Sizeof(variable ArbitraryType) uintptr
</pre>

<div class="english">
<p>
Any pointer or value of <a href="#Types">underlying type</a> <code>uintptr</code> can be converted into
a <code>Pointer</code> and vice versa.
</p>
</div>

<p>
任何<a href="#类型">基本类型</a>为 <code>uintptr</code> 的指针或值均可转换为 <code>Pointer</code>，反之亦然。
</p>

<div class="english">
<p>
The functions <code>Alignof</code> and <code>Sizeof</code> take an expression <code>x</code>
of any type and return the alignment or size, respectively, of a hypothetical variable <code>v</code>
as if <code>v</code> was declared via <code>var v = x</code>.
</p>
</div>

<p>
函数 <code>Alignof</code> 与 <code>Sizeof</code> 接受一个任何类型的表达式 <code>x</code>，
就好像通过 <code>var v = x</code> 声明的变量 <code>v</code> 一样，分别返回其列数或大小。
</p>

<div class="english">
<p>
The function <code>Offsetof</code> takes a (possibly parenthesized) <a href="#Selectors">selector</a>
denoting a struct field of any type and returns the field offset in bytes relative to the
struct's address.
For a struct <code>s</code> with field <code>f</code>:
</p>
</div>

<p>
函数 <code>Offsetof</code> 接受一个表示任何类型结构字段的（可能带括号的）<a href="#选择者">选择者</a>
并返回该字段相对于该结构地址偏移的字节。对于带字段 <code>f</code> 的结构 <code>s</code> ：
</p>

<pre>
uintptr(unsafe.Pointer(&amp;s)) + unsafe.Offsetof(s.f) == uintptr(unsafe.Pointer(&amp;s.f))
</pre>

<div class="english">
<p>
Computer architectures may require memory addresses to be <i>aligned</i>;
that is, for addresses of a variable to be a multiple of a factor,
the variable's type's <i>alignment</i>.  The function <code>Alignof</code>
takes an expression denoting a variable of any type and returns the
alignment of the (type of the) variable in bytes.  For a variable
<code>x</code>:
</p>
</div>

<p>
计算机架构可能需要内存地址 <i>对齐</i>，即，为使变量的地址为因数的倍数，该变量的类型需要对齐。函数
<code>Alignof</code> 接受一个表示任何类型变量的表达式并返回该（类型的）变量对齐的字节。对于变量 <code>x</code>：
</p>

<pre>
uintptr(unsafe.Pointer(&amp;x)) % unsafe.Alignof(x) == 0
</pre>

<div class="english">
<p>
Calls to <code>Alignof</code>, <code>Offsetof</code>, and
<code>Sizeof</code> are compile-time constant expressions of type <code>uintptr</code>.
</p>
</div>

<p>
调用 <code>Alignof</code>、<code>Offsetof</code> 和 <code>Sizeof</code> 是类型为
<code>uintptr</code> 的编译时常量表达式。
</p>


<div class="english">
<h3 id="Size_and_alignment_guarantees">Size and alignment guarantees</h3>
</div>

<h3 id="大小与对齐保证">大小与对齐保证</h3>

<div class="english">
<p>
For the numeric types (§<a href="#Numeric_types">Numeric types</a>), the following sizes are guaranteed:
</p>

<pre class="grammar">
type                                 size in bytes

byte, uint8, int8                     1
uint16, int16                         2
uint32, int32, float32                4
uint64, int64, float64, complex64     8
complex128                           16
</pre>
</div>

<p>
对于数值类型（§<a href="#数值类型">数值类型</a>），以下大小给予保证：
</p>

<pre class="grammar">
类型                               字节大小

byte, uint8, int8                     1
uint16, int16                         2
uint32, int32, float32                4
uint64, int64, float64, complex64     8
complex128                           16
</pre>

<div class="english">
<p>
The following minimal alignment properties are guaranteed:
</p>
<ol>
<li>For a variable <code>x</code> of any type: <code>unsafe.Alignof(x)</code> is at least 1.
</li>

<li>For a variable <code>x</code> of struct type: <code>unsafe.Alignof(x)</code> is the largest of
   all the values <code>unsafe.Alignof(x.f)</code> for each field <code>f</code> of <code>x</code>, but at least 1.
</li>

<li>For a variable <code>x</code> of array type: <code>unsafe.Alignof(x)</code> is the same as
   <code>unsafe.Alignof(x[0])</code>, but at least 1.
</li>
</ol>
</div>

<p>
以下最小对齐属性给予保证：
</p>
<ol>
<li>对于任何类型的变量 <code>x</code>：<code>unsafe.Alignof(x)</code> 至少为1。
</li>

<li>对于结构类型的变量 <code>x</code>：对于 <code>x</code> 的每一个字段 <code>f</code>，
   <code>unsafe.Alignof(x)</code> 的值为所有 <code>unsafe.Alignof(x.f)</code> 值中最大的，但至少为1。
</li>

<li>对于数组类型的变量 <code>x</code>：<code>unsafe.Alignof(x)</code> 与
   <code>unsafe.Alignof(x[0])</code> 相同，但至少为1。
</li>
</ol>

<div class="english">
<p>
A struct or array type has size zero if it contains no fields (or elements, respectively) that have a size greater than zero. Two distinct zero-size variables may have the same address in memory.
</p>
</div>

<p>
若结构或数组类型不包含大小大于零的字段或元素，它们的大小即为零。两个不同的零大小变量在内存中可能有相同的地址。
</p><|MERGE_RESOLUTION|>--- conflicted
+++ resolved
@@ -6,7 +6,7 @@
 
 <!--{
 	"Title": "The Go Programming Language Specification",
-	"Subtitle": "Version of December 12, 2012",
+	"Subtitle": "Version of December 10, 2012",
 	"Path": "/ref/spec"
 }-->
 
@@ -1642,11 +1642,7 @@
 of type <code>int</code>.
 The length of array <code>a</code> can be discovered
 using the built-in function <a href="#Length_and_capacity"><code>len</code></a>.
-<<<<<<< HEAD
-The elements can be addressed by integer <a href="#Index_expressions">indices</a>
-=======
 The elements can be addressed by integer r <a href="#Index_expressions">indices</a>
->>>>>>> 3bf1f76f
 0 through <code>len(a)-1</code>.
 Array types are always one-dimensional but may be composed to form
 multi-dimensional types.
@@ -1662,7 +1658,7 @@
 </div>
 
 <p>
-长度是数组类型的一部分，且必须是求值结果为非负整数值的<a href="#常量表达式">常量表达式</a>。
+长度是数组类型的一部分，其求值结果必须可表示为 <code>int</code> 类型的非负<a href="#常量">常量</a>。
 数组 <code>a</code> 的长度可使用内建函数 <a href="#长度与容量"><code>len</code></a>获取，
 其元素可通过整数（§<a href="#下标表达式">下标</a>） 0 到 <code>len(a)-1</code> 寻址。
 数组类型总是一维的，但可组合构成多维的类型。
@@ -4872,23 +4868,11 @@
 </div>
 
 <p>
-<<<<<<< HEAD
-If <code>a</code> is not a map:
-</p>
-<ul>
-	<li>the index <code>x</code> must be an integer value; it is <i>in range</i> if <code>0 &lt;= x &lt; len(a)</code>,
-	    otherwise it is <i>out of range</i></li>
-	<li>a <a href="#Constants">constant</a> index must be non-negative
-	     and representable by a value of type <code>int</code>
-</ul>
-
-=======
 的主表达式表示数组、切片、字符串或映射 <code>a</code> 的元素通过 <code>x</code> 检索。
 值 <code>x</code> 称为 <i>下标</i> 或 <i>映射键</i>。以下规则适用于其对应的类型：
 </p>
 
 <div class="english">
->>>>>>> 3bf1f76f
 <p>
 For <code>a</code> of type <code>A</code> or <code>*A</code>
 where <code>A</code> is an <a href="#Array_types">array type</a>:
@@ -4906,8 +4890,6 @@
 对于<a href="#数组类型">数组类型</a> <code>A</code> 或 <code>*A</code> 的 <code>a</code>：
 </p>
 <ul>
-	<li><code>x</code> 必须为整数值；若 <code>0 &lt;= x &lt; len(a)</code>，
-		它即在<i>界内</i>，否则即为<i>越界</i></li>
 	<li><a href="#常量">常量</a>下标必在界内</li>
 	<li>若 <code>a</code> 为 <code>nil</code> 或 <code>x</code> 在运行时越界，
 		就会引发一个<a href="#运行时恐慌">运行时恐慌</a></li>
@@ -4951,7 +4933,7 @@
 	<li>if <code>x</code> is out of range at run time,
 	    a <a href="#Run_time_panics">run-time panic</a> occurs</li>
 	<li><code>a[x]</code> is the byte at index <code>x</code> and the type of
-	  <code>a[x]</code> is <code>byte</code></li>
+	    <code>a[x]</code> is <code>byte</code></li>
 	<li><code>a[x]</code> may not be assigned to</li>
 </ul>
 </div>
@@ -4960,8 +4942,7 @@
 对于类型为<a href="#字符串类型">字符串类型</a> <code>T</code> 的 <code>a</code>：
 </p>
 <ul>
-	<li><code>x</code> 必须为整数值；若 <code>0 &lt;= x &lt; len(a)</code>，它即在<i>界内</i></li>
-	<li><a href="#常量">常量</a>下标必为非负值，且若字符串 <code>a</code> 也为常量，它也必在界内。</li>
+	<li>若字符串 <code>a</code> 也为常量，<a href="#常量">常量</a>下标必在界内。</li>
 	<li>若 <code>x</code> 超出范围，就会出现一个<a href="#运行时恐慌">运行时恐慌</a></li>
 	<li><code>a[x]</code> 为下标 <code>x</code> 的字节且 <code>a[x]</code> 的类型为 <code>byte</code></li>
 	<li><code>a[x]</code> 不可赋值</li>
@@ -5139,7 +5120,7 @@
 <i>in range</i> if <code>0 &lt;= <code>low</code> &lt;= <code>high</code> &lt;= len(a)</code>,
 otherwise they are <i>out of range</i>.
 For slices, the upper index bound is the slice capacity <code>cap(a)</code> rather than the length.
-A <a href="#Constants">constant</a> index must be non-negative and representable by a value of type
+A <a href="#Constant">constant</a> index must be non-negative and representable by a value of type
 <code>int</code>.
 If both indices
 are constant, they must satisfy <code>low &lt;= high</code>. If <code>a</code> is <code>nil</code>
@@ -5150,9 +5131,9 @@
 <p>
 对于数组或字符串，若 <code>0 &lt;= <code>low</code> &lt;= <code>high</code> &lt;= len(a)</code>
 下标 <code>low</code> 和 <code>high</code> 即在<i>界内</i>，否则即在<code>界外</code>。
-对于切片，其上界为该切片的容量 <code>cap(a)</code> 而非长度。<a href="#常量表达式">常量</a>下标必为非负值，
-且若其下标也为常量，它们必定满足 <code>low &lt;= high</code>。若 <code>a</code> 为
-<code>nil</code> 或其下标在运行时越界，就会引发一个<a href="#运行时恐慌">运行时恐慌</a>。
+对于切片，其上界为该切片的容量 <code>cap(a)</code> 而非长度。<a href="#常量">常量</a>下标必为非负值，
+且可表示为 <code>int</code> 类型的值。若其下标也为常量，它们必定满足 <code>low &lt;= high</code>。
+若 <code>a</code> 为 <code>nil</code> 或其下标在运行时越界，就会引发一个<a href="#运行时恐慌">运行时恐慌</a>。
 </p>
 
 <div class="english">
@@ -7171,8 +7152,8 @@
 </p>
 
 <pre>
-const ic = complex(0, c)   // ic == 3.75i  (untyped complex constant)
-const iΘ = complex(0, Θ)   // iΘ == 1.5i   (type complex128)
+const ic = complex(0, c)   // ic == 3.75i (untyped complex constant)
+const iΘ = complex(0, Θ)   // iΘ == 1.5i  (type complex128)
 </pre>
 </div>
 
@@ -7198,8 +7179,8 @@
 </p>
 
 <pre>
-const Huge = 1 &lt;&lt; 100         // Huge == 1267650600228229401496703205376  (untyped integer constant)
-const Four int8 = Huge &gt;&gt; 98  // Four == 4                                (type int8)
+const Huge = 1 &lt;&lt; 100
+const Four int8 = Huge &gt;&gt; 98
 </pre>
 
 <div class="english">
@@ -7230,9 +7211,9 @@
 <pre>
 uint(-1)     // -1 cannot be represented as a uint
 int(3.14)    // 3.14 cannot be represented as an int
-int64(Huge)  // 1267650600228229401496703205376 cannot be represented as an int64
-Four * 300   // operand 300 cannot be represented as an int8 (type of Four)
-Four * 100   // product 400 cannot be represented as an int8 (type of Four)
+int64(Huge)  // 1&lt;&lt;100 cannot be represented as an int64
+Four * 300   // 300 cannot be represented as an int8
+Four * 100   // 400 cannot be represented as an int8
 </pre>
 </div>
 
@@ -7257,7 +7238,7 @@
 
 <pre>
 ^1         // untyped integer constant, equal to -2
-uint8(^1)  // illegal: same as uint8(-2), -2 cannot be represented as a uint8
+uint8(^1)  // error, same as uint8(-2), out of range
 ^uint8(1)  // typed uint8 constant, same as 0xFF ^ uint8(1) = uint8(0xFE)
 int8(^1)   // same as int8(-2)
 ^int8(1)   // same as -1 ^ int8(1) = -2
@@ -9652,8 +9633,8 @@
 <div class="english">
 <p>
 The size arguments <code>n</code> and <code>m</code> must be integer values.
-A <a href="#Constants">constant</a> size argument must be non-negative and
-representable by a value of type <code>int</code>.
+A <a href="#Constants">constant</a> size argument must be non-negative and representable by a value of type
+<code>int</code>.
 If both <code>n</code> and <code>m</code> are provided and are constant, then
 <code>n</code> must be no larger than <code>m</code>.
 If <code>n</code> is negative or larger than <code>m</code> at run time,
@@ -9663,7 +9644,7 @@
 <pre>
 s := make([]int, 10, 100)       // slice with len(s) == 10, cap(s) == 100
 s := make([]int, 1e3)           // slice with len(s) == cap(s) == 1000
-s := make([]int, 1&lt;&lt;63)         // illegal: len(s) is not representable by a value of type int
+s := make([]int, 1&lt;&lt;63)   // illegal: len(s) is not representable by a value of type int
 s := make([]int, 10, 0)	        // illegal: len(s) > cap(s)
 c := make(chan int, 10)         // channel with a buffer size of 10
 m := make(map[string]int, 100)  // map with initial space for 100 elements
@@ -9672,14 +9653,16 @@
 
 <p>
 用于指定大小的实参 <code>n</code> 与 <code>m</code> 必须为整数值。
-<a href="#常量">常量</a>大小的实参必须为非负值，且若 <code>n</code> 和 <code>m</code>
-已给定且为常量，则 <code>n</code> 必不大于 <code>m</code>。若 <code>n</code>
-在运行时为负值或大于 <code>m</code>，就会引发<a href="#运行时恐慌">运行时恐慌</a>。
+<a href="#常量">常量</a>大小的实参必须为非负值，且可表示为 <code>int</code> 类型的值。
+若 <code>n</code> 和 <code>m</code> 已给定且为常量，则 <code>n</code> 必不大于
+<code>m</code>。若 <code>n</code> 在运行时为负值或大于 <code>m</code>，
+就会引发<a href="#运行时恐慌">运行时恐慌</a>。
 </p>
 
 <pre>
 s := make([]int, 10, 100)       // len(s) == 10，cap(s) == 100 的切片
 s := make([]int, 1e3)           // len(s) == cap(s) == 1000 的切片
+s := make([]int, 1&lt;&lt;63)   // 非法：len(s) 不能表示为 int 类型的值
 s := make([]int, 10, 0)         // 非法：len(s) > cap(s)
 c := make(chan int, 10)         // 缓存大小为10的信道
 m := make(map[string]int, 100)  // 初始空间为100个元素的映射
@@ -9867,10 +9850,9 @@
 </div>
 
 <p>
-若元素 <code>m[k]</code>不存在，则 <code>delete</code> 就是一个空操作。对 <code>nil</code>
-映射调用 <code>delete</code> 将引发一个<a href="#运行时恐慌">运行时恐慌</a>。
-</p>
-
+若映射 <code>m</code> 为 <code>nil</code> 或元素 <code>m[k]</code>不存在，则
+<code>delete</code> 就是一个空操作。
+</p>
 
 <div class="english">
 <h3 id="Complex_numbers">Manipulating complex numbers</h3>
