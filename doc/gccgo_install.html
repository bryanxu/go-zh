--- conflicted
+++ resolved
@@ -59,7 +59,6 @@
 </div>
 
 <p>
-<<<<<<< HEAD
 安装gccgo最简单的方式就是安装包含Go支持的GCC二进制发行版。GCC二进制发行版在
 <a href="http://gcc.gnu.org/install/binaries.html">各种网站</a>上均有提供，
 它一般会作为GNU/Linux发行版的一部分包含在其中。
@@ -68,27 +67,26 @@
 
 <div class="english">
 <p>
-The GCC 4.7.0 release includes Go support that is very close to
-<a href="/doc/go1.html">Go 1</a>.  Due to release timing it will not
-include the last few changes to the Go 1 libraries.  The GCC 4.7.1
-release should include a complete Go 1 compiler and libraries.
-=======
 The GCC 4.7.1 release and all later 4.7 releases include a complete
 <a href="/doc/go1.html">Go 1</a> compiler and libraries.
 </p>
-
+</div>
+
+<p>
+GCC 4.7.1和所有比4.7更新的发行版都包含有完整的<a href="/doc/go1.html">Go 1</a>编译器和库。
+</p>
+
+<div class="english">
 <p>
 Due to timing, the GCC 4.8.0 and 4.8.1 releases are close to but not
 identical to Go 1.1.  The GCC 4.8.2 release is expected to include a
 complete Go 1.1.1 implementation.
->>>>>>> 233a3d95
-</p>
-</div>
-
-<p>
-GCC 4.7.0 正式版包含了非常接近<a href="/doc/go1.html">Go 1</a>的Go支持。
-但由于发布时间的问题，它将不会包含最近几个Go1库的更改。GCC 4.7.1
-正式版应该会包含完整的Go 1编译器与库。
+</p>
+</div>
+
+<p>
+由于时间关系，虽然GCC 4.8.0和4.8.1发行版都与Go 1.1很接近，但并不完全相同。
+GCC 4.8.2发行版预计会包含完整的Go 1.1.1实现。
 </p>
 
 <div class="english">
@@ -251,17 +249,15 @@
 the <a href="http://gcc.gnu.org/install/prerequisites.html">gcc web
 site</a>.  It is important to install all the prerequisites before
 running the gcc <code>configure</code> script.
-<<<<<<< HEAD
-</p>
-</div>
-=======
 The prerequisite libraries can be conveniently downloaded using the
 script <code>contrib/download_prerequisites</code> in the GCC sources.
->>>>>>> 233a3d95
-
-<p>
-构建GCC需要一些先决条件，其描述在<a href="http://gcc.gnu.org/install/prerequisites.html">gcc网站</a>上。
-在运行GCC的 <code>configure</code> 脚本前，设置所有的先决条件是很重要的。
+</p>
+</div>
+
+<p>
+构建GCC需满足一些前提，其描述在<a href="http://gcc.gnu.org/install/prerequisites.html">gcc网站</a>上。
+在运行GCC的 <code>configure</code> 脚本前，安装好所有的依赖库是很重要的，你可以用GCC源码中的
+<code>contrib/download_prerequisites</code> 脚本来方便地下载它们。
 </p>
 
 <div class="english">
@@ -618,7 +614,7 @@
 </div>
 
 <p>
-gccgo编译器当前（2012-03-20）还不能记录对象文件中已导入包的文件名。
+gccgo编译器当前（2013-06-20）还不能记录对象文件中已导入包的文件名。
 你必须为链接到程序的导入数据进行安排。
 </p>
 
@@ -772,22 +768,6 @@
 
 <div class="english">
 <p>
-<<<<<<< HEAD
-A pointer to a Go function is equivalent to a pointer to a C function
-when the functions have equivalent types (this is
-<b style="color: red;">subject to change</b>).
-</p>
-</div>
-
-<p>
-当Go与C函数拥有等价的类型时，指向Go函数的指针等价于指向C函数的指针
-（<b style="color: red;">本条目需要修改</b>）。
-</p>
-
-<div class="english">
-<p>
-=======
->>>>>>> 233a3d95
 Go <code>interface</code>, <code>channel</code>, and <code>map</code>
 types have no corresponding C type (<code>interface</code> is a
 two-element struct and <code>channel</code> and <code>map</code> are
@@ -885,20 +865,26 @@
 </div>
 
 <p>
-<<<<<<< HEAD
 （本服务只作为一个例子，要在Go中打开文件，请使用Go的 <code>os.Open</code> 函数代替。）
 </p>
 
 <div class="english">
-=======
+<p>
 Note that if the C function can block, such as in a call
 to <code>read</code>, calling the C function may block the Go program.
 Unless you have a clear understanding of what you are doing, all calls
 between C and Go should be implemented through cgo or SWIG, as for
 the <code>gc</code> compiler.
 </p>
-
->>>>>>> 233a3d95
+</div>
+
+<p>
+注意，若该C函数可被阻塞（例如对 <code>read</code> 的调用），那么调用它可能会阻塞Go程序。
+除非你很清楚自己在做什么，否则所有在C和Go之间的调用都应当用 <code>gc</code> 编译器
+通过 cgo 或 SWIG 来实现。
+</p>
+
+<div class="english">
 <p>
 The name of Go functions accessed from C is subject to change. At present
 the name of a Go function that does not have a receiver is
@@ -915,7 +901,6 @@
 <code>prefix.package.Functionname</code>。在该包被编译后，该前缀通过
 <code>-fgo-prefix</code> 选项设置；若该选项未被使用，则默认为 <code>go</code>。
 要从C调用该函数，你必须使用一个GCC扩展来设置名字。
-
 </p>
 
 <pre>
