--- conflicted
+++ resolved
@@ -160,20 +160,15 @@
 
 <div class="english">
 <p>
-<<<<<<< HEAD
-The Go tool chain is written in C. To build it, you need a C compiler installed. 
+The Go tool chain is written in C. To build it, you need a C compiler installed.
 Please refer to the <a href="//golang.org/wiki/InstallFromSource#Install_C_tools">InstallFromSource</a>
-=======
-The Go tool chain is written in C. To build it, you need a C compiler installed.
-Please refer to the <a href="http://code.google.com/p/go-wiki/wiki/InstallFromSource#Install_C_tools">InstallFromSource</a>
->>>>>>> 2fa090e6
 page on the Go community Wiki for operating system specific instructions.
 </p>
 </div>
 
 <p>
 Go工具链用C写成。要想构建它，你需要一个已安装的C编译器。请参阅Go社区维基上的
-<a href="http://code.google.com/p/go-wiki/wiki/InstallFromSource#Install_C_tools">InstallFromSource</a>
+<a href="//golang.org/wiki/InstallFromSource#Install_C_tools">InstallFromSource</a>
 页面来获得具体操作系统的说明。
 </p>
 
@@ -577,7 +572,7 @@
 </div>
 
 <p>
-Bug应当使用<a href="http://code.google.com/p/go/issues/list">Go问题跟踪系统</a>报告。
+Bug应当使用<a href="//code.google.com/p/go/issues/list">Go问题跟踪系统</a>报告。
 </p>
 
 
