<!--{
	"Title": "从源码安装Go",
	"Path": "/doc/install/source"
}-->

<!--{
	"Title": "Installing Go from source",
	"Path": "/doc/install/source"
}-->

<div class="english">
<h2 id="introduction">Introduction</h2>
</div>

<h2 id="前言">前言</h2>

<div class="english">
<p>
Go is an open source project, distributed under a
<a href="/LICENSE">BSD-style license</a>.
This document explains how to check out the sources,
build them on your own machine, and run them.
</p>
</div>

<p>
Go是一个开源项目，在<a href="/LICENSE">BSD风格授权</a>下发行。
本文档说明了如何检出源码，在你的机器上构建并运行它们。
</p>

<div class="english">
<p>
Most users don't need to do this, and will instead install
from precompiled binary packages as described in
<a href="/doc/install">Getting Started</a>,
a much simpler process.
If you want to help develop what goes into those precompiled
packages, though, read on.
</p>
</div>

<p>
大多数用户无需这些，而是按照<a href="/doc/install">起步</a>
中描述更简单的步骤通过预编译二进制包来安装。
若你想进入那些预编译包以帮助开发，那么，往下看。
</p>

<div class="detail">

<div class="english">
<p>
There are two official Go compiler tool chains.
This document focuses on the <code>gc</code> Go
compiler and tools (<code>6g</code>, <code>8g</code> etc.).
For information on how to work on <code>gccgo</code>, a more traditional
compiler using the GCC back end, see
<a href="/doc/install/gccgo">Setting up and using gccgo</a>.
</p>
</div>

<p>
官方有两个Go编译器工具链。本文档着重于 <code>gc</code> Go编译器及其工具
（<code>6g</code>、<code>8g</code> 等）。<code>gccgo</code> 是一个更传统的的编译器，
它使用GCC作为后端。关于如何使用它工作的信息，请访问<a href="/doc/install/gccgo">设置并使用gccgo</a>。
</p>

<div class="english">
<p>
The Go compilers support three instruction sets.
There are important differences in the quality of the compilers for the different
architectures.
</p>
</div>

<p>
Go编译器支持三种指令集，以下为在不同的架构上，编译器特性中重要的不同之处。
</p>

<div class="english">
<dl>
<dt>
	<code>amd64</code> (a.k.a. <code>x86-64</code>); <code>6g,6l,6c,6a</code>
</dt>
<dd>
	A mature implementation. The compiler has an effective
	optimizer (registerizer) and generates good code (although
	<code>gccgo</code> can do noticeably better sometimes).
</dd>
<dt>
	<code>386</code> (a.k.a. <code>x86</code> or <code>x86-32</code>); <code>8g,8l,8c,8a</code>
</dt>
<dd>
	Comparable to the <code>amd64</code> port.
</dd>
<dt>
	<code>arm</code> (a.k.a. <code>ARM</code>); <code>5g,5l,5c,5a</code>
</dt>
<dd>
	Supports only Linux binaries. Less widely used than the other ports and therefore
	not as thoroughly tested.
</dd>
</dl>
</div>

<dl>
<dt>
	<code>amd64</code>（即 <code>x86-64</code>）：<code>6g,6l,6c,6a</code>
</dt>
<dd>
	一个成熟的实现。此编译器拥有高效的优化器（寄存优化器）并能生成高质量的代码
	（当然，在某些事情上gccgo做得更好）。
</dd>
<dt>
	<code>386</code>（即 <code>x86</code> 或 <code>x86-32</code>）：<code>8g,8l,8c,8a</code>
</dt>
<dd>
	与 <code>amd64</code> 端口有可比之处。
</dd>
<dt>
	<code>arm</code>（即 <code>ARM</code>）：<code>5g,5l,5c,5a</code>
</dt>
<dd>
	只支持Linux二进制。与其他接口相比较少使用，因此并没有经过充分的测试。
</dd>
</dl>

<div class="english">
<p>
Except for things like low-level operating system interface code, the run-time
support is the same in all ports and includes a mark-and-sweep garbage
collector, efficient array and string slicing, and support for efficient
goroutines, such as stacks that grow and shrink on demand.
</p>
</div>

<p>
除了像低级操作系统接口代码这类东西外，其运行时支持在所有接口中都相同，还包括
标记-清除 垃圾回收器，高效的数组与字符串切片，并支持高效的Go程，例如按需求扩展或收缩栈。
</p>

<div class="english">
<p>
The compilers can target the FreeBSD, Linux, NetBSD, OpenBSD, OS X (Darwin),
and Windows operating systems.
The full set of supported combinations is listed in the discussion of
<a href="#environment">environment variables</a> below.
</p>
</div>

<p>
该编译器可将FreeBSD、Linux、NetBSD、OpenBSD、OS X (Darwin)以及Windows作为目标。
它所支持组合的完整集将在下文的<a href="#环境">环境变量</a>讨论中列出。
</p>
</div>

<div class="english">
<h2 id="ctools">Install C tools, if needed</h2>
</div>

<h2 id="c工具">若需要，则安装C工具</h2>

<div class="english">
<p>
The Go tool chain is written in C.
To build it, you need a C compiler installed.
</p>
</div>

<p>
Go工具链用C写成。要想构建它，你需要一个已安装的C编译器。
</p>

<div class="english">
<p>
<<<<<<< HEAD
On OS X, a C compiler is bundled in the command line tools for
<a href="http://developer.apple.com/Xcode/">Xcode</a>,
and you don't need to install the whole Xcode to compile Go.
If you have already installed Xcode 4.3+, you can install command
line tools from the Components tab of the Downloads preferences panel.
To verify you have a working compiler, just invoke <code>gcc</code>
in a freshly created Terminal window, unless you see the
"<code>gcc: command not found</code>" error, you are ready to go.
=======
On OS X, a C compiler can be installed as part of
<a href="http://developer.apple.com/Xcode/">Xcode</a>.
</p>
</div>

<p>
在OS X上，C编译器可作为<a href="http://developer.apple.com/Xcode/">Xcode</a>的一部分来安装。
>>>>>>> 4b72ba03
</p>

<div class="english">
<p>
On Ubuntu/Debian, use <code>sudo apt-get install gcc libc6-dev</code>.
If you want to build 32-bit binaries on a 64-bit system you'll also need the
<code>libc6-dev-i386</code> package.
</p>
</div>

<p>
在Ubuntu/Debian上，可使用 <code>sudo apt-get install gcc libc6-dev</code> 安装。
若你想在64位系统上构建32位的二进制文件，还需要 <code>libc6-dev-i386</code> 包。
</p>

<div class="english">
<p>
On Windows, install <code>gcc</code> with
<a href="http://www.mingw.org/">MinGW</a>.
(Make sure you add its <code>bin</code> subdirectory to your <code>PATH</code>.)
</p>
</div>

<p>
On Windows, install <code>gcc</code> with
<a href="http://www.mingw.org/">MinGW</a>.
(Make sure you add its <code>bin</code> subdirectory to your <code>PATH</code>.)
</p>

<p>
在Windows上，可通过<a href="http://www.mingw.org/">MinGW</a>来安装 <code>gcc</code>。
（请确保你已将其 <code>bin</code> 子目录添加到 <code>PATH</code>中。）
</p>

<div class="english">
<h2 id="mercurial">Install Mercurial, if needed</h2>
</div>

<h2 id="hg">若需要，则安装Mercurial</h2>

<div class="english">
<p>
To perform the next step you must have Mercurial installed. (Check that you
have an <code>hg</code> command.)
</p>
</div>

<p>
要完成下一步，你必须安装Mercurial。（检查以下你是否有 <code>hg</code> 命令。）
</p>

<div class="english">
<p>
If you do not have a working Mercurial installation,
follow the instructions on the
<a href="http://mercurial.selenic.com/downloads/">Mercurial downloads</a> page.
</p>
</div>

<p>
若你没有可工作的Mercurial安装，请跟随
<a href="http://mercurial.selenic.com/downloads/">Mercurial下载</a>页面的说明进行操作。
</p>

<div class="english">
<p>
Mercurial versions 1.7.x and up require the configuration of
<a href="http://mercurial.selenic.com/wiki/CACertificates">Certification Authorities</a>
(CAs). Error messages of the form:
</p>
</div>

<p>
Mercurial版本1.7.x或更高需要
<a href="http://mercurial.selenic.com/wiki/CACertificates">认证权限</a>（CA）的配置。
其错误信息的形式为：
</p>

<div class="english">
<pre>
warning: code.google.com certificate with fingerprint b1:af: ... bc not verified (check hostfingerprints or web.cacerts config setting)
</pre>
</div>

<pre>
warning: code.google.com certificate with fingerprint b1:af: ... bc not verified (check hostfingerprints or web.cacerts config setting)
或
警告：code.google.com 的 b1:af: ... bc 指纹证书未经认证（请检查本地指纹或web证书配置设置）
</pre>

<div class="english">
<p>
when using Mercurial indicate that the CAs are missing.
Check your Mercurial version (<code>hg --version</code>) and
<a href="http://mercurial.selenic.com/wiki/CACertificates#Configuration_of_HTTPS_certificate_authorities">configure the CAs</a>
if necessary.
</p>
</div>

<p>
当使用Mercurial时，该信息表明缺少CA证书。如果需要，检查你的Mercurial版本
（<code>hg --version</code>）并<a href="http://mercurial.selenic.com/wiki/CACertificates#Configuration_of_HTTPS_certificate_authorities">配置CA证书</a>。
</p>


<div class="english">
<h2 id="fetch">Fetch the repository</h2>
</div>

<h2 id="获取">获取代码仓库</h2>

<div class="english">
<p>Go will install to a directory named <code>go</code>.
Change to the directory that will be its parent
and make sure the <code>go</code> directory does not exist.
Then check out the repository:</p>
</div>

<p>
Go将安装到名为 <code>go</code> 的目录。
切换到将成为其父目录的目录并确认 <code>go</code> 目录未被创建。
然后检出该仓库：
</p>

<pre>
$ hg clone -u release https://code.google.com/p/go
</pre>

<div class="english">
<h2 id="install">Install Go</h2>
</div>

<h2 id="安装">安装Go</h2>

<div class="english">
<p>
To build the Go distribution, run
</p>
</div>

<p>
要构建Go发行版，请运行
</p>

<pre>
$ cd go/src
$ ./all.bash
</pre>

<div class="english">
<p>
(To build under Windows use <code>all.bat</code>.)
</p>
</div>

<p>
（要在Windows下构建请使用 <code>all.bat</code>。）
</p>

<div class="english">
<p>
If all goes well, it will finish by printing output like:
</p>
</div>

<p>
若一切顺利，它将结束于打印输出，类似与：
</p>

<pre>
ALL TESTS PASSED

---
Installed Go for linux/amd64 in /home/you/go.
Installed commands in /home/you/go/bin.
*** You need to add /home/you/go/bin to your $PATH. ***
</pre>

<div class="english">
<p>
where the details on the last few lines reflect the operating system,
architecture, and root directory used during the install.
</p>
</div>

<p>
where the details on the last few lines reflect the operating system,
architecture, and root directory used during the install.
其中最后几行信息反映了操作系统、架构以及在安装中使用的根目录。
</p>

<div class="detail">
<div class="english">
<p>
For more information about ways to control the build, see the discussion of
<a href="#environment">environment variables</a> below.
</p>
</div>

<p>
For more information about ways to control the build, see the discussion of
<a href="#environment">environment variables</a> below.
更多有关控制构建方式的信息，见下文关于<a href="#环境">环境变量</a>的讨论。
</p>
</div>


<div class="english">
<h2 id="testing">Testing your installation</h2>
</div>

<h2 id="测试">测试你的安装</h2>

<div class="english">
<p>
Check that Go is installed correctly by building a simple program.
</p>
</div>

<p>
通过构建一个简单的程序来检查Go的安装是否正确。
</p>

<div class="english">
<p>
Create a file named <code>hello.go</code> and put the following program in it:
</p>
</div>

<p>
创建一个名为 <code>hello.go</code> 的文件，并将以下代码保存在其中：
</p>

<pre>
package main

import "fmt"

func main() {
    fmt.Printf("hello, world\n")
}
</pre>

<div class="english">
<p>
Then run it with the <code>go</code> tool:
</p>
</div>

<p>
接着通过 <code>go</code> 工具运行它：
</p>

<pre>
$ go run hello.go
hello, world
</pre>

<div class="english">
<p>
If you see the "hello, world" message then Go is installed correctly.
</p>
</div>

<p>
若你看到了“hello, world”信息，那么你的Go已被正确安装。
</p>


<div class="english">
<h2 id="gopath">Set up your work environment</h2>
</div>

<h2 id="Go路径">设置你的工作环境变量</h2>

<div class="english">
<p>
The document <a href="/doc/code.html">How to Write Go Code</a> explains how to
set up a work environment in which to build and test Go code.
</p>
</div>

<p>
文档<a href="/doc/code.html">如何编写Go代码</a>说明了如何为构建并测试Go代码来设置工作环境。
</p>

<div class="english">
<h2 id="community">Community resources</h2>
</div>

<h2 id="社区">社区资源</h2>

<div class="english">
<p>
The usual community resources such as
<code>#go-nuts</code> on the <a href="http://freenode.net/">Freenode</a> IRC server
and the
<a href="http://groups.google.com/group/golang-nuts">Go Nuts</a>
mailing list have active developers that can help you with problems
with your installation or your development work.
For those who wish to keep up to date,
there is another mailing list, <a href="http://groups.google.com/group/golang-checkins">golang-checkins</a>,
that receives a message summarizing each checkin to the Go repository.
</p>
</div>

<p>
一般的社区资源例如<a href="http://freenode.net/">Freenode</a> IRC服务器上的
<code>#go-nuts</code> 频道以及<a href="http://groups.google.com/group/golang-nuts">Go Nuts</a>
邮件列表有一些活跃的开发者可以帮助你的安装或开发工作问题。对于那些希望保持最新的人，有另一个邮件列表
<a href="http://groups.google.com/group/golang-checkins">golang-checkins</a>，它接收每一次对Go仓库的签入信息摘要。
</p>

<div class="english">
<p>
Bugs can be reported using the <a href="http://code.google.com/p/go/issues/list">Go issue tracker</a>.
</p>
</div>

<p>
Bug应当使用<a href="http://code.google.com/p/go/issues/list">Go问题跟踪系统</a>报告。
</p>


<div class="english">
<h2 id="发行">保持最新的发行版</h2>
</div>

<div class="english">
<p>
The Go project maintains a stable tags in its Mercurial repository:
<code>release</code>.
</p>
</div>

<p>
Go项目在其Mercurial仓库中维护一个稳定的标签：<code>release</code>。
</p>

<div class="english">
<p>
The <code>release</code> tag refers to the current stable release of Go.
Most Go users should use this version. New releases are announced on the
<a href="http://groups.google.com/group/golang-announce">golang-announce</a>
mailing list.
</p>
</div>

<p>
<code>release</code> 标签指当前Go的稳定发行版。大部分Go用户应当使用此版本。
新的发行版将在<a href="http://groups.google.com/group/golang-announce">golang-announce</a>
邮件列表中宣布。
</p>

<div class="english">
<p>
To update an existing tree to the latest release, you can run:
</p>
</div>

<p>
要将现有源码树更新到最新发行版，你可以运行：
</p>

<pre>
$ cd go/src
$ hg pull
$ hg update release
$ ./all.bash
</pre>


<div class="english">
<h2 id="environment">Optional environment variables</h2>
</div>

<h2 id="环境">可选环境变量</h2>

<div class="english">
<p>
The Go compilation environment can be customized by environment variables.
<i>None is required by the build</i>, but you may wish to set some
to override the defaults.
</p>
</div>

<p>
Go编译环境可通过环境变量定制。<i>构建无需它们</i>，但你或许希望设置一些来覆盖默认的值。
</p>

<blockquote>

<div class="english">
<p><code>$GOROOT</code></p>
<p>
The root of the Go tree, often <code>$HOME/go</code>.
Its value is built into the tree when it is compiled, and
defaults to the parent of the directory where <code>all.bash</code> was run.
There is no need to set this unless you want to switch between multiple
local copies of the repository.
</p>
</div>

<p><code>$GOROOT</code></p>
<p>
Go树的根，一般为 <code>$HOME/go</code>。其值在编译时构建成树，默认为
<code>all.bash</code> 所运行的目录的父目录。它一般无需设置，
除非你想在代码库的多个本地副本之间选择。
</p>

<div class="english">
<p><code>$GOROOT_FINAL</code></p>
<p>
The value assumed by installed binaries and scripts when
<code>$GOROOT</code> is not set explicitly.
It defaults to the value of <code>$GOROOT</code>.
If you want to build the Go tree in one location
but move it elsewhere after the build, set
<code>$GOROOT_FINAL</code> to the eventual location.
</p>
</div>

<p><code>$GOROOT_FINAL</code></p>
<p>
在 <code>$GOROOT</code> 未显式地设置时，其值由已安装二进制文件及脚本假定。
它默认为 <code>$GOROOT</code> 的值。若你想在某个位置构建Go树而不在构建后移动它，
那么就将 <code>$GOROOT_FINAL</code> 设置为最后的位置。
</p>

<div class="english">
<p><code>$GOOS</code> and <code>$GOARCH</code></p>
<p>
The name of the target operating system and compilation architecture.
These default to the values of <code>$GOHOSTOS</code> and
<code>$GOHOSTARCH</code> respectively (described below).
</p>
</div>

<p><code>$GOOS</code> 与 <code>$GOARCH</code></p>
<p>
目标操作系统与编译架构的名字。它们分别默认为 <code>$GOHOSTOS</code> 和
<code>$GOHOSTARCH</code> 的值（将在下文描述）。
</p>

<div class="english">
<p>
Choices for <code>$GOOS</code> are
<code>darwin</code> (Mac OS X 10.6 and above), <code>freebsd</code>,
<code>linux</code>, <code>netbsd</code>, <code>openbsd</code>,
<code>plan9</code>, and <code>windows</code>.
Choices for <code>$GOARCH</code> are
<code>amd64</code> (64-bit x86, the most mature port),
<code>386</code> (32-bit x86), and <code>arm</code> (32-bit ARM).
The valid combinations of <code>$GOOS</code> and <code>$GOARCH</code> are:
</p>
</div>

<p>
<code>$GOOS</code> 的选项为
<code>darwin</code>（Mac OS X 10.6及以上）、<code>freebsd</code>、
<code>linux</code>、<code>netbsd</code>、<code>openbsd</code>、
<code>plan9</code> 以及 <code>windows</code>。
<code>$GOARCH</code> 的选项为
<code>amd64</code>（64位x86，最成熟的端口）、
<code>386</code>（32位x86）以及 <code>arm</code>（32位ARM）。
<code>$GOOS</code> 与 <code>$GOARCH</code> 的有效组合为：
</p>

<table cellpadding="0">
<tr>
<th width="50"><th align="left" width="100"><code>$GOOS</code></th> <th align="left" width="100"><code>$GOARCH</code></th> <th align="left"></th></th>
</tr>
<tr>
<td></td><td><code>darwin</code></td> <td><code>386</code></td>
</tr>
<tr>
<td></td><td><code>darwin</code></td> <td><code>amd64</code></td>
</tr>
<tr>
<td></td><td><code>freebsd</code></td> <td><code>386</code></td>
</tr>
<tr>
<td></td><td><code>freebsd</code></td> <td><code>amd64</code></td>
</tr>
<tr>
<td></td><td><code>linux</code></td> <td><code>386</code></td>
</tr>
<tr>
<td></td><td><code>linux</code></td> <td><code>amd64</code></td>
</tr>
<tr>
<td></td><td><code>linux</code></td> <td><code>arm</code></td>
</tr>
<tr>
<td></td><td><code>netbsd</code></td> <td><code>386</code></td>
</tr>
<tr>
<td></td><td><code>netbsd</code></td> <td><code>amd64</code></td>
</tr>
<tr>
<td></td><td><code>openbsd</code></td> <td><code>386</code></td>
</tr>
<tr>
<td></td><td><code>openbsd</code></td> <td><code>amd64</code></td>
</tr>
<tr>
<td></td><td><code>plan9</code></td> <td><code>386</code></td>
</tr>
<tr>
<td></td><td><code>windows</code></td> <td><code>386</code></td>
</tr>
<tr>
<td></td><td><code>windows</code></td> <td><code>amd64</code></td>
</tr>
</table>

<div class="english">
<p><code>$GOHOSTOS</code> and <code>$GOHOSTARCH</code></p>
<p>
The name of the host operating system and compilation architecture.
These default to the local system's operating system and
architecture.
</p>
</div>

<p><code>$GOHOSTOS</code> 与 <code>$GOHOSTARCH</code></p>
<p>
宿主操作系统与编译架构的名字。它们默认为本地系统的操作系统与架构。
</p>

<div class="english">
<p>
Valid choices are the same as for <code>$GOOS</code> and
<code>$GOARCH</code>, listed above.
The specified values must be compatible with the local system.
For example, you should not set <code>$GOHOSTARCH</code> to
<code>arm</code> on an x86 system.
</p>
</div>

<p>
其有效选项与 <code>$GOOS</code> 以及 <code>$GOARCH</code> 相同，已在上文列出。
其指定的值必须与本地系统兼容。例如在x86系统上，你不能将 <code>$GOHOSTARCH</code>
设置为 <code>arm</code>。
</p>

<div class="english">
<p><code>$GOBIN</code></p>
<p>
The location where Go binaries will be installed.
The default is <code>$GOROOT/bin</code>.
After installing, you will want to arrange to add this
directory to your <code>$PATH</code>, so you can use the tools.
If <code>$GOBIN</code> is set, the <a href="/cmd/go">go command</a>
installs all commands there.
</p>
</div>

</p>
<code>$GOBIN</code>
<p>
Go二进制文件将安装的位置。它默认为 <code>$GOROOT/bin</code> 。
在安装之后，你会想要为整理而将此目录添加到你的 <code>$PATH</code> 中，
此时你可以使用此工具。若 <code>$GOBIN</code> 已经设置，
那么<a href="/cmd/go">go命令</a>会把所有命名都安装到这儿。
</p>

<div class="english">
<p><code>$GOARM</code> (arm, default=6)</p>
<p>
The ARM architecture version the run-time libraries should target.
Setting <code>$GOARM</code> to 5 causes the linker to emit calls
to a software floating point implementation instead of using
hardware floating point support.
</p>
</div>

<p><code>$GOARM</code> (arm, default=6)</p>
<p>
运行时库应当作为目标的ARM架构版本。将 <code>$GOARM</code>
设置为5会引起连接器发出指令来调用软件浮点数实现，而非使用硬件浮点数支持。
</p>

</blockquote>

<div class="english">
<p>
Note that <code>$GOARCH</code> and <code>$GOOS</code> identify the
<em>target</em> environment, not the environment you are running on.
In effect, you are always cross-compiling.
By architecture, we mean the kind of binaries
that the target environment can run:
an x86-64 system running a 32-bit-only operating system
must set <code>GOARCH</code> to <code>386</code>,
not <code>amd64</code>.
</p>
</div>

<p>
注意 <code>$GOARCH</code> 与 <code>$GOOS</code> 标识了<em>目标</em>环境，
而不是你正在运行的环境。实际上，你总是跨平台编译。通过此架构，
我们想要目标环境可以运行的二进制种类：x86-64系统运行32位的操作系统必须将
<code>GOARCH</code> 设置为 <code>386</code> 而非 <code>amd64</code>。
</p>

<div class="english">
<p>
If you choose to override the defaults,
set these variables in your shell profile (<code>$HOME/.bashrc</code>,
<code>$HOME/.profile</code>, or equivalent). The settings might look
something like this:
</p>
</div>

<p>
If you choose to override the defaults,
set these variables in your shell profile (<code>$HOME/.bashrc</code>,
<code>$HOME/.profile</code>, or equivalent). The settings might look
something like this:
若你选择覆盖默认值，需要在你的shell配置（<code>$HOME/.bashrc</code>、<code>$HOME/.profile</code>、或等价文件）中设置这些变量。该设置看起来可能像这样：
</p>

<pre>
export GOROOT=$HOME/go
export GOARCH=amd64
export GOOS=linux
</pre>

<div class="english">
<p>
although, to reiterate, none of these variables needs to be set to build,
install, and develop the Go tree.
</p>
</div>

<p>
再次重申一遍，构建、安装并开发Go树无需设置这些变量。
</p><|MERGE_RESOLUTION|>--- conflicted
+++ resolved
@@ -172,7 +172,6 @@
 
 <div class="english">
 <p>
-<<<<<<< HEAD
 On OS X, a C compiler is bundled in the command line tools for
 <a href="http://developer.apple.com/Xcode/">Xcode</a>,
 and you don't need to install the whole Xcode to compile Go.
@@ -181,15 +180,14 @@
 To verify you have a working compiler, just invoke <code>gcc</code>
 in a freshly created Terminal window, unless you see the
 "<code>gcc: command not found</code>" error, you are ready to go.
-=======
-On OS X, a C compiler can be installed as part of
-<a href="http://developer.apple.com/Xcode/">Xcode</a>.
-</p>
-</div>
-
-<p>
-在OS X上，C编译器可作为<a href="http://developer.apple.com/Xcode/">Xcode</a>的一部分来安装。
->>>>>>> 4b72ba03
+</p>
+</div>
+
+<p>
+在OS X上，C编译器已经绑定在<a href="http://developer.apple.com/Xcode/">Xcode</a>的命令行工具中，
+你无须为编译Go而安装完整的Xcode。如果你已经安装了Xcode 4.3+，就可以从Download首选项面板的Components选项卡安装。
+要确认你拥有一个可工作的编译器，只需在新创建的Terminal窗口中调用 <code>gcc</code> 即可，
+如果你没看到“<code>gcc: command not found</code>”错误，就说明已经准备好了。
 </p>
 
 <div class="english">
