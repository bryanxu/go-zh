--- conflicted
+++ resolved
@@ -160,71 +160,16 @@
 
 <div class="english">
 <p>
-<<<<<<< HEAD
-The Go tool chain is written in C. To build it, you need a C compiler installed. 
+The Go tool chain is written in C. To build it, you need a C compiler installed.
 Please refer to the <a href="http://code.google.com/p/go-wiki/wiki/InstallFromSource#Install_C_tools">InstallFromSource</a>
 page on the Go community Wiki for operating system specific instructions.
-=======
-The Go tool chain is written in C.
-To build it, you need a C compiler installed.
-</p>
-</div>
-
-<p>
-Go工具链用C写成。要想构建它，你需要一个已安装的C编译器。
-</p>
-
-<div class="english">
-<p>
-On OS X, a C compiler is bundled in the command line tools for
-<a href="http://developer.apple.com/Xcode/">Xcode</a>,
-and you don't need to install the whole Xcode to compile Go.
-If you have already installed Xcode 4.3+, you can install command
-line tools from the Components tab of the Downloads preferences panel.
-To verify you have a working compiler, just invoke <code>gcc</code>
-in a freshly created Terminal window, unless you see the
-"<code>gcc: command not found</code>" error, you are ready to go.
-</p>
-</div>
-
-<p>
-在OS X上，C编译器已经绑定在<a href="http://developer.apple.com/Xcode/">Xcode</a>的命令行工具中，
-你无须为编译Go而安装完整的Xcode。如果你已经安装了Xcode 4.3+，就可以从Download首选项面板的Components选项卡安装。
-要确认你拥有一个可工作的编译器，只需在新创建的Terminal窗口中调用 <code>gcc</code> 即可，
-如果你没看到“<code>gcc: command not found</code>”错误，就说明已经准备好了。
-</p>
-
-<div class="english">
-<p>
-On Ubuntu/Debian, use <code>sudo apt-get install gcc libc6-dev</code>.
-If you want to build 32-bit binaries on a 64-bit system you'll also need the
-<code>libc6-dev-i386</code> package.
-</p>
-</div>
-
-<p>
-在Ubuntu/Debian上，可使用 <code>sudo apt-get install gcc libc6-dev</code> 安装。
-若你想在64位系统上构建32位的二进制文件，还需要 <code>libc6-dev-i386</code> 包。
-</p>
-
-<div class="english">
-<p>
-On Windows, install <code>gcc</code> with
-<a href="http://www.mingw.org/">MinGW</a>.
-(Make sure you add its <code>bin</code> subdirectory to your <code>PATH</code>.)
->>>>>>> 2743a04b
-</p>
-</div>
-
-<p>
-On Windows, install <code>gcc</code> with
-<a href="http://www.mingw.org/">MinGW</a>.
-(Make sure you add its <code>bin</code> subdirectory to your <code>PATH</code>.)
-</p>
-
-<p>
-在Windows上，可通过<a href="http://www.mingw.org/">MinGW</a>来安装 <code>gcc</code>。
-（请确保你已将其 <code>bin</code> 子目录添加到 <code>PATH</code>中。）
+</p>
+</div>
+
+<p>
+Go工具链用C写成。要想构建它，你需要一个已安装的C编译器。请参阅Go社区维基上的
+<a href="http://code.google.com/p/go-wiki/wiki/InstallFromSource#Install_C_tools">InstallFromSource</a>
+页面来获得具体操作系统的说明。
 </p>
 
 <div class="english">
