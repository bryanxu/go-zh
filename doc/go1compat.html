--- conflicted
+++ resolved
@@ -1,14 +1,10 @@
 <!--{
-<<<<<<< HEAD
+	"Title": "Go 1与Go程序的未来"
+}-->
+
+<!--{
 	"Title": "Go 1 and the Future of Go Programs",
 	"Path":  "/doc/go1compat"
-=======
-	"Title": "Go 1与Go程序的未来"
-}-->
-
-<!--{
-	"Title": "Go 1 and the Future of Go Programs"
->>>>>>> cf4fef8a
 }-->
 
 <div class="english">
