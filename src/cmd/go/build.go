--- conflicted
+++ resolved
@@ -1213,12 +1213,6 @@
 func (b *builder) run(dir string, desc string, cmdargs ...interface{}) error {
 	out, err := b.runOut(dir, desc, cmdargs...)
 	if len(out) > 0 {
-<<<<<<< HEAD
-=======
-		if out[len(out) - 1] != '\n' {
-			out = append(out, '\n')
-		}
->>>>>>> 77996177
 		if desc == "" {
 			desc = b.fmtcmd(dir, "%s", strings.Join(stringList(cmdargs...), " "))
 		}
