--- conflicted
+++ resolved
@@ -356,138 +356,9 @@
 		return f, nil
 	}
 
-<<<<<<< HEAD
-	var err error
-
-	// generate missing context-dependent files.
-
-	if w.context != nil && file == fmt.Sprintf("zgoos_%s.go", w.context.GOOS) {
-		src := fmt.Sprintf("package runtime; const theGoos = `%s`", w.context.GOOS)
-		f, err = parser.ParseFile(fset, filename, src, 0)
-		if err != nil {
-			log.Fatalf("incorrect generated file: %s", err)
-		}
-	}
-
-	if w.context != nil && file == fmt.Sprintf("zgoarch_%s.go", w.context.GOARCH) {
-		src := fmt.Sprintf("package runtime; const theGoarch = `%s`", w.context.GOARCH)
-		f, err = parser.ParseFile(fset, filename, src, 0)
-		if err != nil {
-			log.Fatalf("incorrect generated file: %s", err)
-		}
-	}
-	if w.context != nil && file == fmt.Sprintf("zruntime_defs_%s_%s.go", w.context.GOOS, w.context.GOARCH) {
-		// Just enough to keep the api checker happy. Keep sorted.
-		src := "package runtime; type (" +
-			" _defer struct{};" +
-			" _func struct{};" +
-			" _panic struct{};" +
-			" _select struct{}; " +
-			" _type struct{};" +
-			" alg struct{};" +
-			" chantype struct{};" +
-			" context struct{};" + // windows
-			" eface struct{};" +
-			" epollevent struct{};" +
-			" funcval struct{};" +
-			" g struct{};" +
-			" gobuf struct{};" +
-			" hchan struct{};" +
-			" iface struct{};" +
-			" interfacetype struct{};" +
-			" itab struct{};" +
-			" keventt struct{};" +
-			" m struct{};" +
-			" maptype struct{};" +
-			" mcache struct{};" +
-			" mspan struct{};" +
-			" mutex struct{};" +
-			" note struct{};" +
-			" p struct{};" +
-			" parfor struct{};" +
-			" slice struct{};" +
-			" slicetype struct{};" +
-			" stkframe struct{};" +
-			" sudog struct{};" +
-			" timespec struct{};" +
-			" waitq struct{};" +
-			" wincallbackcontext struct{};" +
-			"); " +
-			"const (" +
-			" cb_max = 2000;" +
-			" _CacheLineSize = 64;" +
-			" _Gidle = 1;" +
-			" _Grunnable = 2;" +
-			" _Grunning = 3;" +
-			" _Gsyscall = 4;" +
-			" _Gwaiting = 5;" +
-			" _Gdead = 6;" +
-			" _Genqueue = 7;" +
-			" _Gcopystack = 8;" +
-			" _NSIG = 32;" +
-			" _FlagNoScan = iota;" +
-			" _FlagNoZero;" +
-			" _TinySize;" +
-			" _TinySizeClass;" +
-			" _MaxSmallSize;" +
-			" _PageShift;" +
-			" _PageSize;" +
-			" _PageMask;" +
-			" _BitsPerPointer;" +
-			" _BitsMask;" +
-			" _PointersPerByte;" +
-			" _MaxGCMask;" +
-			" _BitsDead;" +
-			" _BitsPointer;" +
-			" _MSpanInUse;" +
-			" _ConcurrentSweep;" +
-			" _KindBool;" +
-			" _KindInt;" +
-			" _KindInt8;" +
-			" _KindInt16;" +
-			" _KindInt32;" +
-			" _KindInt64;" +
-			" _KindUint;" +
-			" _KindUint8;" +
-			" _KindUint16;" +
-			" _KindUint32;" +
-			" _KindUint64;" +
-			" _KindUintptr;" +
-			" _KindFloat32;" +
-			" _KindFloat64;" +
-			" _KindComplex64;" +
-			" _KindComplex128;" +
-			" _KindArray;" +
-			" _KindChan;" +
-			" _KindFunc;" +
-			" _KindInterface;" +
-			" _KindMap;" +
-			" _KindPtr;" +
-			" _KindSlice;" +
-			" _KindString;" +
-			" _KindStruct;" +
-			" _KindUnsafePointer;" +
-			" _KindDirectIface;" +
-			" _KindGCProg;" +
-			" _KindNoPointers;" +
-			" _KindMask;" +
-			")"
-		f, err = parser.ParseFile(fset, filename, src, 0)
-		if err != nil {
-			log.Fatalf("incorrect generated file: %s", err)
-		}
-	}
-
-	if f == nil {
-		f, err = parser.ParseFile(fset, filename, nil, 0)
-		if err != nil {
-			return nil, err
-		}
-=======
 	f, err := parser.ParseFile(fset, filename, nil, 0)
 	if err != nil {
 		return nil, err
->>>>>>> 60f146a4
 	}
 	parsedFileCache[filename] = f
 
