--- conflicted
+++ resolved
@@ -147,17 +147,16 @@
 // After Scan returns false, the Err method will return any error that
 // occurred during scanning, except that if it was io.EOF, Err
 // will return nil.
-<<<<<<< HEAD
 // Split panics if the split function returns 100 empty tokens without
 // advancing the input. This is a common error mode for scanners.
-=======
 
 // Scan方法获取当前位置的token（该token可以通过Bytes或Text方法获得），
 // 并让Scanner的扫描位置移动到下一个token。
 // 当扫描因为抵达输入流结尾或者遇到错误而停止时，
 // 本方法会返回false。在Scan方法返回false后，
 // Err方法将返回扫描时遇到的任何错误；除非是io.EOF，此时Err会返回nil。
->>>>>>> 34bf72ea
+// 若 split 函数返回了 100 个空标记而没有推进输入，那么它就会派错（panic）。这是 scanner
+// 的一个常见错误。
 func (s *Scanner) Scan() bool {
 	// Loop until we have a token.
 	for {
