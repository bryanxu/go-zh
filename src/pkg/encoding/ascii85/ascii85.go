--- conflicted
+++ resolved
@@ -289,12 +289,7 @@
 	err     error
 	readErr error
 	r       io.Reader
-<<<<<<< HEAD
-	buf     [1024]byte // leftover input
-=======
-	end     bool       // saw end of message   // 消息结束。
-	buf     [1024]byte // leftover input       // 剩余输入。
->>>>>>> b868c06b
+	buf     [1024]byte // leftover input        // 剩余输入。
 	nbuf    int
 	out     []byte // leftover decoded output   // 剩余解码输出。
 	outbuf  [1024]byte
