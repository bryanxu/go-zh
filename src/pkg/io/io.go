--- conflicted
+++ resolved
@@ -108,14 +108,13 @@
 }
 
 // Closer is the interface that wraps the basic Close method.
-<<<<<<< HEAD
 //
 // The behavior of Close after the first call is undefined.
 // Specific implementations may document their own behavior.
-=======
 
 // Closer 接口包装了基本的 Close 方法。
->>>>>>> 370647d2
+//
+// Close 的行为在第一次调用后没有定义。具体实现可能有自己的行为描述。
 type Closer interface {
 	Close() error
 }
