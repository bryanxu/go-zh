--- conflicted
+++ resolved
@@ -52,10 +52,40 @@
 	})
 }
 
-<<<<<<< HEAD
 func parseProfile(t *testing.T, bytes []byte, f func(uintptr, []uintptr)) {
 	// Convert []byte to []uintptr.
-=======
+	l := len(bytes) / int(unsafe.Sizeof(uintptr(0)))
+	val := *(*[]uintptr)(unsafe.Pointer(&bytes))
+	val = val[:l]
+
+	// 5 for the header, 2 for the per-sample header on at least one sample, 3 for the trailer.
+	if l < 5+2+3 {
+		t.Logf("profile too short: %#x", val)
+		if badOS[runtime.GOOS] {
+			t.Skipf("ignoring failure on %s; see golang.org/issue/6047", runtime.GOOS)
+			return
+		}
+		t.FailNow()
+	}
+
+	hd, val, tl := val[:5], val[5:l-3], val[l-3:]
+	if hd[0] != 0 || hd[1] != 3 || hd[2] != 0 || hd[3] != 1e6/100 || hd[4] != 0 {
+		t.Fatalf("unexpected header %#x", hd)
+	}
+
+	if tl[0] != 0 || tl[1] != 1 || tl[2] != 0 {
+		t.Fatalf("malformed end-of-data marker %#x", tl)
+	}
+
+	for len(val) > 0 {
+		if len(val) < 2 || val[0] < 1 || val[1] < 1 || uintptr(len(val)) < 2+val[1] {
+			t.Fatalf("malformed profile.  leftover: %#x", val)
+		}
+		f(val[0], val[2:2+val[1]])
+		val = val[2+val[1]:]
+	}
+}
+
 func testCPUProfile(t *testing.T, need []string, f func()) {
 	switch runtime.GOOS {
 	case "darwin":
@@ -78,70 +108,8 @@
 	f()
 	StopCPUProfile()
 
-	// Convert []byte to []uintptr.
-	// 将 []byte 转换为 []uintptr。
-	bytes := prof.Bytes()
->>>>>>> cf4fef8a
-	l := len(bytes) / int(unsafe.Sizeof(uintptr(0)))
-	val := *(*[]uintptr)(unsafe.Pointer(&bytes))
-	val = val[:l]
-
-	// 5 for the header, 2 for the per-sample header on at least one sample, 3 for the trailer.
-	if l < 5+2+3 {
-		t.Logf("profile too short: %#x", val)
-		if badOS[runtime.GOOS] {
-			t.Skipf("ignoring failure on %s; see golang.org/issue/6047", runtime.GOOS)
-			return
-		}
-		t.FailNow()
-	}
-
-	hd, val, tl := val[:5], val[5:l-3], val[l-3:]
-	if hd[0] != 0 || hd[1] != 3 || hd[2] != 0 || hd[3] != 1e6/100 || hd[4] != 0 {
-		t.Fatalf("unexpected header %#x", hd)
-	}
-
-	if tl[0] != 0 || tl[1] != 1 || tl[2] != 0 {
-		t.Fatalf("malformed end-of-data marker %#x", tl)
-	}
-
-<<<<<<< HEAD
-=======
 	// Check that profile is well formed and contains ChecksumIEEE.
 	// 检查分析报告的形式是否符合格式 ChecksumIEEE.
-	have := make([]uintptr, len(need))
->>>>>>> cf4fef8a
-	for len(val) > 0 {
-		if len(val) < 2 || val[0] < 1 || val[1] < 1 || uintptr(len(val)) < 2+val[1] {
-			t.Fatalf("malformed profile.  leftover: %#x", val)
-		}
-		f(val[0], val[2:2+val[1]])
-		val = val[2+val[1]:]
-	}
-}
-
-func testCPUProfile(t *testing.T, need []string, f func()) {
-	switch runtime.GOOS {
-	case "darwin":
-		out, err := exec.Command("uname", "-a").CombinedOutput()
-		if err != nil {
-			t.Fatal(err)
-		}
-		vers := string(out)
-		t.Logf("uname -a: %v", vers)
-	case "plan9":
-		// unimplemented
-		return
-	}
-
-	var prof bytes.Buffer
-	if err := StartCPUProfile(&prof); err != nil {
-		t.Fatal(err)
-	}
-	f()
-	StopCPUProfile()
-
-	// Check that profile is well formed and contains ChecksumIEEE.
 	have := make([]uintptr, len(need))
 	parseProfile(t, prof.Bytes(), func(count uintptr, stk []uintptr) {
 		for _, pc := range stk {
