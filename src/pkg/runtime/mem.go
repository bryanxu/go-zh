// Copyright 2009 The Go Authors. All rights reserved.
// Use of this source code is governed by a BSD-style
// license that can be found in the LICENSE file.

package runtime

import "unsafe"

// Note: the MemStats struct should be kept in sync with
// struct MStats in malloc.h

// 注意：MemStats 结构体应当与 malloc.h 中的结构体 MStats 保持同步。

// A MemStats records statistics about the memory allocator.

// MemStats 用于记录内存分配器的统计量。
type MemStats struct {
	// General statistics.
<<<<<<< HEAD
	// 一般统计。
	Alloc      uint64 // bytes allocated and still in use   // 已分配且仍在使用的字节数
	TotalAlloc uint64 // bytes allocated (even if freed)    // 已分配（包括已释放的）字节数
	// 从系统中获取的字节数（应当为下面 XxxSys 之和）
	Sys     uint64 // bytes obtained from system (should be sum of XxxSys below)
	Lookups uint64 // number of pointer lookups  // 指针查找数
	Mallocs uint64 // number of mallocs          // malloc 数
	Frees   uint64 // number of frees            // free 数
=======
	Alloc      uint64 // bytes allocated and still in use
	TotalAlloc uint64 // bytes allocated (even if freed)
	Sys        uint64 // bytes obtained from system (sum of XxxSys below)
	Lookups    uint64 // number of pointer lookups
	Mallocs    uint64 // number of mallocs
	Frees      uint64 // number of frees
>>>>>>> 4f074d3a

	// Main allocation heap statistics.
	// 主分配堆统计。
	HeapAlloc    uint64 // bytes allocated and still in use // 已分配且仍在使用的字节数
	HeapSys      uint64 // bytes obtained from system       // 从系统中获取的字节数
	HeapIdle     uint64 // bytes in idle spans              // 空闲区间的字节数
	HeapInuse    uint64 // bytes in non-idle span           // 非空闲区间的字节数
	HeapReleased uint64 // bytes released to the OS         // 释放给OS的字节数
	HeapObjects  uint64 // total number of allocated objects// 已分配对象的总数

	// Low-level fixed-size structure allocator statistics.
	//	Inuse is bytes used now.
	//	Sys is bytes obtained from system.
	//
	// 底层固定大小的结构分配器统计。
	//	Inuse 为正在使用的字节数。
	//	Sys   为从系统获取的字节数。
	StackInuse  uint64 // bootstrap stacks  // 引导栈
	StackSys    uint64
	MSpanInuse  uint64 // mspan structures  // mspan（内存区间）结构数
	MSpanSys    uint64
	MCacheInuse uint64 // mcache structures // mcache（内存缓存）结构数
	MCacheSys   uint64
<<<<<<< HEAD
	BuckHashSys uint64 // profiling bucket hash table // 分析桶散列表
=======
	BuckHashSys uint64 // profiling bucket hash table
	GCSys       uint64 // GC metadata
	OtherSys    uint64 // other system allocations
>>>>>>> 4f074d3a

	// Garbage collector statistics.
	// 垃圾收集器统计。
	NextGC       uint64 // next run in HeapAlloc time (bytes) // 下次运行的 HeapAlloc 时间（字节）
	LastGC       uint64 // last run in absolute time (ns)     // 上次运行的绝对时间（纳秒 ns）
	PauseTotalNs uint64
	// 最近GC暂停时间的循环缓存，最近一次应为 [(NumGC+255)%256]
	PauseNs  [256]uint64 // circular buffer of recent GC pause times, most recent at [(NumGC+255)%256]
	NumGC    uint32
	EnableGC bool
	DebugGC  bool

	// Per-size allocation statistics.
	// 61 is NumSizeClasses in the C code.
	// 每个分配的大小统计。
	// 61 是C代码中的 NumSizeClasses
	BySize [61]struct {
		Size    uint32
		Mallocs uint64
		Frees   uint64
	}
}

var sizeof_C_MStats uintptr // filled in by malloc.goc  // 由 malloc.goc 填入

var memStats MemStats

func init() {
	if sizeof_C_MStats != unsafe.Sizeof(memStats) {
		println(sizeof_C_MStats, unsafe.Sizeof(memStats))
		panic("MStats vs MemStatsType size mismatch")
	}
}

// ReadMemStats populates m with memory allocator statistics.

// ReadMemStats 将内存分配器的统计填充到 m 中。
func ReadMemStats(m *MemStats)

// GC runs a garbage collection.

// GC 运行一次垃圾回收。
func GC()<|MERGE_RESOLUTION|>--- conflicted
+++ resolved
@@ -16,23 +16,13 @@
 // MemStats 用于记录内存分配器的统计量。
 type MemStats struct {
 	// General statistics.
-<<<<<<< HEAD
 	// 一般统计。
 	Alloc      uint64 // bytes allocated and still in use   // 已分配且仍在使用的字节数
 	TotalAlloc uint64 // bytes allocated (even if freed)    // 已分配（包括已释放的）字节数
-	// 从系统中获取的字节数（应当为下面 XxxSys 之和）
-	Sys     uint64 // bytes obtained from system (should be sum of XxxSys below)
-	Lookups uint64 // number of pointer lookups  // 指针查找数
-	Mallocs uint64 // number of mallocs          // malloc 数
-	Frees   uint64 // number of frees            // free 数
-=======
-	Alloc      uint64 // bytes allocated and still in use
-	TotalAlloc uint64 // bytes allocated (even if freed)
-	Sys        uint64 // bytes obtained from system (sum of XxxSys below)
-	Lookups    uint64 // number of pointer lookups
-	Mallocs    uint64 // number of mallocs
-	Frees      uint64 // number of frees
->>>>>>> 4f074d3a
+	Sys        uint64 // bytes obtained from system (sum of XxxSys below) // 从系统中获取的字节数（应当为下面 XxxSys 之和）
+	Lookups    uint64 // number of pointer lookups          // 指针查找数
+	Mallocs    uint64 // number of mallocs                  // malloc 数
+	Frees      uint64 // number of frees                    // free 数
 
 	// Main allocation heap statistics.
 	// 主分配堆统计。
@@ -56,13 +46,9 @@
 	MSpanSys    uint64
 	MCacheInuse uint64 // mcache structures // mcache（内存缓存）结构数
 	MCacheSys   uint64
-<<<<<<< HEAD
 	BuckHashSys uint64 // profiling bucket hash table // 分析桶散列表
-=======
-	BuckHashSys uint64 // profiling bucket hash table
-	GCSys       uint64 // GC metadata
-	OtherSys    uint64 // other system allocations
->>>>>>> 4f074d3a
+	GCSys       uint64 // GC metadata                 // GC 元数据
+	OtherSys    uint64 // other system allocations    // 其它系统分配
 
 	// Garbage collector statistics.
 	// 垃圾收集器统计。
