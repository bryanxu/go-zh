// Copyright 2009 The Go Authors. All rights reserved.
// Use of this source code is governed by a BSD-style
// license that can be found in the LICENSE file.

package runtime

import "unsafe"

// Note: the MemStats struct should be kept in sync with
// struct MStats in malloc.h

// 注意：MemStats 结构体应当与 malloc.h 中的结构体 MStats 保持同步。

// A MemStats records statistics about the memory allocator.

// MemStats 用于记录内存分配器的统计量。
type MemStats struct {
	// General statistics.
	// 一般统计。
	Alloc      uint64 // bytes allocated and still in use   // 已分配且仍在使用的字节数
	TotalAlloc uint64 // bytes allocated (even if freed)    // 已分配（包括已释放的）字节数
	Sys        uint64 // bytes obtained from system (sum of XxxSys below) // 从系统中获取的字节数（应当为下面 XxxSys 之和）
	Lookups    uint64 // number of pointer lookups          // 指针查找数
	Mallocs    uint64 // number of mallocs                  // malloc 数
	Frees      uint64 // number of frees                    // free 数

	// Main allocation heap statistics.
	// 主分配堆统计。
	HeapAlloc    uint64 // bytes allocated and still in use // 已分配且仍在使用的字节数
	HeapSys      uint64 // bytes obtained from system       // 从系统中获取的字节数
	HeapIdle     uint64 // bytes in idle spans              // 空闲区间的字节数
	HeapInuse    uint64 // bytes in non-idle span           // 非空闲区间的字节数
	HeapReleased uint64 // bytes released to the OS         // 释放给OS的字节数
	HeapObjects  uint64 // total number of allocated objects// 已分配对象的总数

	// Low-level fixed-size structure allocator statistics.
	//	Inuse is bytes used now.
	//	Sys is bytes obtained from system.
	//
	// 底层固定大小的结构分配器统计。
	//	Inuse 为正在使用的字节数。
	//	Sys   为从系统获取的字节数。
	StackInuse  uint64 // bytes used by stack allocator // 栈分配器使用的字节
	StackSys    uint64
	MSpanInuse  uint64 // mspan structures  // mspan（内存区间）结构数
	MSpanSys    uint64
	MCacheInuse uint64 // mcache structures // mcache（内存缓存）结构数
	MCacheSys   uint64
	BuckHashSys uint64 // profiling bucket hash table // 分析桶散列表
	GCSys       uint64 // GC metadata                 // GC 元数据
	OtherSys    uint64 // other system allocations    // 其它系统分配

	// Garbage collector statistics.
	// 垃圾收集器统计。
	NextGC       uint64 // next run in HeapAlloc time (bytes) // 下次运行的 HeapAlloc 时间（字节）
	LastGC       uint64 // last run in absolute time (ns)     // 上次运行的绝对时间（纳秒 ns）
	PauseTotalNs uint64
	// 最近GC暂停时间的循环缓存，最近一次应为 [(NumGC+255)%256]
	PauseNs  [256]uint64 // circular buffer of recent GC pause times, most recent at [(NumGC+255)%256]
	NumGC    uint32
	EnableGC bool
	DebugGC  bool

	// Per-size allocation statistics.
	// 61 is NumSizeClasses in the C code.
	// 每个分配的大小统计。
	// 61 是C代码中的 NumSizeClasses
	BySize [61]struct {
		Size    uint32
		Mallocs uint64
		Frees   uint64
	}
}

var sizeof_C_MStats uintptr // filled in by malloc.goc  // 由 malloc.goc 填入

func init() {
	var memStats MemStats
	if sizeof_C_MStats != unsafe.Sizeof(memStats) {
		println(sizeof_C_MStats, unsafe.Sizeof(memStats))
		panic("MStats vs MemStatsType size mismatch")
	}
}

// ReadMemStats populates m with memory allocator statistics.
<<<<<<< HEAD

// ReadMemStats 将内存分配器的统计填充到 m 中。
func ReadMemStats(m *MemStats)

// GC runs a garbage collection.

// GC 运行一次垃圾回收。
func GC()
=======
func ReadMemStats(m *MemStats)
>>>>>>> 9974f32b
<|MERGE_RESOLUTION|>--- conflicted
+++ resolved
@@ -83,15 +83,6 @@
 }
 
 // ReadMemStats populates m with memory allocator statistics.
-<<<<<<< HEAD
 
 // ReadMemStats 将内存分配器的统计填充到 m 中。
-func ReadMemStats(m *MemStats)
-
-// GC runs a garbage collection.
-
-// GC 运行一次垃圾回收。
-func GC()
-=======
-func ReadMemStats(m *MemStats)
->>>>>>> 9974f32b
+func ReadMemStats(m *MemStats)