// Copyright 2009 The Go Authors. All rights reserved.
// Use of this source code is governed by a BSD-style
// license that can be found in the LICENSE file.

/*
	Package runtime contains operations that interact with Go's runtime system,
	such as functions to control goroutines. It also includes the low-level type information
	used by the reflect package; see reflect's documentation for the programmable
	interface to the run-time type system.
*/

/*
	runtime 包含有和Go的运行时系统进行交互的操作，例如用于控制Go程的函数.
	它也包括用于 reflect 包的底层类型信息；运行时类型系统的可编程接口见 reflect 文档。
*/
package runtime

// Gosched yields the processor, allowing other goroutines to run.  It does not
// suspend the current goroutine, so execution resumes automatically.

// Gosched 使当前Go程放弃处理器以让其它Go程运行。
// 它不会挂起当前Go程，因而它会自动继续执行。
func Gosched()

// Goexit terminates the goroutine that calls it.  No other goroutine is affected.
// Goexit runs all deferred calls before terminating the goroutine.

// Goexit 终止调用它的Go程。
// 其它Go程则不受影响。Goexit 会在终止该Go程前调用所有已推迟的调用。
func Goexit()

// Caller reports file and line number information about function invocations on
// the calling goroutine's stack.  The argument skip is the number of stack frames
// to ascend, with 0 identifying the caller of Caller.  (For historical reasons the
// meaning of skip differs between Caller and Callers.) The return values report the
// program counter, file name, and line number within the file of the corresponding
// call.  The boolean ok is false if it was not possible to recover the information.

// Caller 报告关于调用Go程的栈上的函数调用的文件和行号信息。
// 实参 skip 为占用的栈帧数，若为0则表示 Caller 的调用者。（由于历史原因，skip
// 的意思在 Caller 和 Callers 中并不相同。）返回值报告程序计数器，
// 文件名及对应调用的文件中的行号。若无法获得信息，布尔值 ok 即为 false。
func Caller(skip int) (pc uintptr, file string, line int, ok bool)

// Callers fills the slice pc with the program counters of function invocations
// on the calling goroutine's stack.  The argument skip is the number of stack frames
// to skip before recording in pc, with 0 identifying the frame for Callers itself and
// 1 identifying the caller of Callers.
// It returns the number of entries written to pc.

// Callers 把调用它的函数Go程栈上的程序计数器填入切片 pc 中。
// 实参 skip 为开始在 pc 中记录之前所要跳过的栈帧数，若为0则表示 Callers 自身的栈帧，
// 若为1则表示 Callers 的调用者。它返回写入到 pc 中的项数。
func Callers(skip int, pc []uintptr) int

type Func struct { // Keep in sync with runtime.h:struct Func // 与 runtime.h:struct Func 保持同步
	name   string
	typ    string  // go type string            // go 的类型字符串
	src    string  // src file name             // src 文件名
	pcln   []byte  // pc/ln tab for this func   // 此函数的 pc/ln 表
	entry  uintptr // entry pc                  // pc 的条目 entry
	pc0    uintptr // starting pc, ln for table // 起始于 pc，ln 为表
	ln0    int32
	frame  int32 // stack frame size            // 栈帧 frame 的大小
	args   int32 // number of 32-bit in/out args// 32位 in/out 实参 args 的数量
	locals int32 // number of 32-bit locals     // 32位 局部变量 locals 的数量
}

// FuncForPC returns a *Func describing the function that contains the
// given program counter address, or else nil.

// FuncForPC 返回一个 *Func，它描述了包含给定程序计数器地址的函数，否则返回 nil。
func FuncForPC(pc uintptr) *Func

// Name returns the name of the function.

// Name 返回该函数的名称
func (f *Func) Name() string { return f.name }

// Entry returns the entry address of the function.

// Entry 返回该项函数的地址。
func (f *Func) Entry() uintptr { return f.entry }

// FileLine returns the file name and line number of the
// source code corresponding to the program counter pc.
// The result will not be accurate if pc is not a program
// counter within f.

// FileLine 返回与程序计数器 pc 对应的源码文件名和行号。
// 若 pc 不是 f 中的程序计数器，其结果将是不确定的。
func (f *Func) FileLine(pc uintptr) (file string, line int) {
	return funcline_go(f, pc)
}

// implemented in symtab.c

// 在 symtab.c 中实现
func funcline_go(*Func, uintptr) (string, int)

<<<<<<< HEAD
// mid returns the current os thread (m) id.

// mid 返回当前OS线程的(m)id。
=======
// mid returns the current OS thread (m) id.
>>>>>>> ddb08c92
func mid() uint32

// SetFinalizer sets the finalizer associated with x to f.
// When the garbage collector finds an unreachable block
// with an associated finalizer, it clears the association and runs
// f(x) in a separate goroutine.  This makes x reachable again, but
// now without an associated finalizer.  Assuming that SetFinalizer
// is not called again, the next time the garbage collector sees
// that x is unreachable, it will free x.
//
// SetFinalizer(x, nil) clears any finalizer associated with x.
//
// The argument x must be a pointer to an object allocated by
// calling new or by taking the address of a composite literal.
// The argument f must be a function that takes a single argument
// of x's type and can have arbitrary ignored return values.
// If either of these is not true, SetFinalizer aborts the program.
//
// Finalizers are run in dependency order: if A points at B, both have
// finalizers, and they are otherwise unreachable, only the finalizer
// for A runs; once A is freed, the finalizer for B can run.
// If a cyclic structure includes a block with a finalizer, that
// cycle is not guaranteed to be garbage collected and the finalizer
// is not guaranteed to run, because there is no ordering that
// respects the dependencies.
//
// The finalizer for x is scheduled to run at some arbitrary time after
// x becomes unreachable.
// There is no guarantee that finalizers will run before a program exits,
// so typically they are useful only for releasing non-memory resources
// associated with an object during a long-running program.
// For example, an os.File object could use a finalizer to close the
// associated operating system file descriptor when a program discards
// an os.File without calling Close, but it would be a mistake
// to depend on a finalizer to flush an in-memory I/O buffer such as a
// bufio.Writer, because the buffer would not be flushed at program exit.
//
// A single goroutine runs all finalizers for a program, sequentially.
// If a finalizer must run for a long time, it should do so by starting
// a new goroutine.

// SetFinalizer 为 f 设置与 x 相关联的终结器。
// 当垃圾收集器找到一个无法访问的块及与其相关联的终结器时，就会清理该关联，
// 并在一个独立的Go程中运行f(x)。这会使 x 再次变得可访问，但现在没有了相关联的终结器。
// 假设 SetFinalizer 未被再次调用，当下一次垃圾收集器发现 x 无法访问时，就会释放 x。
//
// SetFinalizer(x, nil) 会清理任何与 x 相关联的终结器。
//
// 实参 x 必须是一个对象的指针，该对象通过调用新的或获取一个复合字面地址来分配。
// 实参 f 必须是一个函数，该函数获取一个 x 的类型的单一实参，并拥有可任意忽略的返回值。
// 只要这些条件有一个不满足，SetFinalizer 就会跳过该程序。
//
// 终结器按照依赖顺序运行：若 A 指向 B，则二者都有终结器，当只有 A 的终结器运行时，
// 它们才无法访问；一旦 A 被释放，则 B 的终结器便可运行。若循环依赖的结构包含块及其终结器，
// 则该循环并不能保证被垃圾收集，而其终结器并不能保证运行，这是因为其依赖没有顺序。
//
// x 的终结器预定为在 x 无法访问后的任意时刻运行。无法保证终结器会在程序退出前运行，
// 因此它们通常只在长时间运行的程序中释放一个关联至对象的非内存资源时使用。
// 例如，当程序丢弃 os.File 而没有调用 Close 时，该 os.File 对象便可使用一个终结器
// 来关闭与其相关联的操作系统文件描述符，但依赖终结器去刷新一个内存中的I/O缓存是错误的，
// 因为该缓存不会在程序退出时被刷新。
//
// 一个程序的单个Go程会按顺序运行所有的终结器。若某个终结器需要长时间运行，
// 它应当通过开始一个新的Go程来继续。
// TODO: 仍需校对及语句优化
func SetFinalizer(x, f interface{})

func getgoroot() string

// GOROOT returns the root of the Go tree.
// It uses the GOROOT environment variable, if set,
// or else the root used during the Go build.

// GOROOT 返回Go目录树的根目录。
// 若设置了GOROOT环境变量，就会使用它，否则就会将Go的构建目录作为根目录
func GOROOT() string {
	s := getgoroot()
	if s != "" {
		return s
	}
	return defaultGoroot
}

// Version returns the Go tree's version string.
// It is either a sequence number or, when possible,
// a release tag like "release.2010-03-04".
// A trailing + indicates that the tree had local modifications
// at the time of the build.

// Version 返回Go目录树的版本字符串。
// 它一般是一个序列数字，也可能是一个类似于 "release.2010-03-04" 的发行标注。
// 随后的 + 号表示该源码树在构建时进行了本地的修改。
func Version() string {
	return theVersion
}

// GOOS is the running program's operating system target:
// one of darwin, freebsd, linux, and so on.

// GOOS 为所运行程序的目标操作系统：
// darwin、freebsd或linux等等。
const GOOS string = theGoos

// GOARCH is the running program's architecture target:
// 386, amd64, or arm.

// GOARCH 为所运行程序的目标架构：
// 386、amd64 或 arm。
const GOARCH string = theGoarch<|MERGE_RESOLUTION|>--- conflicted
+++ resolved
@@ -98,13 +98,9 @@
 // 在 symtab.c 中实现
 func funcline_go(*Func, uintptr) (string, int)
 
-<<<<<<< HEAD
-// mid returns the current os thread (m) id.
+// mid returns the current OS thread (m) id.
 
 // mid 返回当前OS线程的(m)id。
-=======
-// mid returns the current OS thread (m) id.
->>>>>>> ddb08c92
 func mid() uint32
 
 // SetFinalizer sets the finalizer associated with x to f.
