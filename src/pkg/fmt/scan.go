// Copyright 2010 The Go Authors. All rights reserved.
// Use of this source code is governed by a BSD-style
// license that can be found in the LICENSE file.

package fmt

import (
	"errors"
	"io"
	"math"
	"os"
	"reflect"
	"strconv"
	"unicode/utf8"
)

// runeUnreader is the interface to something that can unread runes.
// If the object provided to Scan does not satisfy this interface,
// a local buffer will be used to back up the input, but its contents
// will be lost when Scan returns.

// runeUnreader 接口可用于某些东西反读取符文。
// 若提供给 Scan 的对象不满足此接口，就会使用局部缓存来备份输入，但其内容会在
// Scan 返回时丢失。
type runeUnreader interface {
	UnreadRune() error
}

// ScanState represents the scanner state passed to custom scanners.
// Scanners may do rune-at-a-time scanning or ask the ScanState
// to discover the next space-delimited token.

// ScanState 表示传递给定制扫描器的扫描状态。扫瞄器可一次扫描一个附文或请求
// ScanState 发现下一个以空格分隔的标记。
type ScanState interface {
	// ReadRune reads the next rune (Unicode code point) from the input.
	// If invoked during Scanln, Fscanln, or Sscanln, ReadRune() will
	// return EOF after returning the first '\n' or when reading beyond
	// the specified width.
	//
	// ReadRune 从输入中读取下一个符文（Unicode码点）。若它在 Scanln、Fscanln 或
	// Sscanln 中被调用，ReadRune() 就会在返回第一个“\n”或读取至指定宽度后返回 EOF。
	ReadRune() (r rune, size int, err error)
	// UnreadRune causes the next call to ReadRune to return the same rune.
	// UnreadRune 会使 ReadRune 的下一次调用返回相同的符文。
	UnreadRune() error
	// SkipSpace skips space in the input. Newlines are treated as space
	// unless the scan operation is Scanln, Fscanln or Sscanln, in which case
	// a newline is treated as EOF.
	//
	// SkipSpace 跳过输入中的空格。换行符会被视作空格，除非该扫描操作为 Scanln、
	// Fscanln 或 Sscanln，在这种情况下，换行符会被视作 EOF。
	SkipSpace()
	// Token skips space in the input if skipSpace is true, then returns the
	// run of Unicode code points c satisfying f(c).  If f is nil,
	// !unicode.IsSpace(c) is used; that is, the token will hold non-space
	// characters.  Newlines are treated as space unless the scan operation
	// is Scanln, Fscanln or Sscanln, in which case a newline is treated as
	// EOF.  The returned slice points to shared data that may be overwritten
	// by the next call to Token, a call to a Scan function using the ScanState
	// as input, or when the calling Scan method returns.
	//
	// Token 会在 skipSpace 为 true 时从输入中跳过空格，然后返回一系列满足 f(c)
	// 的Unicode码点 c。若 f 为 nil，就会使用 !unicode.IsSpace(c)；
	// 即，该标记会保留非空格字符。换行符会被视作空格，除非该扫描操作为 Scanln、
	// Fscanln 或 Sscanln，否则在这种情况下，换行符会被视作 EOF。
	// 所返回的指向共享数据的切片可能会在下次调用 Token 时被覆盖，Scan 函数的调用
	// 会将 ScanState 用作输入，或当调用 Scan 方法返回时也会。
	Token(skipSpace bool, f func(rune) bool) (token []byte, err error)
	// Width returns the value of the width option and whether it has been set.
	// The unit is Unicode code points.
	// Width 返回宽度选项的值，并判断它是否被设置。其单元为Unicode码点。
	Width() (wid int, ok bool)
	// Because ReadRune is implemented by the interface, Read should never be
	// called by the scanning routines and a valid implementation of
	// ScanState may choose always to return an error from Read.
	//
	// 由于 ReadRune 被此接口实现，因此 Read 不应当被扫描功能调用，而 ScanState
	// 的有效实现可选择总是从 Read 中返回错误。
	Read(buf []byte) (n int, err error)
}

// Scanner is implemented by any value that has a Scan method, which scans
// the input for the representation of a value and stores the result in the
// receiver, which must be a pointer to be useful.  The Scan method is called
// for any argument to Scan, Scanf, or Scanln that implements it.

// Scanner 由任何拥有 Scan 方法的值实现，它将输入扫描成值的表示，并将其结果存储到接收者中，
// 该接收者必须为可用的指针。Scan 方法会被 Scan、Scanf 或 Scanln 的任何实现了它的实参所调用。
type Scanner interface {
	Scan(state ScanState, verb rune) error
}

// Scan scans text read from standard input, storing successive
// space-separated values into successive arguments.  Newlines count
// as space.  It returns the number of items successfully scanned.
// If that is less than the number of arguments, err will report why.

// Scan 扫描从标准输入中读取的文本，并将连续由空格分隔的值存储为连续的实参。
// 换行符计为空格。它返回成功扫描的条目数。若它少于实参数，err 就会报告原因。
func Scan(a ...interface{}) (n int, err error) {
	return Fscan(os.Stdin, a...)
}

// Scanln is similar to Scan, but stops scanning at a newline and
// after the final item there must be a newline or EOF.

// Scanln 类似于 Scan，但它在换行符处停止扫描，且最后的条目之后必须为换行符或 EOF。
func Scanln(a ...interface{}) (n int, err error) {
	return Fscanln(os.Stdin, a...)
}

// Scanf scans text read from standard input, storing successive
// space-separated values into successive arguments as determined by
// the format.  It returns the number of items successfully scanned.

// Scanf 扫描从标准输入中读取的文本，并将连续由空格分隔的值存储为连续的实参，
// 其格式由 format 决定。它返回成功扫描的条目数。
func Scanf(format string, a ...interface{}) (n int, err error) {
	return Fscanf(os.Stdin, format, a...)
}

type stringReader string

func (r *stringReader) Read(b []byte) (n int, err error) {
	n = copy(b, *r)
	*r = (*r)[n:]
	if n == 0 {
		err = io.EOF
	}
	return
}

// Sscan scans the argument string, storing successive space-separated
// values into successive arguments.  Newlines count as space.  It
// returns the number of items successfully scanned.  If that is less
// than the number of arguments, err will report why.

// Sscan 扫描实参 string，并将连续由空格分隔的值存储为连续的实参。
// 换行符计为空格。它返回成功扫描的条目数。若它少于实参数，err 就会报告原因。
func Sscan(str string, a ...interface{}) (n int, err error) {
	return Fscan((*stringReader)(&str), a...)
}

// Sscanln is similar to Sscan, but stops scanning at a newline and
// after the final item there must be a newline or EOF.

// Sscanln 类似于 Sscan，但它在换行符处停止扫描，且最后的条目之后必须为换行符或 EOF。
func Sscanln(str string, a ...interface{}) (n int, err error) {
	return Fscanln((*stringReader)(&str), a...)
}

// Sscanf scans the argument string, storing successive space-separated
// values into successive arguments as determined by the format.  It
// returns the number of items successfully parsed.

// Scanf 扫描实参 string，并将连续由空格分隔的值存储为连续的实参，
// 其格式由 format 决定。它返回成功解析的条目数。
func Sscanf(str string, format string, a ...interface{}) (n int, err error) {
	return Fscanf((*stringReader)(&str), format, a...)
}

// Fscan scans text read from r, storing successive space-separated
// values into successive arguments.  Newlines count as space.  It
// returns the number of items successfully scanned.  If that is less
// than the number of arguments, err will report why.

// Fscan 扫描从 r 中读取的文本，并将连续由空格分隔的值存储为连续的实参。
// 换行符计为空格。它返回成功扫描的条目数。若它少于实参数，err 就会报告原因。
func Fscan(r io.Reader, a ...interface{}) (n int, err error) {
	s, old := newScanState(r, true, false)
	n, err = s.doScan(a)
	s.free(old)
	return
}

// Fscanln is similar to Fscan, but stops scanning at a newline and
// after the final item there must be a newline or EOF.

// Fscanln 类似于 Sscan，但它在换行符处停止扫描，且最后的条目之后必须为换行符或 EOF。
func Fscanln(r io.Reader, a ...interface{}) (n int, err error) {
	s, old := newScanState(r, false, true)
	n, err = s.doScan(a)
	s.free(old)
	return
}

// Fscanf scans text read from r, storing successive space-separated
// values into successive arguments as determined by the format.  It
// returns the number of items successfully parsed.

// Fscanf 扫描从 r 中读取的文本，并将连续由空格分隔的值存储为连续的实参，
// 其格式由 format 决定。它返回成功解析的条目数。
func Fscanf(r io.Reader, format string, a ...interface{}) (n int, err error) {
	s, old := newScanState(r, false, false)
	n, err = s.doScanf(format, a)
	s.free(old)
	return
}

// scanError represents an error generated by the scanning software.
// It's used as a unique signature to identify such errors when recovering.

// scanError 表示由扫描软件生成的错误。在恢复时，它用作唯一的签名来标识出这类错误。
type scanError struct {
	err error
}

const eof = -1

// ss is the internal implementation of ScanState.

// ss 为 ScanState 的内部实现。
type ss struct {
	rr       io.RuneReader // where to read input            // 读取输入的地方
	buf      buffer        // token accumulator              // 标记累计器
	peekRune rune          // one-rune lookahead             // 前一个符文
	prevRune rune          // last rune returned by ReadRune // ReadRune 上一个返回的符文
	count    int           // runes consumed so far.         // 已消耗的字符数
	atEOF    bool          // already read EOF               // 是否已读到 EOF
	ssave
}

// ssave holds the parts of ss that need to be
// saved and restored on recursive scans.

// ssave 保存了 ss 中需要在递归扫描时保存并恢复的部分。
type ssave struct {
	validSave  bool // is or was a part of an actual ss.     // 是或曾是原来 ss 的一部分。
	nlIsEnd    bool // whether newline terminates scan       // 终止扫描的地方是否为换行符
	nlIsSpace  bool // whether newline counts as white space // 换行符是否计为空白符
	fieldLimit int  // max value of ss.count for this field; fieldLimit <= limit // 该字段为 ss.count 的最大值；fieldLimit <= limit
	limit      int  // max value of ss.count.                // ss.count 的最大值
	maxWid     int  // width of this field.                  // 该字段的宽度。
}

// The Read method is only in ScanState so that ScanState
// satisfies io.Reader. It will never be called when used as
// intended, so there is no need to make it actually work.

// Read 方法只在满足 io.Reader 的 ScanState 中。它故意被设计为永远不会被调用。
// 因此无需让它真正地工作。
func (s *ss) Read(buf []byte) (n int, err error) {
	return 0, errors.New("ScanState's Read should not be called. Use ReadRune")
}

func (s *ss) ReadRune() (r rune, size int, err error) {
	if s.peekRune >= 0 {
		s.count++
		r = s.peekRune
		size = utf8.RuneLen(r)
		s.prevRune = r
		s.peekRune = -1
		return
	}
	if s.atEOF || s.nlIsEnd && s.prevRune == '\n' || s.count >= s.fieldLimit {
		err = io.EOF
		return
	}

	r, size, err = s.rr.ReadRune()
	if err == nil {
		s.count++
		s.prevRune = r
	} else if err == io.EOF {
		s.atEOF = true
	}
	return
}

func (s *ss) Width() (wid int, ok bool) {
	if s.maxWid == hugeWid {
		return 0, false
	}
	return s.maxWid, true
}

// The public method returns an error; this private one panics.
// If getRune reaches EOF, the return value is EOF (-1).

// 公共的方法返回一个错误；私有的则会panic。
// 若 getRune 读到了 EOF，其返回值就是 EOF (-1)。
func (s *ss) getRune() (r rune) {
	r, _, err := s.ReadRune()
	if err != nil {
		if err == io.EOF {
			return eof
		}
		s.error(err)
	}
	return
}

// mustReadRune turns io.EOF into a panic(io.ErrUnexpectedEOF).
// It is called in cases such as string scanning where an EOF is a
// syntax error.

// mustReadRune 将 io.EOF 转为 panic(io.ErrUnexpectedEOF)。
// 例如在字符串内扫描到 EOF 为语法错误时，它就会被调用。
func (s *ss) mustReadRune() (r rune) {
	r = s.getRune()
	if r == eof {
		s.error(io.ErrUnexpectedEOF)
	}
	return
}

func (s *ss) UnreadRune() error {
	if u, ok := s.rr.(runeUnreader); ok {
		u.UnreadRune()
	} else {
		s.peekRune = s.prevRune
	}
	s.prevRune = -1
	s.count--
	return nil
}

func (s *ss) error(err error) {
	panic(scanError{err})
}

func (s *ss) errorString(err string) {
	panic(scanError{errors.New(err)})
}

func (s *ss) Token(skipSpace bool, f func(rune) bool) (tok []byte, err error) {
	defer func() {
		if e := recover(); e != nil {
			if se, ok := e.(scanError); ok {
				err = se.err
			} else {
				panic(e)
			}
		}
	}()
	if f == nil {
		f = notSpace
	}
	s.buf = s.buf[:0]
	tok = s.token(skipSpace, f)
	return
}

// space is a copy of the unicode.White_Space ranges,
// to avoid depending on package unicode.

// space 为 unicode.White_Space 区域的副本，以此避免对 unicode 包的依赖。
var space = [][2]uint16{
	{0x0009, 0x000d},
	{0x0020, 0x0020},
	{0x0085, 0x0085},
	{0x00a0, 0x00a0},
	{0x1680, 0x1680},
	{0x180e, 0x180e},
	{0x2000, 0x200a},
	{0x2028, 0x2029},
	{0x202f, 0x202f},
	{0x205f, 0x205f},
	{0x3000, 0x3000},
}

func isSpace(r rune) bool {
	if r >= 1<<16 {
		return false
	}
	rx := uint16(r)
	for _, rng := range space {
		if rx < rng[0] {
			return false
		}
		if rx <= rng[1] {
			return true
		}
	}
	return false
}

// notSpace is the default scanning function used in Token.

// notSpace 为用在 Token 中的默认扫描函数。
func notSpace(r rune) bool {
	return !isSpace(r)
}

<<<<<<< HEAD
// skipSpace provides Scan() methods the ability to skip space and newline characters
// in keeping with the current scanning mode set by format strings and Scan()/Scanln().

// SkipSpace 让 Scan() 方法可根据由当前格式字符串和 Scan()/Scanln()
// 设置的扫描模式跳过空格和换行符。
=======
// SkipSpace provides Scan methods the ability to skip space and newline
// characters in keeping with the current scanning mode set by format strings
// and Scan/Scanln.
>>>>>>> 09994332
func (s *ss) SkipSpace() {
	s.skipSpace(false)
}

// readRune is a structure to enable reading UTF-8 encoded code points
// from an io.Reader.  It is used if the Reader given to the scanner does
// not already implement io.RuneReader.

// readRune 结构体开启从 io.Reader 中读取以UTF-8编码的码点。若给予扫描器的 Reader
// 并未实现 io.RuneReader，就会使用此结构体。
type readRune struct {
	reader  io.Reader
	buf     [utf8.UTFMax]byte // used only inside ReadRune // 只在 ReadRune 内使用。
	pending int               // number of bytes in pendBuf; only >0 for bad UTF-8 // pendBuf 中的字节数，对于错误的 UTF-8 只会 >0。
	pendBuf [utf8.UTFMax]byte // bytes left over           // 剩余的字节
}

// readByte returns the next byte from the input, which may be
// left over from a previous read if the UTF-8 was ill-formed.

// readByte 从输入中返回下一个字节，若它不合UTF-8规范，就会从上一次读取中留下来。
func (r *readRune) readByte() (b byte, err error) {
	if r.pending > 0 {
		b = r.pendBuf[0]
		copy(r.pendBuf[0:], r.pendBuf[1:])
		r.pending--
		return
	}
	n, err := io.ReadFull(r.reader, r.pendBuf[0:1])
	if n != 1 {
		return 0, err
	}
	return r.pendBuf[0], err
}

// unread saves the bytes for the next read.

// unread 为下一次读取保存字节。
func (r *readRune) unread(buf []byte) {
	copy(r.pendBuf[r.pending:], buf)
	r.pending += len(buf)
}

// ReadRune returns the next UTF-8 encoded code point from the
// io.Reader inside r.

// ReadRune 从 r 的 io.Reader 中返回下一个UTF-8编码的码点。
func (r *readRune) ReadRune() (rr rune, size int, err error) {
	r.buf[0], err = r.readByte()
	if err != nil {
		return 0, 0, err
	}
	if r.buf[0] < utf8.RuneSelf { // fast check for common ASCII case // 快速检测常见的ASCII情况
		rr = rune(r.buf[0])
		return
	}
	var n int
	for n = 1; !utf8.FullRune(r.buf[0:n]); n++ {
		r.buf[n], err = r.readByte()
		if err != nil {
			if err == io.EOF {
				err = nil
				break
			}
			return
		}
	}
	rr, size = utf8.DecodeRune(r.buf[0:n])
	if size < n { // an error // 一个错误
		r.unread(r.buf[size:n])
	}
	return
}

var ssFree = newCache(func() interface{} { return new(ss) })

<<<<<<< HEAD
// Allocate a new ss struct or grab a cached one.

// 分配一个新的 ss 结构体或抓取一个已缓存的。
=======
// newScanState allocates a new ss struct or grab a cached one.
>>>>>>> 09994332
func newScanState(r io.Reader, nlIsSpace, nlIsEnd bool) (s *ss, old ssave) {
	// If the reader is a *ss, then we've got a recursive
	// call to Scan, so re-use the scan state.
	// 若读取器是一个 *ss，那么我们就得到了一个递归调用的 Scan，这样会重新使用扫描状态。
	s, ok := r.(*ss)
	if ok {
		old = s.ssave
		s.limit = s.fieldLimit
		s.nlIsEnd = nlIsEnd || s.nlIsEnd
		s.nlIsSpace = nlIsSpace
		return
	}

	s = ssFree.get().(*ss)
	if rr, ok := r.(io.RuneReader); ok {
		s.rr = rr
	} else {
		s.rr = &readRune{reader: r}
	}
	s.nlIsSpace = nlIsSpace
	s.nlIsEnd = nlIsEnd
	s.prevRune = -1
	s.peekRune = -1
	s.atEOF = false
	s.limit = hugeWid
	s.fieldLimit = hugeWid
	s.maxWid = hugeWid
	s.validSave = true
	s.count = 0
	return
}

<<<<<<< HEAD
// Save used ss structs in ssFree; avoid an allocation per invocation.

// 在 ssFree 中保存已使用的 ss 结构体；避免为每次请求都进行分配。
=======
// free saves used ss structs in ssFree; avoid an allocation per invocation.
>>>>>>> 09994332
func (s *ss) free(old ssave) {
	// If it was used recursively, just restore the old state.
	// 如果要递归地使用，只需重新存储旧的状态即可。
	if old.validSave {
		s.ssave = old
		return
	}
	// Don't hold on to ss structs with large buffers.
	// 不让 ss 结构体保存大型缓存。
	if cap(s.buf) > 1024 {
		return
	}
	s.buf = s.buf[:0]
	s.rr = nil
	ssFree.put(s)
}

// skipSpace skips spaces and maybe newlines.

// skipSpace 跳过空格，还可能跳过换行符。
func (s *ss) skipSpace(stopAtNewline bool) {
	for {
		r := s.getRune()
		if r == eof {
			return
		}
		if r == '\n' {
			if stopAtNewline {
				break
			}
			if s.nlIsSpace {
				continue
			}
			s.errorString("unexpected newline")
			return
		}
		if !isSpace(r) {
			s.UnreadRune()
			break
		}
	}
}

// token returns the next space-delimited string from the input.  It
// skips white space.  For Scanln, it stops at newlines.  For Scan,
// newlines are treated as spaces.

// token 从输入中返回下一个以空格分隔的字符串。它会跳过空白符。
// 对于 Scanln，它会在换行符处停止。对于 Scan，换行符会被视作空格。
func (s *ss) token(skipSpace bool, f func(rune) bool) []byte {
	if skipSpace {
		s.skipSpace(false)
	}
	// read until white space or newline
	// 读取直到遇见空白符或回车符。
	for {
		r := s.getRune()
		if r == eof {
			break
		}
		if !f(r) {
			s.UnreadRune()
			break
		}
		s.buf.WriteRune(r)
	}
	return s.buf
}

// typeError indicates that the type of the operand did not match the format

// typeError 表明操作数的类型与格式不匹配。
func (s *ss) typeError(field interface{}, expected string) {
	s.errorString("expected field of type pointer to " + expected + "; found " + reflect.TypeOf(field).String())
}

var complexError = errors.New("syntax error scanning complex number")
var boolError = errors.New("syntax error scanning boolean")

func indexRune(s string, r rune) int {
	for i, c := range s {
		if c == r {
			return i
		}
	}
	return -1
}

// consume reads the next rune in the input and reports whether it is in the ok string.
// If accept is true, it puts the character into the input token.

// consume 从输入中读取下一个符文并报告它是否在 ok 字符串中。
func (s *ss) consume(ok string, accept bool) bool {
	r := s.getRune()
	if r == eof {
		return false
	}
	if indexRune(ok, r) >= 0 {
		if accept {
			s.buf.WriteRune(r)
		}
		return true
	}
	if r != eof && accept {
		s.UnreadRune()
	}
	return false
}

// peek reports whether the next character is in the ok string, without consuming it.

// peek 报告下一个字符是否在 ok 字符串中，而不销毁它。
func (s *ss) peek(ok string) bool {
	r := s.getRune()
	if r != eof {
		s.UnreadRune()
	}
	return indexRune(ok, r) >= 0
}

func (s *ss) notEOF() {
	// Guarantee there is data to be read.
	// 保证数据被读取。
	if r := s.getRune(); r == eof {
		panic(io.EOF)
	}
	s.UnreadRune()
}

// accept checks the next rune in the input.  If it's a byte (sic) in the string, it puts it in the
// buffer and returns true. Otherwise it return false.

// accept 从输入中检查下一个符文。若它在此字符串中（的原文）是一个字节，
// 此方法就会将它放到缓存中并返回 true。否则它会返回 false。
func (s *ss) accept(ok string) bool {
	return s.consume(ok, true)
}

// okVerb verifies that the verb is present in the list, setting s.err appropriately if not.

// okVerb 验证占位符是否在列表中，若否，则设置适当的 s.err。
func (s *ss) okVerb(verb rune, okVerbs, typ string) bool {
	for _, v := range okVerbs {
		if v == verb {
			return true
		}
	}
	s.errorString("bad verb %" + string(verb) + " for " + typ)
	return false
}

// scanBool returns the value of the boolean represented by the next token.

// scanBool 返回下一个标记所表示的布尔值。
func (s *ss) scanBool(verb rune) bool {
	s.skipSpace(false)
	s.notEOF()
	if !s.okVerb(verb, "tv", "boolean") {
		return false
	}
	// Syntax-checking a boolean is annoying.  We're not fastidious about case.
	// 对布尔值进行语法检查是很讨厌的。我们并不苛求各种情况。
	switch s.getRune() {
	case '0':
		return false
	case '1':
		return true
	case 't', 'T':
		if s.accept("rR") && (!s.accept("uU") || !s.accept("eE")) {
			s.error(boolError)
		}
		return true
	case 'f', 'F':
		if s.accept("aA") && (!s.accept("lL") || !s.accept("sS") || !s.accept("eE")) {
			s.error(boolError)
		}
		return false
	}
	return false
}

// Numerical elements

// 数值元素。
const (
	binaryDigits      = "01"
	octalDigits       = "01234567"
	decimalDigits     = "0123456789"
	hexadecimalDigits = "0123456789aAbBcCdDeEfF"
	sign              = "+-"
	period            = "."
	exponent          = "eEp"
)

// getBase returns the numeric base represented by the verb and its digit string.

// getBase 返回由占位符及其数字串 digits 所表示的数值进制 base。
func (s *ss) getBase(verb rune) (base int, digits string) {
	s.okVerb(verb, "bdoUxXv", "integer") // sets s.err // 设置 s.err
	base = 10
	digits = decimalDigits
	switch verb {
	case 'b':
		base = 2
		digits = binaryDigits
	case 'o':
		base = 8
		digits = octalDigits
	case 'x', 'X', 'U':
		base = 16
		digits = hexadecimalDigits
	}
	return
}

// scanNumber returns the numerical string with specified digits starting here.

// scanNumber 返回数值字符串及从此处开始的指定的数字 digits。
func (s *ss) scanNumber(digits string, haveDigits bool) string {
	if !haveDigits {
		s.notEOF()
		if !s.accept(digits) {
			s.errorString("expected integer")
		}
	}
	for s.accept(digits) {
	}
	return string(s.buf)
}

// scanRune returns the next rune value in the input.

// scanRune 返回输入中的下一个符文值。
func (s *ss) scanRune(bitSize int) int64 {
	s.notEOF()
	r := int64(s.getRune())
	n := uint(bitSize)
	x := (r << (64 - n)) >> (64 - n)
	if x != r {
		s.errorString("overflow on character value " + string(r))
	}
	return r
}

// scanBasePrefix reports whether the integer begins with a 0 or 0x,
// and returns the base, digit string, and whether a zero was found.
// It is called only if the verb is %v.

// scanBasePrefix 报告该整数是否以 0 或 0x 开头，并返回其进制 base，数字串 digit
// 以及是否找到零 found。
func (s *ss) scanBasePrefix() (base int, digits string, found bool) {
	if !s.peek("0") {
		return 10, decimalDigits, false
	}
	s.accept("0")
	found = true // We've put a digit into the token buffer. // 我们将一个数字放到标记缓存里
	// Special cases for '0' && '0x'
	// “0”和“0x”的特殊情况
	base, digits = 8, octalDigits
	if s.peek("xX") {
		s.consume("xX", false)
		base, digits = 16, hexadecimalDigits
	}
	return
}

// scanInt returns the value of the integer represented by the next
// token, checking for overflow.  Any error is stored in s.err.

// scanInt 返回由下一个标记表示的整数值并检测溢出。任何错误都会存入 s.err。
func (s *ss) scanInt(verb rune, bitSize int) int64 {
	if verb == 'c' {
		return s.scanRune(bitSize)
	}
	s.skipSpace(false)
	s.notEOF()
	base, digits := s.getBase(verb)
	haveDigits := false
	if verb == 'U' {
		if !s.consume("U", false) || !s.consume("+", false) {
			s.errorString("bad unicode format ")
		}
	} else {
		s.accept(sign) // If there's a sign, it will be left in the token buffer. // 如果有符号，它就会被留在标记缓存内。
		if verb == 'v' {
			base, digits, haveDigits = s.scanBasePrefix()
		}
	}
	tok := s.scanNumber(digits, haveDigits)
	i, err := strconv.ParseInt(tok, base, 64)
	if err != nil {
		s.error(err)
	}
	n := uint(bitSize)
	x := (i << (64 - n)) >> (64 - n)
	if x != i {
		s.errorString("integer overflow on token " + tok)
	}
	return i
}

// scanUint returns the value of the unsigned integer represented
// by the next token, checking for overflow.  Any error is stored in s.err.

// scanUint 返回由下一个标记表示的无符号整数值并检测溢出。任何错误都会存入 s.err。
func (s *ss) scanUint(verb rune, bitSize int) uint64 {
	if verb == 'c' {
		return uint64(s.scanRune(bitSize))
	}
	s.skipSpace(false)
	s.notEOF()
	base, digits := s.getBase(verb)
	haveDigits := false
	if verb == 'U' {
		if !s.consume("U", false) || !s.consume("+", false) {
			s.errorString("bad unicode format ")
		}
	} else if verb == 'v' {
		base, digits, haveDigits = s.scanBasePrefix()
	}
	tok := s.scanNumber(digits, haveDigits)
	i, err := strconv.ParseUint(tok, base, 64)
	if err != nil {
		s.error(err)
	}
	n := uint(bitSize)
	x := (i << (64 - n)) >> (64 - n)
	if x != i {
		s.errorString("unsigned integer overflow on token " + tok)
	}
	return i
}

// floatToken returns the floating-point number starting here, no longer than swid
// if the width is specified. It's not rigorous about syntax because it doesn't check that
// we have at least some digits, but Atof will do that.

// floatToken 返回从此处开始的浮点数，若宽度已指定，就不会比 s.wid 更长。
// 它对语法并不严格，因为它不会检查我们有没有数字，不过 convertFloat 会检查它的。
func (s *ss) floatToken() string {
	s.buf = s.buf[:0]
	// NaN?              // 非数值？
	if s.accept("nN") && s.accept("aA") && s.accept("nN") {
		return string(s.buf)
	}
	// leading sign?     // 前导正负号？
	s.accept(sign)
	// Inf?              // 无穷大？
	if s.accept("iI") && s.accept("nN") && s.accept("fF") {
		return string(s.buf)
	}
	// digits?           // 数字？
	for s.accept(decimalDigits) {
	}
	// decimal point?    // 小数点？
	if s.accept(period) {
		// fraction?     // 小数？
		for s.accept(decimalDigits) {
		}
	}
	// exponent?         // 指数？
	if s.accept(exponent) {
		// leading sign? // 前导正负号？
		s.accept(sign)
		// digits?       // 数字？
		for s.accept(decimalDigits) {
		}
	}
	return string(s.buf)
}

// complexTokens returns the real and imaginary parts of the complex number starting here.
// The number might be parenthesized and has the format (N+Ni) where N is a floating-point
// number and there are no spaces within.

// complexTokens 返回从此处开始的复数的实部和虚部。该数字可能被括号括住且格式为
// (N+Ni)，其中 N 是一个浮点数且其间没有空格。
func (s *ss) complexTokens() (real, imag string) {
	// TODO: accept N and Ni independently?
	// TODO: 分别接受 N 和 Ni？
	parens := s.accept("(")
	real = s.floatToken()
	s.buf = s.buf[:0]
	// Must now have a sign.
	// 现在必须有正负号。
	if !s.accept("+-") {
		s.error(complexError)
	}
	// Sign is now in buffer
	// 现在正负号在缓存中
	imagSign := string(s.buf)
	imag = s.floatToken()
	if !s.accept("i") {
		s.error(complexError)
	}
	if parens && !s.accept(")") {
		s.error(complexError)
	}
	return real, imagSign + imag
}

// convertFloat converts the string to a float64value.

// convertFloat 将字符串转换为 float64 值。
func (s *ss) convertFloat(str string, n int) float64 {
	if p := indexRune(str, 'p'); p >= 0 {
		// Atof doesn't handle power-of-2 exponents,
		// but they're easy to evaluate.
		// ParseFloat 不会处理2的幂的指数，但它们很容易求值。
		f, err := strconv.ParseFloat(str[:p], n)
		if err != nil {
			// Put full string into error.
			// 将整个字符串转为错误。
			if e, ok := err.(*strconv.NumError); ok {
				e.Num = str
			}
			s.error(err)
		}
		n, err := strconv.Atoi(str[p+1:])
		if err != nil {
			// Put full string into error.
			// 将整个字符串转为错误。
			if e, ok := err.(*strconv.NumError); ok {
				e.Num = str
			}
			s.error(err)
		}
		return math.Ldexp(f, n)
	}
	f, err := strconv.ParseFloat(str, n)
	if err != nil {
		s.error(err)
	}
	return f
}

// convertComplex converts the next token to a complex128 value.
// The atof argument is a type-specific reader for the underlying type.
// If we're reading complex64, atof will parse float32s and convert them
// to float64's to avoid reproducing this code for each complex type.

// convertComplex 将下一个标记转换为 complex128 值。
// 若我们读取到 complex64，convertFloat 会将它解析成 float32 并转换为 float64，
// 以此避免为每个复数类型重复此代码。
func (s *ss) scanComplex(verb rune, n int) complex128 {
	if !s.okVerb(verb, floatVerbs, "complex") {
		return 0
	}
	s.skipSpace(false)
	s.notEOF()
	sreal, simag := s.complexTokens()
	real := s.convertFloat(sreal, n/2)
	imag := s.convertFloat(simag, n/2)
	return complex(real, imag)
}

// convertString returns the string represented by the next input characters.
// The format of the input is determined by the verb.

// convertString 返回由下一次输入的字符表示的字符串。
// 输入的格式由占位符 verb 决定。
func (s *ss) convertString(verb rune) (str string) {
	if !s.okVerb(verb, "svqx", "string") {
		return ""
	}
	s.skipSpace(false)
	s.notEOF()
	switch verb {
	case 'q':
		str = s.quotedString()
	case 'x':
		str = s.hexString()
	default:
		str = string(s.token(true, notSpace)) // %s and %v just return the next word // %s 和 %v 只返回下一个单词
	}
	return
}

// quotedString returns the double- or back-quoted string represented by the next input characters.

// quotedString 返回由下一次输入的字符表示的，以双引号或反引号围起的字符串。
func (s *ss) quotedString() string {
	s.notEOF()
	quote := s.getRune()
	switch quote {
	case '`':
		// Back-quoted: Anything goes until EOF or back quote.
		// 反引号围绕的：遇到任何东西都会继续直到 EOF 或反引号。
		for {
			r := s.mustReadRune()
			if r == quote {
				break
			}
			s.buf.WriteRune(r)
		}
		return string(s.buf)
	case '"':
		// Double-quoted: Include the quotes and let strconv.Unquote do the backslash escapes.
		// 双引号围绕的：包括该引号并让 strconv.Unquote 进行反斜杠转义。
		s.buf.WriteRune(quote)
		for {
			r := s.mustReadRune()
			s.buf.WriteRune(r)
			if r == '\\' {
				// In a legal backslash escape, no matter how long, only the character
				// immediately after the escape can itself be a backslash or quote.
				// Thus we only need to protect the first character after the backslash.
				//
				// 在一个合法的反斜杠转义中，无论多长，
				// 只有紧跟反斜杠之后的转义本身才可以是反斜杠或引号。
				// 因此我们之需要保证第一个字符在反斜杠之后即可。
				r := s.mustReadRune()
				s.buf.WriteRune(r)
			} else if r == '"' {
				break
			}
		}
		result, err := strconv.Unquote(string(s.buf))
		if err != nil {
			s.error(err)
		}
		return result
	default:
		s.errorString("expected quoted string")
	}
	return ""
}

// hexDigit returns the value of the hexadecimal digit

// hexDigit 返回十六进制数字的值
func (s *ss) hexDigit(d rune) int {
	digit := int(d)
	switch digit {
	case '0', '1', '2', '3', '4', '5', '6', '7', '8', '9':
		return digit - '0'
	case 'a', 'b', 'c', 'd', 'e', 'f':
		return 10 + digit - 'a'
	case 'A', 'B', 'C', 'D', 'E', 'F':
		return 10 + digit - 'A'
	}
	s.errorString("Scan: illegal hex digit")
	return 0
}

// hexByte returns the next hex-encoded (two-character) byte from the input.
// There must be either two hexadecimal digits or a space character in the input.

// hexByte 从输入中返回下一个以十六进制编码的（两个字符的）字节。
// 输入中必须为两个十六进制数字或一个空格字符。
func (s *ss) hexByte() (b byte, ok bool) {
	rune1 := s.getRune()
	if rune1 == eof {
		return
	}
	if isSpace(rune1) {
		s.UnreadRune()
		return
	}
	rune2 := s.mustReadRune()
	return byte(s.hexDigit(rune1)<<4 | s.hexDigit(rune2)), true
}

// hexString returns the space-delimited hexpair-encoded string.

// hexString 返回以空格分隔的，十六进制对编码的字符串。
func (s *ss) hexString() string {
	s.notEOF()
	for {
		b, ok := s.hexByte()
		if !ok {
			break
		}
		s.buf.WriteByte(b)
	}
	if len(s.buf) == 0 {
		s.errorString("Scan: no hex data for %x string")
		return ""
	}
	return string(s.buf)
}

const floatVerbs = "beEfFgGv"

const hugeWid = 1 << 30

// scanOne scans a single value, deriving the scanner from the type of the argument.

// scanOne 扫描单个值，从实参的类型导出扫描器。
func (s *ss) scanOne(verb rune, field interface{}) {
	s.buf = s.buf[:0]
	var err error
	// If the parameter has its own Scan method, use that.
	// 若该形参有它自己的 Scan 方法，就用它。
	if v, ok := field.(Scanner); ok {
		err = v.Scan(s, verb)
		if err != nil {
			if err == io.EOF {
				err = io.ErrUnexpectedEOF
			}
			s.error(err)
		}
		return
	}

	switch v := field.(type) {
	case *bool:
		*v = s.scanBool(verb)
	case *complex64:
		*v = complex64(s.scanComplex(verb, 64))
	case *complex128:
		*v = s.scanComplex(verb, 128)
	case *int:
		*v = int(s.scanInt(verb, intBits))
	case *int8:
		*v = int8(s.scanInt(verb, 8))
	case *int16:
		*v = int16(s.scanInt(verb, 16))
	case *int32:
		*v = int32(s.scanInt(verb, 32))
	case *int64:
		*v = s.scanInt(verb, 64)
	case *uint:
		*v = uint(s.scanUint(verb, intBits))
	case *uint8:
		*v = uint8(s.scanUint(verb, 8))
	case *uint16:
		*v = uint16(s.scanUint(verb, 16))
	case *uint32:
		*v = uint32(s.scanUint(verb, 32))
	case *uint64:
		*v = s.scanUint(verb, 64)
	case *uintptr:
		*v = uintptr(s.scanUint(verb, uintptrBits))
	// Floats are tricky because you want to scan in the precision of the result, not
	// scan in high precision and convert, in order to preserve the correct error condition.
	// 浮点数很棘手，因为你为了保存恰当的错误条件，需要在结果的精度中扫描，而不是在高精度中扫描并转换。
	case *float32:
		if s.okVerb(verb, floatVerbs, "float32") {
			s.skipSpace(false)
			s.notEOF()
			*v = float32(s.convertFloat(s.floatToken(), 32))
		}
	case *float64:
		if s.okVerb(verb, floatVerbs, "float64") {
			s.skipSpace(false)
			s.notEOF()
			*v = s.convertFloat(s.floatToken(), 64)
		}
	case *string:
		*v = s.convertString(verb)
	case *[]byte:
		// We scan to string and convert so we get a copy of the data.
		// If we scanned to bytes, the slice would point at the buffer.
		// 我们将它扫描为字符串并转换，因此我们获取该数据的一份副本。
		// 若我们将它扫描为字节，该切片就会指向缓存。
		*v = []byte(s.convertString(verb))
	default:
		val := reflect.ValueOf(v)
		ptr := val
		if ptr.Kind() != reflect.Ptr {
			s.errorString("Scan: type not a pointer: " + val.Type().String())
			return
		}
		switch v := ptr.Elem(); v.Kind() {
		case reflect.Bool:
			v.SetBool(s.scanBool(verb))
		case reflect.Int, reflect.Int8, reflect.Int16, reflect.Int32, reflect.Int64:
			v.SetInt(s.scanInt(verb, v.Type().Bits()))
		case reflect.Uint, reflect.Uint8, reflect.Uint16, reflect.Uint32, reflect.Uint64, reflect.Uintptr:
			v.SetUint(s.scanUint(verb, v.Type().Bits()))
		case reflect.String:
			v.SetString(s.convertString(verb))
		case reflect.Slice:
			// For now, can only handle (renamed) []byte.
			// 现在，只能处理（重命名的）[]byte。
			typ := v.Type()
			if typ.Elem().Kind() != reflect.Uint8 {
				s.errorString("Scan: can't handle type: " + val.Type().String())
			}
			str := s.convertString(verb)
			v.Set(reflect.MakeSlice(typ, len(str), len(str)))
			for i := 0; i < len(str); i++ {
				v.Index(i).SetUint(uint64(str[i]))
			}
		case reflect.Float32, reflect.Float64:
			s.skipSpace(false)
			s.notEOF()
			v.SetFloat(s.convertFloat(s.floatToken(), v.Type().Bits()))
		case reflect.Complex64, reflect.Complex128:
			v.SetComplex(s.scanComplex(verb, v.Type().Bits()))
		default:
			s.errorString("Scan: can't handle type: " + val.Type().String())
		}
	}
}

// errorHandler turns local panics into error returns.

// errorHandler 将局部panic转为错误返回。
func errorHandler(errp *error) {
	if e := recover(); e != nil {
		if se, ok := e.(scanError); ok { // catch local error // 捕获本地错误
			*errp = se.err
		} else if eof, ok := e.(error); ok && eof == io.EOF { // out of input // 超出输入
			*errp = eof
		} else {
			panic(e)
		}
	}
}

// doScan does the real work for scanning without a format string.

// doScan 进行真正的扫描工作而无需格式字符串。
func (s *ss) doScan(a []interface{}) (numProcessed int, err error) {
	defer errorHandler(&err)
	for _, field := range a {
		s.scanOne('v', field)
		numProcessed++
	}
	// Check for newline if required.
	// 根据需要检查换行符。
	if !s.nlIsSpace {
		for {
			r := s.getRune()
			if r == '\n' || r == eof {
				break
			}
			if !isSpace(r) {
				s.errorString("Scan: expected newline")
				break
			}
		}
	}
	return
}

// advance determines whether the next characters in the input match
// those of the format.  It returns the number of bytes (sic) consumed
// in the format. Newlines included, all runs of space characters in
// either input or format behave as a single space. This routine also
// handles the %% case.  If the return value is zero, either format
// starts with a % (with no following %) or the input is empty.
// If it is negative, the input did not match the string.

// advance 判断输入中的下一个字符是否匹配那些格式 format。
// 它返回该格式（原文）中消耗的字节数。包括换行符，在输入或格式中的连续空白字符
// 都视为单个空格。此程序也处理 %% 的情况。若返回值为零，那么不是格式起始于
// %（没有后跟 %）就是输入为空。若它是复数，则输入不匹配该字符串。
func (s *ss) advance(format string) (i int) {
	for i < len(format) {
		fmtc, w := utf8.DecodeRuneInString(format[i:])
		if fmtc == '%' {
			// %% acts like a real percent
			nextc, _ := utf8.DecodeRuneInString(format[i+w:]) // will not match % if string is empty // 若字符串为空则不会匹配 %
			if nextc != '%' {
				return
			}
			i += w // skip the first % // 跳过第一个 %
		}
		sawSpace := false
		for isSpace(fmtc) && i < len(format) {
			sawSpace = true
			i += w
			fmtc, w = utf8.DecodeRuneInString(format[i:])
		}
		if sawSpace {
			// There was space in the format, so there should be space (EOF)
			// in the input.
			// 格式中有空格，因此输入中也应该有空格（EOF）
			inputc := s.getRune()
			if inputc == eof || inputc == '\n' {
				// If we've reached a newline, stop now; don't read ahead.
				// 若我们遇到换行符，就立即停止，不继续读取。
				return
			}
			if !isSpace(inputc) {
				// Space in format but not in input: error
				// 格式中有空格但输入中没有：错误
				s.errorString("expected space in input to match format")
			}
			s.skipSpace(true)
			continue
		}
		inputc := s.mustReadRune()
		if fmtc != inputc {
			s.UnreadRune()
			return -1
		}
		i += w
	}
	return
}

// doScanf does the real work when scanning with a format string.
//  At the moment, it handles only pointers to basic types.

// doScanf 根据格式字符串进行真正的扫描工作。
// 目前，它只能处理指向基本类型的指针。
func (s *ss) doScanf(format string, a []interface{}) (numProcessed int, err error) {
	defer errorHandler(&err)
	end := len(format) - 1
	// We process one item per non-trivial format
	// 我们为每个非平凡的格式处理一个条目
	for i := 0; i <= end; {
		w := s.advance(format[i:])
		if w > 0 {
			i += w
			continue
		}
		// Either we failed to advance, we have a percent character, or we ran out of input.
		// 我们要么无法继续，要么有一个百分号，或用尽输入。
		if format[i] != '%' {
			// Can't advance format.  Why not?
			// 不能继续格式化。为啥？因为输入不匹配格式。
			if w < 0 {
				s.errorString("input does not match format")
			}
			// Otherwise at EOF; "too many operands" error handled below
			// 否则就是遇到了 EOF；以下为“太多操作数”的错误处理
			break
		}
		i++ // % is one byte // % 是一个字节

		// do we have 20 (width)?
		// 我们有没有20个（宽度）？
		var widPresent bool
		s.maxWid, widPresent, i = parsenum(format, i, end)
		if !widPresent {
			s.maxWid = hugeWid
		}
		s.fieldLimit = s.limit
		if f := s.count + s.maxWid; f < s.fieldLimit {
			s.fieldLimit = f
		}

		c, w := utf8.DecodeRuneInString(format[i:])
		i += w

		if numProcessed >= len(a) { // out of operands // 超过操作数
			s.errorString("too few operands for format %" + format[i-w:])
			break
		}
		field := a[numProcessed]

		s.scanOne(c, field)
		numProcessed++
		s.fieldLimit = s.limit
	}
	if numProcessed < len(a) {
		s.errorString("too many operands")
	}
	return
}<|MERGE_RESOLUTION|>--- conflicted
+++ resolved
@@ -383,17 +383,12 @@
 	return !isSpace(r)
 }
 
-<<<<<<< HEAD
-// skipSpace provides Scan() methods the ability to skip space and newline characters
-// in keeping with the current scanning mode set by format strings and Scan()/Scanln().
-
-// SkipSpace 让 Scan() 方法可根据由当前格式字符串和 Scan()/Scanln()
-// 设置的扫描模式跳过空格和换行符。
-=======
 // SkipSpace provides Scan methods the ability to skip space and newline
 // characters in keeping with the current scanning mode set by format strings
 // and Scan/Scanln.
->>>>>>> 09994332
+
+// SkipSpace 让 Scan 方法可根据由当前格式字符串和 Scan/Scanln
+// 设置的扫描模式跳过空格和换行符。
 func (s *ss) SkipSpace() {
 	s.skipSpace(false)
 }
@@ -470,13 +465,9 @@
 
 var ssFree = newCache(func() interface{} { return new(ss) })
 
-<<<<<<< HEAD
-// Allocate a new ss struct or grab a cached one.
-
-// 分配一个新的 ss 结构体或抓取一个已缓存的。
-=======
 // newScanState allocates a new ss struct or grab a cached one.
->>>>>>> 09994332
+
+// newScanState 分配一个新的 ss 结构体或抓取一个已缓存的。
 func newScanState(r io.Reader, nlIsSpace, nlIsEnd bool) (s *ss, old ssave) {
 	// If the reader is a *ss, then we've got a recursive
 	// call to Scan, so re-use the scan state.
@@ -509,13 +500,9 @@
 	return
 }
 
-<<<<<<< HEAD
-// Save used ss structs in ssFree; avoid an allocation per invocation.
-
-// 在 ssFree 中保存已使用的 ss 结构体；避免为每次请求都进行分配。
-=======
 // free saves used ss structs in ssFree; avoid an allocation per invocation.
->>>>>>> 09994332
+
+// free 在 ssFree 中保存已使用的 ss 结构体；避免为每次请求都进行分配。
 func (s *ss) free(old ssave) {
 	// If it was used recursively, just restore the old state.
 	// 如果要递归地使用，只需重新存储旧的状态即可。
