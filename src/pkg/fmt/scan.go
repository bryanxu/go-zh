// Copyright 2010 The Go Authors. All rights reserved.
// Use of this source code is governed by a BSD-style
// license that can be found in the LICENSE file.

package fmt

import (
	"errors"
	"io"
	"math"
	"os"
	"reflect"
	"strconv"
	"unicode/utf8"
)

// runeUnreader is the interface to something that can unread runes.
// If the object provided to Scan does not satisfy this interface,
// a local buffer will be used to back up the input, but its contents
// will be lost when Scan returns.

// runeUnreader 接口可用于某些东西反读取符文。
// 若提供给 Scan 的对象不满足此接口，就会使用局部缓存来备份输入，但其内容会在
// Scan 返回时丢失。
type runeUnreader interface {
	UnreadRune() error
}

// ScanState represents the scanner state passed to custom scanners.
// Scanners may do rune-at-a-time scanning or ask the ScanState
// to discover the next space-delimited token.

// ScanState 表示传递给定制扫描器的扫描状态。扫瞄器可一次扫描一个附文或请求
// ScanState 发现下一个以空格分隔的标记。
type ScanState interface {
	// ReadRune reads the next rune (Unicode code point) from the input.
	// If invoked during Scanln, Fscanln, or Sscanln, ReadRune() will
	// return EOF after returning the first '\n' or when reading beyond
	// the specified width.
	//
	// ReadRune 从输入中读取下一个符文（Unicode码点）。若它在 Scanln、Fscanln 或
	// Sscanln 中被调用，ReadRune() 就会在返回第一个“\n”或读取至指定宽度后返回 EOF。
	ReadRune() (r rune, size int, err error)
	// UnreadRune causes the next call to ReadRune to return the same rune.
	// UnreadRune 会使 ReadRune 的下一次调用返回相同的符文。
	UnreadRune() error
	// SkipSpace skips space in the input. Newlines are treated as space
	// unless the scan operation is Scanln, Fscanln or Sscanln, in which case
	// a newline is treated as EOF.
	//
	// SkipSpace 跳过输入中的空格。换行符会被视作空格，除非该扫描操作为 Scanln、
	// Fscanln 或 Sscanln，在这种情况下，换行符会被视作 EOF。
	SkipSpace()
	// Token skips space in the input if skipSpace is true, then returns the
	// run of Unicode code points c satisfying f(c).  If f is nil,
	// !unicode.IsSpace(c) is used; that is, the token will hold non-space
	// characters.  Newlines are treated as space unless the scan operation
	// is Scanln, Fscanln or Sscanln, in which case a newline is treated as
	// EOF.  The returned slice points to shared data that may be overwritten
	// by the next call to Token, a call to a Scan function using the ScanState
	// as input, or when the calling Scan method returns.
	//
	// Token 会在 skipSpace 为 true 时从输入中跳过空格，然后返回一系列满足 f(c)
	// 的Unicode码点 c。若 f 为 nil，就会使用 !unicode.IsSpace(c)；
	// 即，该标记会保留非空格字符。换行符会被视作空格，除非该扫描操作为 Scanln、
	// Fscanln 或 Sscanln，否则在这种情况下，换行符会被视作 EOF。
	// 所返回的指向共享数据的切片可能会在下次调用 Token 时被覆盖，Scan 函数的调用
	// 会将 ScanState 用作输入，或当调用 Scan 方法返回时也会。
	Token(skipSpace bool, f func(rune) bool) (token []byte, err error)
	// Width returns the value of the width option and whether it has been set.
	// The unit is Unicode code points.
	// Width 返回宽度选项的值，并判断它是否被设置。其单元为Unicode码点。
	Width() (wid int, ok bool)
	// Because ReadRune is implemented by the interface, Read should never be
	// called by the scanning routines and a valid implementation of
	// ScanState may choose always to return an error from Read.
	//
	// 由于 ReadRune 被此接口实现，因此 Read 不应当被扫描功能调用，而 ScanState
	// 的有效实现可选择总是从 Read 中返回错误。
	Read(buf []byte) (n int, err error)
}

// Scanner is implemented by any value that has a Scan method, which scans
// the input for the representation of a value and stores the result in the
// receiver, which must be a pointer to be useful.  The Scan method is called
// for any argument to Scan, Scanf, or Scanln that implements it.

// Scanner 由任何拥有 Scan 方法的值实现，它将输入扫描成值的表示，并将其结果存储到接收者中，
// 该接收者必须为可用的指针。Scan 方法会被 Scan、Scanf 或 Scanln 的任何实现了它的实参所调用。
type Scanner interface {
	Scan(state ScanState, verb rune) error
}

// Scan scans text read from standard input, storing successive
// space-separated values into successive arguments.  Newlines count
// as space.  It returns the number of items successfully scanned.
// If that is less than the number of arguments, err will report why.

// Scan 扫描从标准输入中读取的文本，并将连续由空格分隔的值存储为连续的实参。
// 换行符计为空格。它返回成功扫描的条目数。若它少于实参数，err 就会报告原因。
func Scan(a ...interface{}) (n int, err error) {
	return Fscan(os.Stdin, a...)
}

// Scanln is similar to Scan, but stops scanning at a newline and
// after the final item there must be a newline or EOF.

// Scanln 类似于 Scan，但它在换行符处停止扫描，且最后的条目之后必须为换行符或 EOF。
func Scanln(a ...interface{}) (n int, err error) {
	return Fscanln(os.Stdin, a...)
}

// Scanf scans text read from standard input, storing successive
// space-separated values into successive arguments as determined by
// the format.  It returns the number of items successfully scanned.

// Scanf 扫描从标准输入中读取的文本，并将连续由空格分隔的值存储为连续的实参，
// 其格式由 format 决定。它返回成功扫描的条目数。
func Scanf(format string, a ...interface{}) (n int, err error) {
	return Fscanf(os.Stdin, format, a...)
}

type stringReader string

func (r *stringReader) Read(b []byte) (n int, err error) {
	n = copy(b, *r)
	*r = (*r)[n:]
	if n == 0 {
		err = io.EOF
	}
	return
}

// Sscan scans the argument string, storing successive space-separated
// values into successive arguments.  Newlines count as space.  It
// returns the number of items successfully scanned.  If that is less
// than the number of arguments, err will report why.

// Sscan 扫描实参 string，并将连续由空格分隔的值存储为连续的实参。
// 换行符计为空格。它返回成功扫描的条目数。若它少于实参数，err 就会报告原因。
func Sscan(str string, a ...interface{}) (n int, err error) {
	return Fscan((*stringReader)(&str), a...)
}

// Sscanln is similar to Sscan, but stops scanning at a newline and
// after the final item there must be a newline or EOF.

// Sscanln 类似于 Sscan，但它在换行符处停止扫描，且最后的条目之后必须为换行符或 EOF。
func Sscanln(str string, a ...interface{}) (n int, err error) {
	return Fscanln((*stringReader)(&str), a...)
}

// Sscanf scans the argument string, storing successive space-separated
// values into successive arguments as determined by the format.  It
// returns the number of items successfully parsed.

// Scanf 扫描实参 string，并将连续由空格分隔的值存储为连续的实参，
// 其格式由 format 决定。它返回成功解析的条目数。
func Sscanf(str string, format string, a ...interface{}) (n int, err error) {
	return Fscanf((*stringReader)(&str), format, a...)
}

// Fscan scans text read from r, storing successive space-separated
// values into successive arguments.  Newlines count as space.  It
// returns the number of items successfully scanned.  If that is less
// than the number of arguments, err will report why.

// Fscan 扫描从 r 中读取的文本，并将连续由空格分隔的值存储为连续的实参。
// 换行符计为空格。它返回成功扫描的条目数。若它少于实参数，err 就会报告原因。
func Fscan(r io.Reader, a ...interface{}) (n int, err error) {
	s, old := newScanState(r, true, false)
	n, err = s.doScan(a)
	s.free(old)
	return
}

// Fscanln is similar to Fscan, but stops scanning at a newline and
// after the final item there must be a newline or EOF.

// Fscanln 类似于 Sscan，但它在换行符处停止扫描，且最后的条目之后必须为换行符或 EOF。
func Fscanln(r io.Reader, a ...interface{}) (n int, err error) {
	s, old := newScanState(r, false, true)
	n, err = s.doScan(a)
	s.free(old)
	return
}

// Fscanf scans text read from r, storing successive space-separated
// values into successive arguments as determined by the format.  It
// returns the number of items successfully parsed.

// Fscanf 扫描从 r 中读取的文本，并将连续由空格分隔的值存储为连续的实参，
// 其格式由 format 决定。它返回成功解析的条目数。
func Fscanf(r io.Reader, format string, a ...interface{}) (n int, err error) {
	s, old := newScanState(r, false, false)
	n, err = s.doScanf(format, a)
	s.free(old)
	return
}

// scanError represents an error generated by the scanning software.
// It's used as a unique signature to identify such errors when recovering.

// scanError 表示由扫描软件生成的错误。在恢复时，它用作唯一的签名来标识出这类错误。
type scanError struct {
	err error
}

const eof = -1

// ss is the internal implementation of ScanState.

// ss 为 ScanState 的内部实现。
type ss struct {
	rr       io.RuneReader // where to read input            // 读取输入的地方
	buf      buffer        // token accumulator              // 标记累计器
	peekRune rune          // one-rune lookahead             // 前一个符文
	prevRune rune          // last rune returned by ReadRune // ReadRune 上一个返回的符文
	count    int           // runes consumed so far.         // 已消耗的字符数
	atEOF    bool          // already read EOF               // 是否已读到 EOF
	ssave
}

// ssave holds the parts of ss that need to be
// saved and restored on recursive scans.

// ssave 保存了 ss 中需要在递归扫描时保存并恢复的部分。
type ssave struct {
	validSave bool // is or was a part of an actual ss.     // 是或曾是原来 ss 的一部分。
	nlIsEnd   bool // whether newline terminates scan       // 终止扫描的地方是否为换行符
	nlIsSpace bool // whether newline counts as white space // 换行符是否计为空白符
	argLimit  int  // max value of ss.count for this arg; argLimit <= limit // 该字段为 ss.count 的最大值；argLimit <= limit
	limit     int  // max value of ss.count.                // ss.count 的最大值
	maxWid    int  // width of this field.                  // 该字段的宽度。
}

// The Read method is only in ScanState so that ScanState
// satisfies io.Reader. It will never be called when used as
// intended, so there is no need to make it actually work.

// Read 方法只在满足 io.Reader 的 ScanState 中。它故意被设计为永远不会被调用。
// 因此无需让它真正地工作。
func (s *ss) Read(buf []byte) (n int, err error) {
	return 0, errors.New("ScanState's Read should not be called. Use ReadRune")
}

func (s *ss) ReadRune() (r rune, size int, err error) {
	if s.peekRune >= 0 {
		s.count++
		r = s.peekRune
		size = utf8.RuneLen(r)
		s.prevRune = r
		s.peekRune = -1
		return
	}
	if s.atEOF || s.nlIsEnd && s.prevRune == '\n' || s.count >= s.argLimit {
		err = io.EOF
		return
	}

	r, size, err = s.rr.ReadRune()
	if err == nil {
		s.count++
		s.prevRune = r
	} else if err == io.EOF {
		s.atEOF = true
	}
	return
}

func (s *ss) Width() (wid int, ok bool) {
	if s.maxWid == hugeWid {
		return 0, false
	}
	return s.maxWid, true
}

// The public method returns an error; this private one panics.
// If getRune reaches EOF, the return value is EOF (-1).

// 公共的方法返回一个错误；私有的则会panic。
// 若 getRune 读到了 EOF，其返回值就是 EOF (-1)。
func (s *ss) getRune() (r rune) {
	r, _, err := s.ReadRune()
	if err != nil {
		if err == io.EOF {
			return eof
		}
		s.error(err)
	}
	return
}

// mustReadRune turns io.EOF into a panic(io.ErrUnexpectedEOF).
// It is called in cases such as string scanning where an EOF is a
// syntax error.

// mustReadRune 将 io.EOF 转为 panic(io.ErrUnexpectedEOF)。
// 例如在字符串内扫描到 EOF 为语法错误时，它就会被调用。
func (s *ss) mustReadRune() (r rune) {
	r = s.getRune()
	if r == eof {
		s.error(io.ErrUnexpectedEOF)
	}
	return
}

func (s *ss) UnreadRune() error {
	if u, ok := s.rr.(runeUnreader); ok {
		u.UnreadRune()
	} else {
		s.peekRune = s.prevRune
	}
	s.prevRune = -1
	s.count--
	return nil
}

func (s *ss) error(err error) {
	panic(scanError{err})
}

func (s *ss) errorString(err string) {
	panic(scanError{errors.New(err)})
}

func (s *ss) Token(skipSpace bool, f func(rune) bool) (tok []byte, err error) {
	defer func() {
		if e := recover(); e != nil {
			if se, ok := e.(scanError); ok {
				err = se.err
			} else {
				panic(e)
			}
		}
	}()
	if f == nil {
		f = notSpace
	}
	s.buf = s.buf[:0]
	tok = s.token(skipSpace, f)
	return
}

// space is a copy of the unicode.White_Space ranges,
// to avoid depending on package unicode.

// space 为 unicode.White_Space 区域的副本，以此避免对 unicode 包的依赖。
var space = [][2]uint16{
	{0x0009, 0x000d},
	{0x0020, 0x0020},
	{0x0085, 0x0085},
	{0x00a0, 0x00a0},
	{0x1680, 0x1680},
	{0x180e, 0x180e},
	{0x2000, 0x200a},
	{0x2028, 0x2029},
	{0x202f, 0x202f},
	{0x205f, 0x205f},
	{0x3000, 0x3000},
}

func isSpace(r rune) bool {
	if r >= 1<<16 {
		return false
	}
	rx := uint16(r)
	for _, rng := range space {
		if rx < rng[0] {
			return false
		}
		if rx <= rng[1] {
			return true
		}
	}
	return false
}

// notSpace is the default scanning function used in Token.

// notSpace 为用在 Token 中的默认扫描函数。
func notSpace(r rune) bool {
	return !isSpace(r)
}

// SkipSpace provides Scan methods the ability to skip space and newline
// characters in keeping with the current scanning mode set by format strings
// and Scan/Scanln.

// SkipSpace 让 Scan 方法可根据由当前格式字符串和 Scan/Scanln
// 设置的扫描模式跳过空格和换行符。
func (s *ss) SkipSpace() {
	s.skipSpace(false)
}

// readRune is a structure to enable reading UTF-8 encoded code points
// from an io.Reader.  It is used if the Reader given to the scanner does
// not already implement io.RuneReader.

// readRune 结构体开启从 io.Reader 中读取以UTF-8编码的码点。若给予扫描器的 Reader
// 并未实现 io.RuneReader，就会使用此结构体。
type readRune struct {
	reader  io.Reader
	buf     [utf8.UTFMax]byte // used only inside ReadRune // 只在 ReadRune 内使用。
	pending int               // number of bytes in pendBuf; only >0 for bad UTF-8 // pendBuf 中的字节数，对于错误的 UTF-8 只会 >0。
	pendBuf [utf8.UTFMax]byte // bytes left over           // 剩余的字节
}

// readByte returns the next byte from the input, which may be
// left over from a previous read if the UTF-8 was ill-formed.

// readByte 从输入中返回下一个字节，若它不合UTF-8规范，就会从上一次读取中留下来。
func (r *readRune) readByte() (b byte, err error) {
	if r.pending > 0 {
		b = r.pendBuf[0]
		copy(r.pendBuf[0:], r.pendBuf[1:])
		r.pending--
		return
	}
	n, err := io.ReadFull(r.reader, r.pendBuf[0:1])
	if n != 1 {
		return 0, err
	}
	return r.pendBuf[0], err
}

// unread saves the bytes for the next read.

// unread 为下一次读取保存字节。
func (r *readRune) unread(buf []byte) {
	copy(r.pendBuf[r.pending:], buf)
	r.pending += len(buf)
}

// ReadRune returns the next UTF-8 encoded code point from the
// io.Reader inside r.

// ReadRune 从 r 的 io.Reader 中返回下一个UTF-8编码的码点。
func (r *readRune) ReadRune() (rr rune, size int, err error) {
	r.buf[0], err = r.readByte()
	if err != nil {
		return 0, 0, err
	}
	if r.buf[0] < utf8.RuneSelf { // fast check for common ASCII case // 快速检测常见的ASCII情况
		rr = rune(r.buf[0])
		return
	}
	var n int
	for n = 1; !utf8.FullRune(r.buf[0:n]); n++ {
		r.buf[n], err = r.readByte()
		if err != nil {
			if err == io.EOF {
				err = nil
				break
			}
			return
		}
	}
	rr, size = utf8.DecodeRune(r.buf[0:n])
	if size < n { // an error // 一个错误
		r.unread(r.buf[size:n])
	}
	return
}

var ssFree = newCache(func() interface{} { return new(ss) })

// newScanState allocates a new ss struct or grab a cached one.

// newScanState 分配一个新的 ss 结构体或抓取一个已缓存的。
func newScanState(r io.Reader, nlIsSpace, nlIsEnd bool) (s *ss, old ssave) {
	// If the reader is a *ss, then we've got a recursive
	// call to Scan, so re-use the scan state.
	// 若读取器是一个 *ss，那么我们就得到了一个递归调用的 Scan，这样会重新使用扫描状态。
	s, ok := r.(*ss)
	if ok {
		old = s.ssave
		s.limit = s.argLimit
		s.nlIsEnd = nlIsEnd || s.nlIsEnd
		s.nlIsSpace = nlIsSpace
		return
	}

	s = ssFree.get().(*ss)
	if rr, ok := r.(io.RuneReader); ok {
		s.rr = rr
	} else {
		s.rr = &readRune{reader: r}
	}
	s.nlIsSpace = nlIsSpace
	s.nlIsEnd = nlIsEnd
	s.prevRune = -1
	s.peekRune = -1
	s.atEOF = false
	s.limit = hugeWid
	s.argLimit = hugeWid
	s.maxWid = hugeWid
	s.validSave = true
	s.count = 0
	return
}

// free saves used ss structs in ssFree; avoid an allocation per invocation.

// free 在 ssFree 中保存已使用的 ss 结构体；避免为每次请求都进行分配。
func (s *ss) free(old ssave) {
	// If it was used recursively, just restore the old state.
	// 如果要递归地使用，只需重新存储旧的状态即可。
	if old.validSave {
		s.ssave = old
		return
	}
	// Don't hold on to ss structs with large buffers.
	// 不让 ss 结构体保存大型缓存。
	if cap(s.buf) > 1024 {
		return
	}
	s.buf = s.buf[:0]
	s.rr = nil
	ssFree.put(s)
}

// skipSpace skips spaces and maybe newlines.

// skipSpace 跳过空格，还可能跳过换行符。
func (s *ss) skipSpace(stopAtNewline bool) {
	for {
		r := s.getRune()
		if r == eof {
			return
		}
		if r == '\n' {
			if stopAtNewline {
				break
			}
			if s.nlIsSpace {
				continue
			}
			s.errorString("unexpected newline")
			return
		}
		if !isSpace(r) {
			s.UnreadRune()
			break
		}
	}
}

// token returns the next space-delimited string from the input.  It
// skips white space.  For Scanln, it stops at newlines.  For Scan,
// newlines are treated as spaces.

// token 从输入中返回下一个以空格分隔的字符串。它会跳过空白符。
// 对于 Scanln，它会在换行符处停止。对于 Scan，换行符会被视作空格。
func (s *ss) token(skipSpace bool, f func(rune) bool) []byte {
	if skipSpace {
		s.skipSpace(false)
	}
	// read until white space or newline
	// 读取直到遇见空白符或回车符。
	for {
		r := s.getRune()
		if r == eof {
			break
		}
		if !f(r) {
			s.UnreadRune()
			break
		}
		s.buf.WriteRune(r)
	}
	return s.buf
}

// typeError indicates that the type of the operand did not match the format

// typeError 表明操作数的类型与格式不匹配。
func (s *ss) typeError(arg interface{}, expected string) {
	s.errorString("expected argument of type pointer to " + expected + "; found " + reflect.TypeOf(arg).String())
}

var complexError = errors.New("syntax error scanning complex number")
var boolError = errors.New("syntax error scanning boolean")

func indexRune(s string, r rune) int {
	for i, c := range s {
		if c == r {
			return i
		}
	}
	return -1
}

// consume reads the next rune in the input and reports whether it is in the ok string.
// If accept is true, it puts the character into the input token.

// consume 从输入中读取下一个符文并报告它是否在 ok 字符串中。
func (s *ss) consume(ok string, accept bool) bool {
	r := s.getRune()
	if r == eof {
		return false
	}
	if indexRune(ok, r) >= 0 {
		if accept {
			s.buf.WriteRune(r)
		}
		return true
	}
	if r != eof && accept {
		s.UnreadRune()
	}
	return false
}

// peek reports whether the next character is in the ok string, without consuming it.

// peek 报告下一个字符是否在 ok 字符串中，而不销毁它。
func (s *ss) peek(ok string) bool {
	r := s.getRune()
	if r != eof {
		s.UnreadRune()
	}
	return indexRune(ok, r) >= 0
}

func (s *ss) notEOF() {
	// Guarantee there is data to be read.
	// 保证数据被读取。
	if r := s.getRune(); r == eof {
		panic(io.EOF)
	}
	s.UnreadRune()
}

// accept checks the next rune in the input.  If it's a byte (sic) in the string, it puts it in the
// buffer and returns true. Otherwise it return false.

// accept 从输入中检查下一个符文。若它在此字符串中（的原文）是一个字节，
// 此方法就会将它放到缓存中并返回 true。否则它会返回 false。
func (s *ss) accept(ok string) bool {
	return s.consume(ok, true)
}

// okVerb verifies that the verb is present in the list, setting s.err appropriately if not.

// okVerb 验证占位符是否在列表中，若否，则设置适当的 s.err。
func (s *ss) okVerb(verb rune, okVerbs, typ string) bool {
	for _, v := range okVerbs {
		if v == verb {
			return true
		}
	}
	s.errorString("bad verb %" + string(verb) + " for " + typ)
	return false
}

// scanBool returns the value of the boolean represented by the next token.

// scanBool 返回下一个标记所表示的布尔值。
func (s *ss) scanBool(verb rune) bool {
	s.skipSpace(false)
	s.notEOF()
	if !s.okVerb(verb, "tv", "boolean") {
		return false
	}
	// Syntax-checking a boolean is annoying.  We're not fastidious about case.
	// 对布尔值进行语法检查是很讨厌的。我们并不苛求各种情况。
	switch s.getRune() {
	case '0':
		return false
	case '1':
		return true
	case 't', 'T':
		if s.accept("rR") && (!s.accept("uU") || !s.accept("eE")) {
			s.error(boolError)
		}
		return true
	case 'f', 'F':
		if s.accept("aA") && (!s.accept("lL") || !s.accept("sS") || !s.accept("eE")) {
			s.error(boolError)
		}
		return false
	}
	return false
}

// Numerical elements

// 数值元素。
const (
	binaryDigits      = "01"
	octalDigits       = "01234567"
	decimalDigits     = "0123456789"
	hexadecimalDigits = "0123456789aAbBcCdDeEfF"
	sign              = "+-"
	period            = "."
	exponent          = "eEp"
)

// getBase returns the numeric base represented by the verb and its digit string.

// getBase 返回由占位符及其数字串 digits 所表示的数值进制 base。
func (s *ss) getBase(verb rune) (base int, digits string) {
	s.okVerb(verb, "bdoUxXv", "integer") // sets s.err // 设置 s.err
	base = 10
	digits = decimalDigits
	switch verb {
	case 'b':
		base = 2
		digits = binaryDigits
	case 'o':
		base = 8
		digits = octalDigits
	case 'x', 'X', 'U':
		base = 16
		digits = hexadecimalDigits
	}
	return
}

// scanNumber returns the numerical string with specified digits starting here.

// scanNumber 返回数值字符串及从此处开始的指定的数字 digits。
func (s *ss) scanNumber(digits string, haveDigits bool) string {
	if !haveDigits {
		s.notEOF()
		if !s.accept(digits) {
			s.errorString("expected integer")
		}
	}
	for s.accept(digits) {
	}
	return string(s.buf)
}

// scanRune returns the next rune value in the input.

// scanRune 返回输入中的下一个符文值。
func (s *ss) scanRune(bitSize int) int64 {
	s.notEOF()
	r := int64(s.getRune())
	n := uint(bitSize)
	x := (r << (64 - n)) >> (64 - n)
	if x != r {
		s.errorString("overflow on character value " + string(r))
	}
	return r
}

// scanBasePrefix reports whether the integer begins with a 0 or 0x,
// and returns the base, digit string, and whether a zero was found.
// It is called only if the verb is %v.

// scanBasePrefix 报告该整数是否以 0 或 0x 开头，并返回其进制 base，数字串 digit
// 以及是否找到零 found。
func (s *ss) scanBasePrefix() (base int, digits string, found bool) {
	if !s.peek("0") {
		return 10, decimalDigits, false
	}
	s.accept("0")
	found = true // We've put a digit into the token buffer. // 我们将一个数字放到标记缓存里
	// Special cases for '0' && '0x'
	// “0”和“0x”的特殊情况
	base, digits = 8, octalDigits
	if s.peek("xX") {
		s.consume("xX", false)
		base, digits = 16, hexadecimalDigits
	}
	return
}

// scanInt returns the value of the integer represented by the next
// token, checking for overflow.  Any error is stored in s.err.

// scanInt 返回由下一个标记表示的整数值并检测溢出。任何错误都会存入 s.err。
func (s *ss) scanInt(verb rune, bitSize int) int64 {
	if verb == 'c' {
		return s.scanRune(bitSize)
	}
	s.skipSpace(false)
	s.notEOF()
	base, digits := s.getBase(verb)
	haveDigits := false
	if verb == 'U' {
		if !s.consume("U", false) || !s.consume("+", false) {
			s.errorString("bad unicode format ")
		}
	} else {
		s.accept(sign) // If there's a sign, it will be left in the token buffer. // 如果有符号，它就会被留在标记缓存内。
		if verb == 'v' {
			base, digits, haveDigits = s.scanBasePrefix()
		}
	}
	tok := s.scanNumber(digits, haveDigits)
	i, err := strconv.ParseInt(tok, base, 64)
	if err != nil {
		s.error(err)
	}
	n := uint(bitSize)
	x := (i << (64 - n)) >> (64 - n)
	if x != i {
		s.errorString("integer overflow on token " + tok)
	}
	return i
}

// scanUint returns the value of the unsigned integer represented
// by the next token, checking for overflow.  Any error is stored in s.err.

// scanUint 返回由下一个标记表示的无符号整数值并检测溢出。任何错误都会存入 s.err。
func (s *ss) scanUint(verb rune, bitSize int) uint64 {
	if verb == 'c' {
		return uint64(s.scanRune(bitSize))
	}
	s.skipSpace(false)
	s.notEOF()
	base, digits := s.getBase(verb)
	haveDigits := false
	if verb == 'U' {
		if !s.consume("U", false) || !s.consume("+", false) {
			s.errorString("bad unicode format ")
		}
	} else if verb == 'v' {
		base, digits, haveDigits = s.scanBasePrefix()
	}
	tok := s.scanNumber(digits, haveDigits)
	i, err := strconv.ParseUint(tok, base, 64)
	if err != nil {
		s.error(err)
	}
	n := uint(bitSize)
	x := (i << (64 - n)) >> (64 - n)
	if x != i {
		s.errorString("unsigned integer overflow on token " + tok)
	}
	return i
}

// floatToken returns the floating-point number starting here, no longer than swid
// if the width is specified. It's not rigorous about syntax because it doesn't check that
// we have at least some digits, but Atof will do that.

// floatToken 返回从此处开始的浮点数，若宽度已指定，就不会比 s.wid 更长。
// 它对语法并不严格，因为它不会检查我们有没有数字，不过 convertFloat 会检查它的。
func (s *ss) floatToken() string {
	s.buf = s.buf[:0]
	// NaN?              // 非数值？
	if s.accept("nN") && s.accept("aA") && s.accept("nN") {
		return string(s.buf)
	}
	// leading sign?     // 前导正负号？
	s.accept(sign)
	// Inf?              // 无穷大？
	if s.accept("iI") && s.accept("nN") && s.accept("fF") {
		return string(s.buf)
	}
	// digits?           // 数字？
	for s.accept(decimalDigits) {
	}
	// decimal point?    // 小数点？
	if s.accept(period) {
		// fraction?     // 小数？
		for s.accept(decimalDigits) {
		}
	}
	// exponent?         // 指数？
	if s.accept(exponent) {
		// leading sign? // 前导正负号？
		s.accept(sign)
		// digits?       // 数字？
		for s.accept(decimalDigits) {
		}
	}
	return string(s.buf)
}

// complexTokens returns the real and imaginary parts of the complex number starting here.
// The number might be parenthesized and has the format (N+Ni) where N is a floating-point
// number and there are no spaces within.

// complexTokens 返回从此处开始的复数的实部和虚部。该数字可能被括号括住且格式为
// (N+Ni)，其中 N 是一个浮点数且其间没有空格。
func (s *ss) complexTokens() (real, imag string) {
	// TODO: accept N and Ni independently?
	// TODO: 分别接受 N 和 Ni？
	parens := s.accept("(")
	real = s.floatToken()
	s.buf = s.buf[:0]
	// Must now have a sign.
	// 现在必须有正负号。
	if !s.accept("+-") {
		s.error(complexError)
	}
	// Sign is now in buffer
	// 现在正负号在缓存中
	imagSign := string(s.buf)
	imag = s.floatToken()
	if !s.accept("i") {
		s.error(complexError)
	}
	if parens && !s.accept(")") {
		s.error(complexError)
	}
	return real, imagSign + imag
}

// convertFloat converts the string to a float64value.

// convertFloat 将字符串转换为 float64 值。
func (s *ss) convertFloat(str string, n int) float64 {
	if p := indexRune(str, 'p'); p >= 0 {
		// Atof doesn't handle power-of-2 exponents,
		// but they're easy to evaluate.
		// ParseFloat 不会处理2的幂的指数，但它们很容易求值。
		f, err := strconv.ParseFloat(str[:p], n)
		if err != nil {
			// Put full string into error.
			// 将整个字符串转为错误。
			if e, ok := err.(*strconv.NumError); ok {
				e.Num = str
			}
			s.error(err)
		}
		m, err := strconv.Atoi(str[p+1:])
		if err != nil {
			// Put full string into error.
			// 将整个字符串转为错误。
			if e, ok := err.(*strconv.NumError); ok {
				e.Num = str
			}
			s.error(err)
		}
		return math.Ldexp(f, m)
	}
	f, err := strconv.ParseFloat(str, n)
	if err != nil {
		s.error(err)
	}
	return f
}

// convertComplex converts the next token to a complex128 value.
// The atof argument is a type-specific reader for the underlying type.
// If we're reading complex64, atof will parse float32s and convert them
// to float64's to avoid reproducing this code for each complex type.

// convertComplex 将下一个标记转换为 complex128 值。
// 若我们读取到 complex64，convertFloat 会将它解析成 float32 并转换为 float64，
// 以此避免为每个复数类型重复此代码。
func (s *ss) scanComplex(verb rune, n int) complex128 {
	if !s.okVerb(verb, floatVerbs, "complex") {
		return 0
	}
	s.skipSpace(false)
	s.notEOF()
	sreal, simag := s.complexTokens()
	real := s.convertFloat(sreal, n/2)
	imag := s.convertFloat(simag, n/2)
	return complex(real, imag)
}

// convertString returns the string represented by the next input characters.
// The format of the input is determined by the verb.

// convertString 返回由下一次输入的字符表示的字符串。
// 输入的格式由占位符 verb 决定。
func (s *ss) convertString(verb rune) (str string) {
	if !s.okVerb(verb, "svqx", "string") {
		return ""
	}
	s.skipSpace(false)
	s.notEOF()
	switch verb {
	case 'q':
		str = s.quotedString()
	case 'x':
		str = s.hexString()
	default:
		str = string(s.token(true, notSpace)) // %s and %v just return the next word // %s 和 %v 只返回下一个单词
	}
	return
}

// quotedString returns the double- or back-quoted string represented by the next input characters.

// quotedString 返回由下一次输入的字符表示的，以双引号或反引号围起的字符串。
func (s *ss) quotedString() string {
	s.notEOF()
	quote := s.getRune()
	switch quote {
	case '`':
		// Back-quoted: Anything goes until EOF or back quote.
		// 反引号围绕的：遇到任何东西都会继续直到 EOF 或反引号。
		for {
			r := s.mustReadRune()
			if r == quote {
				break
			}
			s.buf.WriteRune(r)
		}
		return string(s.buf)
	case '"':
		// Double-quoted: Include the quotes and let strconv.Unquote do the backslash escapes.
		// 双引号围绕的：包括该引号并让 strconv.Unquote 进行反斜杠转义。
		s.buf.WriteRune(quote)
		for {
			r := s.mustReadRune()
			s.buf.WriteRune(r)
			if r == '\\' {
				// In a legal backslash escape, no matter how long, only the character
				// immediately after the escape can itself be a backslash or quote.
				// Thus we only need to protect the first character after the backslash.
<<<<<<< HEAD
				//
				// 在一个合法的反斜杠转义中，无论多长，
				// 只有紧跟反斜杠之后的转义本身才可以是反斜杠或引号。
				// 因此我们之需要保证第一个字符在反斜杠之后即可。
				r := s.mustReadRune()
				s.buf.WriteRune(r)
=======
				s.buf.WriteRune(s.mustReadRune())
>>>>>>> e6f8174d
			} else if r == '"' {
				break
			}
		}
		result, err := strconv.Unquote(string(s.buf))
		if err != nil {
			s.error(err)
		}
		return result
	default:
		s.errorString("expected quoted string")
	}
	return ""
}

// hexDigit returns the value of the hexadecimal digit

// hexDigit 返回十六进制数字的值
func (s *ss) hexDigit(d rune) int {
	digit := int(d)
	switch digit {
	case '0', '1', '2', '3', '4', '5', '6', '7', '8', '9':
		return digit - '0'
	case 'a', 'b', 'c', 'd', 'e', 'f':
		return 10 + digit - 'a'
	case 'A', 'B', 'C', 'D', 'E', 'F':
		return 10 + digit - 'A'
	}
	s.errorString("Scan: illegal hex digit")
	return 0
}

// hexByte returns the next hex-encoded (two-character) byte from the input.
// There must be either two hexadecimal digits or a space character in the input.

// hexByte 从输入中返回下一个以十六进制编码的（两个字符的）字节。
// 输入中必须为两个十六进制数字或一个空格字符。
func (s *ss) hexByte() (b byte, ok bool) {
	rune1 := s.getRune()
	if rune1 == eof {
		return
	}
	if isSpace(rune1) {
		s.UnreadRune()
		return
	}
	rune2 := s.mustReadRune()
	return byte(s.hexDigit(rune1)<<4 | s.hexDigit(rune2)), true
}

// hexString returns the space-delimited hexpair-encoded string.

// hexString 返回以空格分隔的，十六进制对编码的字符串。
func (s *ss) hexString() string {
	s.notEOF()
	for {
		b, ok := s.hexByte()
		if !ok {
			break
		}
		s.buf.WriteByte(b)
	}
	if len(s.buf) == 0 {
		s.errorString("Scan: no hex data for %x string")
		return ""
	}
	return string(s.buf)
}

const floatVerbs = "beEfFgGv"

const hugeWid = 1 << 30

// scanOne scans a single value, deriving the scanner from the type of the argument.

// scanOne 扫描单个值，从实参的类型导出扫描器。
func (s *ss) scanOne(verb rune, arg interface{}) {
	s.buf = s.buf[:0]
	var err error
	// If the parameter has its own Scan method, use that.
	// 若该形参有它自己的 Scan 方法，就用它。
	if v, ok := arg.(Scanner); ok {
		err = v.Scan(s, verb)
		if err != nil {
			if err == io.EOF {
				err = io.ErrUnexpectedEOF
			}
			s.error(err)
		}
		return
	}

	switch v := arg.(type) {
	case *bool:
		*v = s.scanBool(verb)
	case *complex64:
		*v = complex64(s.scanComplex(verb, 64))
	case *complex128:
		*v = s.scanComplex(verb, 128)
	case *int:
		*v = int(s.scanInt(verb, intBits))
	case *int8:
		*v = int8(s.scanInt(verb, 8))
	case *int16:
		*v = int16(s.scanInt(verb, 16))
	case *int32:
		*v = int32(s.scanInt(verb, 32))
	case *int64:
		*v = s.scanInt(verb, 64)
	case *uint:
		*v = uint(s.scanUint(verb, intBits))
	case *uint8:
		*v = uint8(s.scanUint(verb, 8))
	case *uint16:
		*v = uint16(s.scanUint(verb, 16))
	case *uint32:
		*v = uint32(s.scanUint(verb, 32))
	case *uint64:
		*v = s.scanUint(verb, 64)
	case *uintptr:
		*v = uintptr(s.scanUint(verb, uintptrBits))
	// Floats are tricky because you want to scan in the precision of the result, not
	// scan in high precision and convert, in order to preserve the correct error condition.
	// 浮点数很棘手，因为你为了保存恰当的错误条件，需要在结果的精度中扫描，而不是在高精度中扫描并转换。
	case *float32:
		if s.okVerb(verb, floatVerbs, "float32") {
			s.skipSpace(false)
			s.notEOF()
			*v = float32(s.convertFloat(s.floatToken(), 32))
		}
	case *float64:
		if s.okVerb(verb, floatVerbs, "float64") {
			s.skipSpace(false)
			s.notEOF()
			*v = s.convertFloat(s.floatToken(), 64)
		}
	case *string:
		*v = s.convertString(verb)
	case *[]byte:
		// We scan to string and convert so we get a copy of the data.
		// If we scanned to bytes, the slice would point at the buffer.
		// 我们将它扫描为字符串并转换，因此我们获取该数据的一份副本。
		// 若我们将它扫描为字节，该切片就会指向缓存。
		*v = []byte(s.convertString(verb))
	default:
		val := reflect.ValueOf(v)
		ptr := val
		if ptr.Kind() != reflect.Ptr {
			s.errorString("Scan: type not a pointer: " + val.Type().String())
			return
		}
		switch v := ptr.Elem(); v.Kind() {
		case reflect.Bool:
			v.SetBool(s.scanBool(verb))
		case reflect.Int, reflect.Int8, reflect.Int16, reflect.Int32, reflect.Int64:
			v.SetInt(s.scanInt(verb, v.Type().Bits()))
		case reflect.Uint, reflect.Uint8, reflect.Uint16, reflect.Uint32, reflect.Uint64, reflect.Uintptr:
			v.SetUint(s.scanUint(verb, v.Type().Bits()))
		case reflect.String:
			v.SetString(s.convertString(verb))
		case reflect.Slice:
			// For now, can only handle (renamed) []byte.
			// 现在，只能处理（重命名的）[]byte。
			typ := v.Type()
			if typ.Elem().Kind() != reflect.Uint8 {
				s.errorString("Scan: can't handle type: " + val.Type().String())
			}
			str := s.convertString(verb)
			v.Set(reflect.MakeSlice(typ, len(str), len(str)))
			for i := 0; i < len(str); i++ {
				v.Index(i).SetUint(uint64(str[i]))
			}
		case reflect.Float32, reflect.Float64:
			s.skipSpace(false)
			s.notEOF()
			v.SetFloat(s.convertFloat(s.floatToken(), v.Type().Bits()))
		case reflect.Complex64, reflect.Complex128:
			v.SetComplex(s.scanComplex(verb, v.Type().Bits()))
		default:
			s.errorString("Scan: can't handle type: " + val.Type().String())
		}
	}
}

// errorHandler turns local panics into error returns.

// errorHandler 将局部panic转为错误返回。
func errorHandler(errp *error) {
	if e := recover(); e != nil {
		if se, ok := e.(scanError); ok { // catch local error // 捕获本地错误
			*errp = se.err
		} else if eof, ok := e.(error); ok && eof == io.EOF { // out of input // 超出输入
			*errp = eof
		} else {
			panic(e)
		}
	}
}

// doScan does the real work for scanning without a format string.

// doScan 进行真正的扫描工作而无需格式字符串。
func (s *ss) doScan(a []interface{}) (numProcessed int, err error) {
	defer errorHandler(&err)
	for _, arg := range a {
		s.scanOne('v', arg)
		numProcessed++
	}
	// Check for newline if required.
	// 根据需要检查换行符。
	if !s.nlIsSpace {
		for {
			r := s.getRune()
			if r == '\n' || r == eof {
				break
			}
			if !isSpace(r) {
				s.errorString("Scan: expected newline")
				break
			}
		}
	}
	return
}

// advance determines whether the next characters in the input match
// those of the format.  It returns the number of bytes (sic) consumed
// in the format. Newlines included, all runs of space characters in
// either input or format behave as a single space. This routine also
// handles the %% case.  If the return value is zero, either format
// starts with a % (with no following %) or the input is empty.
// If it is negative, the input did not match the string.

// advance 判断输入中的下一个字符是否匹配那些格式 format。
// 它返回该格式（原文）中消耗的字节数。包括换行符，在输入或格式中的连续空白字符
// 都视为单个空格。此程序也处理 %% 的情况。若返回值为零，那么不是格式起始于
// %（没有后跟 %）就是输入为空。若它是复数，则输入不匹配该字符串。
func (s *ss) advance(format string) (i int) {
	for i < len(format) {
		fmtc, w := utf8.DecodeRuneInString(format[i:])
		if fmtc == '%' {
			// %% acts like a real percent
			nextc, _ := utf8.DecodeRuneInString(format[i+w:]) // will not match % if string is empty // 若字符串为空则不会匹配 %
			if nextc != '%' {
				return
			}
			i += w // skip the first % // 跳过第一个 %
		}
		sawSpace := false
		for isSpace(fmtc) && i < len(format) {
			sawSpace = true
			i += w
			fmtc, w = utf8.DecodeRuneInString(format[i:])
		}
		if sawSpace {
			// There was space in the format, so there should be space (EOF)
			// in the input.
			// 格式中有空格，因此输入中也应该有空格（EOF）
			inputc := s.getRune()
			if inputc == eof || inputc == '\n' {
				// If we've reached a newline, stop now; don't read ahead.
				// 若我们遇到换行符，就立即停止，不继续读取。
				return
			}
			if !isSpace(inputc) {
				// Space in format but not in input: error
				// 格式中有空格但输入中没有：错误
				s.errorString("expected space in input to match format")
			}
			s.skipSpace(true)
			continue
		}
		inputc := s.mustReadRune()
		if fmtc != inputc {
			s.UnreadRune()
			return -1
		}
		i += w
	}
	return
}

// doScanf does the real work when scanning with a format string.
//  At the moment, it handles only pointers to basic types.

// doScanf 根据格式字符串进行真正的扫描工作。
// 目前，它只能处理指向基本类型的指针。
func (s *ss) doScanf(format string, a []interface{}) (numProcessed int, err error) {
	defer errorHandler(&err)
	end := len(format) - 1
	// We process one item per non-trivial format
	// 我们为每个非平凡的格式处理一个条目
	for i := 0; i <= end; {
		w := s.advance(format[i:])
		if w > 0 {
			i += w
			continue
		}
		// Either we failed to advance, we have a percent character, or we ran out of input.
		// 我们要么无法继续，要么有一个百分号，或用尽输入。
		if format[i] != '%' {
			// Can't advance format.  Why not?
			// 不能继续格式化。为啥？因为输入不匹配格式。
			if w < 0 {
				s.errorString("input does not match format")
			}
			// Otherwise at EOF; "too many operands" error handled below
			// 否则就是遇到了 EOF；以下为“太多操作数”的错误处理
			break
		}
		i++ // % is one byte // % 是一个字节

		// do we have 20 (width)?
		// 我们有没有20个（宽度）？
		var widPresent bool
		s.maxWid, widPresent, i = parsenum(format, i, end)
		if !widPresent {
			s.maxWid = hugeWid
		}
		s.argLimit = s.limit
		if f := s.count + s.maxWid; f < s.argLimit {
			s.argLimit = f
		}

		c, w := utf8.DecodeRuneInString(format[i:])
		i += w

		if numProcessed >= len(a) { // out of operands // 超过操作数
			s.errorString("too few operands for format %" + format[i-w:])
			break
		}
		arg := a[numProcessed]

		s.scanOne(c, arg)
		numProcessed++
		s.argLimit = s.limit
	}
	if numProcessed < len(a) {
		s.errorString("too many operands")
	}
	return
}<|MERGE_RESOLUTION|>--- conflicted
+++ resolved
@@ -1010,16 +1010,11 @@
 				// In a legal backslash escape, no matter how long, only the character
 				// immediately after the escape can itself be a backslash or quote.
 				// Thus we only need to protect the first character after the backslash.
-<<<<<<< HEAD
 				//
 				// 在一个合法的反斜杠转义中，无论多长，
 				// 只有紧跟反斜杠之后的转义本身才可以是反斜杠或引号。
 				// 因此我们之需要保证第一个字符在反斜杠之后即可。
-				r := s.mustReadRune()
-				s.buf.WriteRune(r)
-=======
 				s.buf.WriteRune(s.mustReadRune())
->>>>>>> e6f8174d
 			} else if r == '"' {
 				break
 			}
