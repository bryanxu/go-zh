--- conflicted
+++ resolved
@@ -96,13 +96,9 @@
 	I interface{}
 }
 
-<<<<<<< HEAD
-// A type with a String method with pointer receiver for testing %p
+// P is a type with a String method with pointer receiver for testing %p.
 
 // P 为用于测试 %p 的类型，该类型有带指针接收者的 String 方法
-=======
-// P is a type with a String method with pointer receiver for testing %p.
->>>>>>> 09994332
 type P int
 
 var pValue P
@@ -716,14 +712,10 @@
 	}
 }
 
-<<<<<<< HEAD
-// Check map printing using substrings so we don't depend on the print order.
-
-// 用子字符串来检查映射的打印，因此我们无需依赖打印顺序。
-=======
 // presentInMap checks map printing using substrings so we don't depend on the
 // print order.
->>>>>>> 09994332
+
+// presentInMap 用子字符串来检查映射的打印，因此我们无需依赖打印顺序。
 func presentInMap(s string, a []string, t *testing.T) {
 	for i := 0; i < len(a); i++ {
 		loc := strings.Index(s, a[i])
@@ -765,16 +757,11 @@
 	}
 }
 
-<<<<<<< HEAD
-// Check that Sprint (and hence Print, Fprint) puts spaces in the right places,
-// that is, between arg pairs in which neither is a string.
-
-// 检查 Sprint（同时也就检查了 Print 和 Fprint）是否将空格放到了正确的位置，
-// 即，除字符串外的实参对之间。
-=======
 // TestBlank checks that Sprint (and hence Print, Fprint) puts spaces in the
 // right places, that is, between arg pairs in which neither is a string.
->>>>>>> 09994332
+
+// TestBlank 检查 Sprint（同时也就检查了 Print 和 Fprint）是否将空格放到了正确的位置，
+// 即，除字符串外的实参对之间。
 func TestBlank(t *testing.T) {
 	got := Sprint("<", 1, ">:", 1, 2, 3, "!")
 	expect := "<1>:1 2 3!"
@@ -783,16 +770,11 @@
 	}
 }
 
-<<<<<<< HEAD
-// Check that Sprintln (and hence Println, Fprintln) puts spaces in the right places,
-// that is, between all arg pairs.
-
-// 检查 Sprintln（同时也就检查了 Println 和 Fprintln）是否将空格放到了正确的位置，
-// 即，所有的实参对之间。
-=======
 // TestBlankln checks that Sprintln (and hence Println, Fprintln) puts spaces in
 // the right places, that is, between all arg pairs.
->>>>>>> 09994332
+
+// TestBlankln 检查 Sprintln（同时也就检查了 Println 和 Fprintln）是否将空格放到了正确的位置，
+// 即，所有的实参对之间。
 func TestBlankln(t *testing.T) {
 	got := Sprintln("<", 1, ">:", 1, 2, 3, "!")
 	expect := "< 1 >: 1 2 3 !\n"
@@ -801,13 +783,9 @@
 	}
 }
 
-<<<<<<< HEAD
-// Check Formatter with Sprint, Sprintln, Sprintf
-
-// 用 Sprint、Sprintln 和 Sprintf 检查 Formatter
-=======
 // TestFormatterPrintln checks Formatter with Sprint, Sprintln, Sprintf.
->>>>>>> 09994332
+
+// TestFormatterPrintln 用 Sprint、Sprintln 和 Sprintf 检查 Formatter。
 func TestFormatterPrintln(t *testing.T) {
 	f := F(1)
 	expect := "<v=F(1)>\n"
@@ -857,13 +835,9 @@
 	}
 }
 
-<<<<<<< HEAD
-// A type that panics in String.
-
-// 在 String 中恐慌的类型。
-=======
 // Panic is a type that panics in String.
->>>>>>> 09994332
+
+// Panic 为在 String 中引起panic的类型。
 type Panic struct {
 	message interface{}
 }
@@ -882,13 +856,9 @@
 	panic(p.message)
 }
 
-<<<<<<< HEAD
-// A type that panics in Format.
-
-// 在 Format 中引发恐慌的类型。
-=======
 // PanicF is a type that panics in Format.
->>>>>>> 09994332
+
+// PanicF 为在 Format 中引发panic的类型。
 type PanicF struct {
 	message interface{}
 }
@@ -928,13 +898,9 @@
 	}
 }
 
-<<<<<<< HEAD
-// Test that erroneous String routine doesn't cause fatal recursion.
-
-// 测试错误的 String 程序是否会产生致命的递归。
-=======
 // recurCount tests that erroneous String routine doesn't cause fatal recursion.
->>>>>>> 09994332
+
+// recurCount 测试错误的 String 程序是否会产生致命的递归。
 var recurCount = 0
 
 type Recur struct {
