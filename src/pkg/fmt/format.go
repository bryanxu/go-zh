--- conflicted
+++ resolved
@@ -454,11 +454,8 @@
 func (f *fmt) fmt_g64(v float64) { f.formatFloat(v, 'g', doPrec(f, -1), 64) }
 
 // fmt_G64 formats a float64 in the 'f' or 'E' form according to size.
-<<<<<<< HEAD
-=======
 
 // fmt_G64 将 float64 格式化为 'f' 或 'E' 的形式，取决于具体大小。
->>>>>>> b8ad3b0a
 func (f *fmt) fmt_G64(v float64) { f.formatFloat(v, 'G', doPrec(f, -1), 64) }
 
 // fmt_fb64 formats a float64 in the form -123p3 (exponent is power of 2).
