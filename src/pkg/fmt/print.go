// Copyright 2009 The Go Authors. All rights reserved.
// Use of this source code is governed by a BSD-style
// license that can be found in the LICENSE file.

package fmt

import (
	"errors"
	"io"
	"os"
	"reflect"
	"sync"
	"unicode/utf8"
)

// Some constants in the form of bytes, to avoid string overhead.
// Needlessly fastidious, I suppose.

// 将一些内容以字节的形式存储，以此避免字符串开销。我觉得无可挑剔了。
var (
	commaSpaceBytes = []byte(", ")
	nilAngleBytes   = []byte("<nil>")
	nilParenBytes   = []byte("(nil)")
	nilBytes        = []byte("nil")
	mapBytes        = []byte("map[")
	missingBytes    = []byte("(MISSING)")
	panicBytes      = []byte("(PANIC=")
	extraBytes      = []byte("%!(EXTRA ")
	irparenBytes    = []byte("i)")
	bytesBytes      = []byte("[]byte{")
	badWidthBytes   = []byte("%!(BADWIDTH)")
	badPrecBytes    = []byte("%!(BADPREC)")
	noVerbBytes     = []byte("%!(NOVERB)")
)

// State represents the printer state passed to custom formatters.
// It provides access to the io.Writer interface plus information about
// the flags and options for the operand's format specifier.

// State 表示传递给格式化器的打印器的状态。
// 它提供了访问 io.Writer 接口及关于标记的信息，以及操作数的格式说明符选项。
type State interface {
	// Write is the function to call to emit formatted output to be printed.
	// Write 函数用于打印出已格式化的输出。
	Write(b []byte) (ret int, err error)
	// Width returns the value of the width option and whether it has been set.
	// Width 返回宽度选项的值以及它是否已被设置。
	Width() (wid int, ok bool)
	// Precision returns the value of the precision option and whether it has been set.
	// Precision 返回精度选项的值以及它是否已被设置。
	Precision() (prec int, ok bool)

	// Flag returns whether the flag c, a character, has been set.
	// Flag 返回标记 c（一个字符）是否已被设置。
	Flag(c int) bool
}

// Formatter is the interface implemented by values with a custom formatter.
// The implementation of Format may call Sprintf or Fprintf(f) etc.
// to generate its output.

// Formatter 接口由带有定制的格式化器的值所实现。
// Format 的实现可调用 Sprintf 或 Fprintf(f) 等函数来生成其输出。
type Formatter interface {
	Format(f State, c rune)
}

// Stringer is implemented by any value that has a String method,
// which defines the ``native'' format for that value.
// The String method is used to print values passed as an operand
// to a %s or %v format or to an unformatted printer such as Print.

// Stringer 接口由任何拥有 String 方法的值所实现，该方法定义了该值的“原生”格式。
// String 方法用于打印值，该值已作为操作数传至 %s 或 %v 进行格式化，
// 或已传至像 Print 这样的无格式化的打印器。
type Stringer interface {
	String() string
}

// GoStringer is implemented by any value that has a GoString method,
// which defines the Go syntax for that value.
// The GoString method is used to print values passed as an operand
// to a %#v format.

// GoStringer 接口由任何拥有 GoString 方法的值所实现，该方法定义了该值的Go语法格式。
// GoString 方法用于打印作为操作数传至 %#v 进行格式化的值。
type GoStringer interface {
	GoString() string
}

// Use simple []byte instead of bytes.Buffer to avoid large dependency.
// 使用 []byte 而非 bytes.Buffer 以避免大量的依赖。
type buffer []byte

func (b *buffer) Write(p []byte) (n int, err error) {
	*b = append(*b, p...)
	return len(p), nil
}

func (b *buffer) WriteString(s string) (n int, err error) {
	*b = append(*b, s...)
	return len(s), nil
}

func (b *buffer) WriteByte(c byte) error {
	*b = append(*b, c)
	return nil
}

func (bp *buffer) WriteRune(r rune) error {
	if r < utf8.RuneSelf {
		*bp = append(*bp, byte(r))
		return nil
	}

	b := *bp
	n := len(b)
	for n+utf8.UTFMax > cap(b) {
		b = append(b, 0)
	}
	w := utf8.EncodeRune(b[n:n+utf8.UTFMax], r)
	*bp = b[:n+w]
	return nil
}

type pp struct {
	n         int
	panicking bool
	erroring  bool // printing an error condition // 打印错误条件
	buf       buffer
	// field holds the current item, as an interface{}.
	// field 将当前条目作为 interface{} 类型的值保存。
	field interface{}
	// value holds the current item, as a reflect.Value, and will be
	// the zero Value if the item has not been reflected.
	// value 将当前条目作为 reflect.Value 类型的值保存；若该条目未被反射，则为
	// Value 类型的零值。
	value   reflect.Value
	runeBuf [utf8.UTFMax]byte
	fmt     fmt
}

// A cache holds a set of reusable objects.
// The slice is a stack (LIFO).
// If more are needed, the cache creates them by calling new.

// cache 保存了可重用对象的集合。
// 其切片是一个栈结构（LIFO 后进先出）。
// 如需保存更多对象，cache 会调用 new 创建它们。
type cache struct {
	mu    sync.Mutex
	saved []interface{}
	new   func() interface{}
}

func (c *cache) put(x interface{}) {
	c.mu.Lock()
	if len(c.saved) < cap(c.saved) {
		c.saved = append(c.saved, x)
	}
	c.mu.Unlock()
}

func (c *cache) get() interface{} {
	c.mu.Lock()
	n := len(c.saved)
	if n == 0 {
		c.mu.Unlock()
		return c.new()
	}
	x := c.saved[n-1]
	c.saved = c.saved[0 : n-1]
	c.mu.Unlock()
	return x
}

func newCache(f func() interface{}) *cache {
	return &cache{saved: make([]interface{}, 0, 100), new: f}
}

var ppFree = newCache(func() interface{} { return new(pp) })

<<<<<<< HEAD
// Allocate a new pp struct or grab a cached one.

// 分配一个新的，或抓取一个已缓存的 pp 结构体。
=======
// newPrinter allocates a new pp struct or grab a cached one.
>>>>>>> 6e41fb04
func newPrinter() *pp {
	p := ppFree.get().(*pp)
	p.panicking = false
	p.erroring = false
	p.fmt.init(&p.buf)
	return p
}

<<<<<<< HEAD
// Save used pp structs in ppFree; avoids an allocation per invocation.

// 将已使用的 pp 结构体保存到 ppFree 中，以此避免为每个请求都分配。
=======
// free saves used pp structs in ppFree; avoids an allocation per invocation.
>>>>>>> 6e41fb04
func (p *pp) free() {
	// Don't hold on to pp structs with large buffers.
	// 不保存拥有大缓存的 pp 结构体。
	if cap(p.buf) > 1024 {
		return
	}
	p.buf = p.buf[:0]
	p.field = nil
	p.value = reflect.Value{}
	ppFree.put(p)
}

func (p *pp) Width() (wid int, ok bool) { return p.fmt.wid, p.fmt.widPresent }

func (p *pp) Precision() (prec int, ok bool) { return p.fmt.prec, p.fmt.precPresent }

func (p *pp) Flag(b int) bool {
	switch b {
	case '-':
		return p.fmt.minus
	case '+':
		return p.fmt.plus
	case '#':
		return p.fmt.sharp
	case ' ':
		return p.fmt.space
	case '0':
		return p.fmt.zero
	}
	return false
}

func (p *pp) add(c rune) {
	p.buf.WriteRune(c)
}

// Implement Write so we can call Fprintf on a pp (through State), for
// recursive use in custom verbs.

// Write 实现后，我们就可以在 pp 上（通过 State）调用 Fprintf，递归地使用定制的占位符了。
func (p *pp) Write(b []byte) (ret int, err error) {
	return p.buf.Write(b)
}

// These routines end in 'f' and take a format string.
// 这些以“f”结尾的程序接受格式字符串。

// Fprintf formats according to a format specifier and writes to w.
// It returns the number of bytes written and any write error encountered.

// Fprintf 根据于格式说明符进行格式化并写入到 w。
// 它返回写入的字节数以及任何遇到的写入错误。
func Fprintf(w io.Writer, format string, a ...interface{}) (n int, err error) {
	p := newPrinter()
	p.doPrintf(format, a)
	n64, err := w.Write(p.buf)
	p.free()
	return int(n64), err
}

// Printf formats according to a format specifier and writes to standard output.
// It returns the number of bytes written and any write error encountered.

// Printf 根据于格式说明符进行格式化并写入到标准输出。
// 它返回写入的字节数以及任何遇到的写入错误。
func Printf(format string, a ...interface{}) (n int, err error) {
	return Fprintf(os.Stdout, format, a...)
}

// Sprintf formats according to a format specifier and returns the resulting string.

// Fprintf 根据于格式说明符进行格式化并返回其结果字符串。
func Sprintf(format string, a ...interface{}) string {
	p := newPrinter()
	p.doPrintf(format, a)
	s := string(p.buf)
	p.free()
	return s
}

// Errorf formats according to a format specifier and returns the string
// as a value that satisfies error.

// Errorf 根据于格式说明符进行格式化并将字符串作为满足 error 的值返回。
func Errorf(format string, a ...interface{}) error {
	return errors.New(Sprintf(format, a...))
}

// These routines do not take a format string
// 这些程序不接受格式字符串

// Fprint formats using the default formats for its operands and writes to w.
// Spaces are added between operands when neither is a string.
// It returns the number of bytes written and any write error encountered.

// Fprint 使用其操作数的默认格式进行格式化并写入到 w。
// 当两个连续的操作数均不为字符串时，它们之间就会添加空格。
// 它返回写入的字节数以及任何遇到的错误。
func Fprint(w io.Writer, a ...interface{}) (n int, err error) {
	p := newPrinter()
	p.doPrint(a, false, false)
	n64, err := w.Write(p.buf)
	p.free()
	return int(n64), err
}

// Print formats using the default formats for its operands and writes to standard output.
// Spaces are added between operands when neither is a string.
// It returns the number of bytes written and any write error encountered.

// Print 使用其操作数的默认格式进行格式化并写入到标准输出。
// 当两个连续的操作数均不为字符串时，它们之间就会添加空格。
// 它返回写入的字节数以及任何遇到的错误。
func Print(a ...interface{}) (n int, err error) {
	return Fprint(os.Stdout, a...)
}

// Sprint formats using the default formats for its operands and returns the resulting string.
// Spaces are added between operands when neither is a string.

// Sprint 使用其操作数的默认格式进行格式化并返回其结果字符串。
// 当两个连续的操作数均不为字符串时，它们之间就会添加空格。
func Sprint(a ...interface{}) string {
	p := newPrinter()
	p.doPrint(a, false, false)
	s := string(p.buf)
	p.free()
	return s
}

// These routines end in 'ln', do not take a format string,
// always add spaces between operands, and add a newline
// after the last operand.
// 这些程序以“ln”结尾，它们不接受格式字符串，总是在操作数之间添加空格，
// 且总在最后一个操作数之后添加一个换行符。

// Fprintln formats using the default formats for its operands and writes to w.
// Spaces are always added between operands and a newline is appended.
// It returns the number of bytes written and any write error encountered.

// Fprintln 使用其操作数的默认格式进行格式化并写入到 w。
// 其操作数之间总是添加空格，且总在最后追加一个换行符。
// 它返回写入的字节数以及任何遇到的错误。
func Fprintln(w io.Writer, a ...interface{}) (n int, err error) {
	p := newPrinter()
	p.doPrint(a, true, true)
	n64, err := w.Write(p.buf)
	p.free()
	return int(n64), err
}

// Println formats using the default formats for its operands and writes to standard output.
// Spaces are always added between operands and a newline is appended.
// It returns the number of bytes written and any write error encountered.

// Fprintln 使用其操作数的默认格式进行格式化并写入到标准输出。
// 其操作数之间总是添加空格，且总在最后追加一个换行符。
// 它返回写入的字节数以及任何遇到的错误。
func Println(a ...interface{}) (n int, err error) {
	return Fprintln(os.Stdout, a...)
}

// Sprintln formats using the default formats for its operands and returns the resulting string.
// Spaces are always added between operands and a newline is appended.

// Fprintln 使用其操作数的默认格式进行格式化并写返回其结果字符串。
// 其操作数之间总是添加空格，且总在最后追加一个换行符。
func Sprintln(a ...interface{}) string {
	p := newPrinter()
	p.doPrint(a, true, true)
	s := string(p.buf)
	p.free()
	return s
}

// getField gets the i'th arg of the struct value.
// If the arg itself is an interface, return a value for
// the thing inside the interface, not the interface itself.

// 获取结构值的第 i 个实参。
// 若实参本身为接口，则返回该接口中的值，而非该接口本身。
func getField(v reflect.Value, i int) reflect.Value {
	val := v.Field(i)
	if val.Kind() == reflect.Interface && !val.IsNil() {
		val = val.Elem()
	}
	return val
}

<<<<<<< local
// Convert ASCII to integer.  n is 0 (and got is false) if no number present.
// 将 ASCII 转换为整数。若不存在数字，则 num 为 0（且isnum 为false）。
=======
// parsenum converts ASCII to integer.  num is 0 (and isnum is false) if no number present.
>>>>>>> other
func parsenum(s string, start, end int) (num int, isnum bool, newi int) {
	if start >= end {
		return 0, false, end
	}
	for newi = start; newi < end && '0' <= s[newi] && s[newi] <= '9'; newi++ {
		num = num*10 + int(s[newi]-'0')
		isnum = true
	}
	return
}

func (p *pp) unknownType(v interface{}) {
	if v == nil {
		p.buf.Write(nilAngleBytes)
		return
	}
	p.buf.WriteByte('?')
	p.buf.WriteString(reflect.TypeOf(v).String())
	p.buf.WriteByte('?')
}

func (p *pp) badVerb(verb rune) {
	p.erroring = true
	p.add('%')
	p.add('!')
	p.add(verb)
	p.add('(')
	switch {
	case p.field != nil:
		p.buf.WriteString(reflect.TypeOf(p.field).String())
		p.add('=')
		p.printField(p.field, 'v', false, false, 0)
	case p.value.IsValid():
		p.buf.WriteString(p.value.Type().String())
		p.add('=')
		p.printValue(p.value, 'v', false, false, 0)
	default:
		p.buf.Write(nilAngleBytes)
	}
	p.add(')')
	p.erroring = false
}

func (p *pp) fmtBool(v bool, verb rune) {
	switch verb {
	case 't', 'v':
		p.fmt.fmt_boolean(v)
	default:
		p.badVerb(verb)
	}
}

// fmtC formats a rune for the 'c' format.

// fmtC 将 c 格式化为“c”格式的符文。
func (p *pp) fmtC(c int64) {
	r := rune(c) // Check for overflow. // 溢出检查。
	if int64(r) != c {
		r = utf8.RuneError
	}
	w := utf8.EncodeRune(p.runeBuf[0:utf8.UTFMax], r)
	p.fmt.pad(p.runeBuf[0:w])
}

func (p *pp) fmtInt64(v int64, verb rune) {
	switch verb {
	case 'b':
		p.fmt.integer(v, 2, signed, ldigits)
	case 'c':
		p.fmtC(v)
	case 'd', 'v':
		p.fmt.integer(v, 10, signed, ldigits)
	case 'o':
		p.fmt.integer(v, 8, signed, ldigits)
	case 'q':
		if 0 <= v && v <= utf8.MaxRune {
			p.fmt.fmt_qc(v)
		} else {
			p.badVerb(verb)
		}
	case 'x':
		p.fmt.integer(v, 16, signed, ldigits)
	case 'U':
		p.fmtUnicode(v)
	case 'X':
		p.fmt.integer(v, 16, signed, udigits)
	default:
		p.badVerb(verb)
	}
}

// fmt0x64 formats a uint64 in hexadecimal and prefixes it with 0x or
// not, as requested, by temporarily setting the sharp flag.

// fmt0x64 将一个 uint64 值格式化为带 0x 前缀的十六进制数或不进行格式化，
// 它会根据需要临时设置 # 号标记。
func (p *pp) fmt0x64(v uint64, leading0x bool) {
	sharp := p.fmt.sharp
	p.fmt.sharp = leading0x
	p.fmt.integer(int64(v), 16, unsigned, ldigits)
	p.fmt.sharp = sharp
}

// fmtUnicode formats a uint64 in U+1234 form by
// temporarily turning on the unicode flag and tweaking the precision.

// fmtUnicode 通过临时开启Unicode标记并调整精度来将一个
// uint64 值格式化为 U+1234 这样的形式。
func (p *pp) fmtUnicode(v int64) {
	precPresent := p.fmt.precPresent
	sharp := p.fmt.sharp
	p.fmt.sharp = false
	prec := p.fmt.prec
	if !precPresent {
		// If prec is already set, leave it alone; otherwise 4 is minimum.
		// 若 prec 已经设置，就保留它，否则就将 4 作为最小值精度。
		p.fmt.prec = 4
		p.fmt.precPresent = true
	}
	p.fmt.unicode = true // turn on U+ // 开启 U+ 标记
	p.fmt.uniQuote = sharp
	p.fmt.integer(int64(v), 16, unsigned, udigits)
	p.fmt.unicode = false
	p.fmt.uniQuote = false
	p.fmt.prec = prec
	p.fmt.precPresent = precPresent
	p.fmt.sharp = sharp
}

func (p *pp) fmtUint64(v uint64, verb rune, goSyntax bool) {
	switch verb {
	case 'b':
		p.fmt.integer(int64(v), 2, unsigned, ldigits)
	case 'c':
		p.fmtC(int64(v))
	case 'd':
		p.fmt.integer(int64(v), 10, unsigned, ldigits)
	case 'v':
		if goSyntax {
			p.fmt0x64(v, true)
		} else {
			p.fmt.integer(int64(v), 10, unsigned, ldigits)
		}
	case 'o':
		p.fmt.integer(int64(v), 8, unsigned, ldigits)
	case 'q':
		if 0 <= v && v <= utf8.MaxRune {
			p.fmt.fmt_qc(int64(v))
		} else {
			p.badVerb(verb)
		}
	case 'x':
		p.fmt.integer(int64(v), 16, unsigned, ldigits)
	case 'X':
		p.fmt.integer(int64(v), 16, unsigned, udigits)
	case 'U':
		p.fmtUnicode(int64(v))
	default:
		p.badVerb(verb)
	}
}

func (p *pp) fmtFloat32(v float32, verb rune) {
	switch verb {
	case 'b':
		p.fmt.fmt_fb32(v)
	case 'e':
		p.fmt.fmt_e32(v)
	case 'E':
		p.fmt.fmt_E32(v)
	case 'f':
		p.fmt.fmt_f32(v)
	case 'g', 'v':
		p.fmt.fmt_g32(v)
	case 'G':
		p.fmt.fmt_G32(v)
	default:
		p.badVerb(verb)
	}
}

func (p *pp) fmtFloat64(v float64, verb rune) {
	switch verb {
	case 'b':
		p.fmt.fmt_fb64(v)
	case 'e':
		p.fmt.fmt_e64(v)
	case 'E':
		p.fmt.fmt_E64(v)
	case 'f':
		p.fmt.fmt_f64(v)
	case 'g', 'v':
		p.fmt.fmt_g64(v)
	case 'G':
		p.fmt.fmt_G64(v)
	default:
		p.badVerb(verb)
	}
}

func (p *pp) fmtComplex64(v complex64, verb rune) {
	switch verb {
	case 'e', 'E', 'f', 'F', 'g', 'G':
		p.fmt.fmt_c64(v, verb)
	case 'v':
		p.fmt.fmt_c64(v, 'g')
	default:
		p.badVerb(verb)
	}
}

func (p *pp) fmtComplex128(v complex128, verb rune) {
	switch verb {
	case 'e', 'E', 'f', 'F', 'g', 'G':
		p.fmt.fmt_c128(v, verb)
	case 'v':
		p.fmt.fmt_c128(v, 'g')
	default:
		p.badVerb(verb)
	}
}

func (p *pp) fmtString(v string, verb rune, goSyntax bool) {
	switch verb {
	case 'v':
		if goSyntax {
			p.fmt.fmt_q(v)
		} else {
			p.fmt.fmt_s(v)
		}
	case 's':
		p.fmt.fmt_s(v)
	case 'x':
		p.fmt.fmt_sx(v, ldigits)
	case 'X':
		p.fmt.fmt_sx(v, udigits)
	case 'q':
		p.fmt.fmt_q(v)
	default:
		p.badVerb(verb)
	}
}

func (p *pp) fmtBytes(v []byte, verb rune, goSyntax bool, depth int) {
	if verb == 'v' || verb == 'd' {
		if goSyntax {
			p.buf.Write(bytesBytes)
		} else {
			p.buf.WriteByte('[')
		}
		for i, c := range v {
			if i > 0 {
				if goSyntax {
					p.buf.Write(commaSpaceBytes)
				} else {
					p.buf.WriteByte(' ')
				}
			}
			p.printField(c, 'v', p.fmt.plus, goSyntax, depth+1)
		}
		if goSyntax {
			p.buf.WriteByte('}')
		} else {
			p.buf.WriteByte(']')
		}
		return
	}
	switch verb {
	case 's':
		p.fmt.fmt_s(string(v))
	case 'x':
		p.fmt.fmt_bx(v, ldigits)
	case 'X':
		p.fmt.fmt_bx(v, udigits)
	case 'q':
		p.fmt.fmt_q(string(v))
	default:
		p.badVerb(verb)
	}
}

func (p *pp) fmtPointer(value reflect.Value, verb rune, goSyntax bool) {
	use0x64 := true
	switch verb {
	case 'p', 'v':
		// ok
	case 'b', 'd', 'o', 'x', 'X':
		use0x64 = false
		// ok
	default:
		p.badVerb(verb)
		return
	}

	var u uintptr
	switch value.Kind() {
	case reflect.Chan, reflect.Func, reflect.Map, reflect.Ptr, reflect.Slice, reflect.UnsafePointer:
		u = value.Pointer()
	default:
		p.badVerb(verb)
		return
	}

	if goSyntax {
		p.add('(')
		p.buf.WriteString(value.Type().String())
		p.add(')')
		p.add('(')
		if u == 0 {
			p.buf.Write(nilBytes)
		} else {
			p.fmt0x64(uint64(u), true)
		}
		p.add(')')
	} else if verb == 'v' && u == 0 {
		p.buf.Write(nilAngleBytes)
	} else {
		if use0x64 {
			p.fmt0x64(uint64(u), !p.fmt.sharp)
		} else {
			p.fmtUint64(uint64(u), verb, false)
		}
	}
}

var (
	intBits     = reflect.TypeOf(0).Bits()
	floatBits   = reflect.TypeOf(0.0).Bits()
	complexBits = reflect.TypeOf(1i).Bits()
	uintptrBits = reflect.TypeOf(uintptr(0)).Bits()
)

func (p *pp) catchPanic(field interface{}, verb rune) {
	if err := recover(); err != nil {
		// If it's a nil pointer, just say "<nil>". The likeliest causes are a
		// Stringer that fails to guard against nil or a nil pointer for a
		// value receiver, and in either case, "<nil>" is a nice result.
		//
		// 若它是一个 nil 指针，只需显示“<nil>”即可。最可能的原因就是一个 Stringer
		// 未能防止 nil 或值接收器的 nil 指针，这两种情况下，“<nil>”是个不错的结果。
		if v := reflect.ValueOf(field); v.Kind() == reflect.Ptr && v.IsNil() {
			p.buf.Write(nilAngleBytes)
			return
		}
		// Otherwise print a concise panic message. Most of the time the panic
		// value will print itself nicely.
		// 否则打印一个简明的panic消息。多数情况下panic值自己会打印得很好。
		if p.panicking {
			// Nested panics; the recursion in printField cannot succeed.
			// 嵌套panic；printField 中的递归无法成功。
			panic(err)
		}
		p.buf.WriteByte('%')
		p.add(verb)
		p.buf.Write(panicBytes)
		p.panicking = true
		p.printField(err, 'v', false, false, 0)
		p.panicking = false
		p.buf.WriteByte(')')
	}
}

func (p *pp) handleMethods(verb rune, plus, goSyntax bool, depth int) (wasString, handled bool) {
	if p.erroring {
		return
	}
	// Is it a Formatter?
	// 判断是否为 Formatter。
	if formatter, ok := p.field.(Formatter); ok {
		handled = true
		wasString = false
		defer p.catchPanic(p.field, verb)
		formatter.Format(p, verb)
		return
	}
	// Must not touch flags before Formatter looks at them.
	// 决不能在 Formatter 处理标记之前触及它们。
	if plus {
		p.fmt.plus = false
	}

	// If we're doing Go syntax and the field knows how to supply it, take care of it now.
	// 如果我们正在处理Go语法而 field 知道如何提供它，那就现在弄好它。
	if goSyntax {
		p.fmt.sharp = false
		if stringer, ok := p.field.(GoStringer); ok {
			wasString = false
			handled = true
			defer p.catchPanic(p.field, verb)
			// Print the result of GoString unadorned.
			// 纯粹地打印 GoString 的值。
			p.fmtString(stringer.GoString(), 's', false)
			return
		}
	} else {
		// If a string is acceptable according to the format, see if
		// the value satisfies one of the string-valued interfaces.
		// Println etc. set verb to %v, which is "stringable".
		//
		// 若一个字符串是否可以接受取决于其格式，就看它的值是否满足其中一种字符串值的接口。
		// Println 等函数会将占位符设置为 %v，它是“可字符串化”的。
		switch verb {
		case 'v', 's', 'x', 'X', 'q':
			// Is it an error or Stringer?
			// The duplication in the bodies is necessary:
			// setting wasString and handled, and deferring catchPanic,
			// must happen before calling the method.
			//
			// 它是 error 还是 Stringer？一下主体中的重复是必须的：
			// 设置 wasString 和 handled 并推迟 catchPanic 必须发生在调用此方法之前。
			switch v := p.field.(type) {
			case error:
				wasString = false
				handled = true
				defer p.catchPanic(p.field, verb)
				p.printField(v.Error(), verb, plus, false, depth)
				return

			case Stringer:
				wasString = false
				handled = true
				defer p.catchPanic(p.field, verb)
				p.printField(v.String(), verb, plus, false, depth)
				return
			}
		}
	}
	handled = false
	return
}

func (p *pp) printField(field interface{}, verb rune, plus, goSyntax bool, depth int) (wasString bool) {
	p.field = field
	p.value = reflect.Value{}

	if field == nil {
		if verb == 'T' || verb == 'v' {
			p.buf.Write(nilAngleBytes)
		} else {
			p.badVerb(verb)
		}
		return false
	}

	// Special processing considerations.
	// %T (the value's type) and %p (its address) are special; we always do them first.
	// 对特殊处理的考虑。
	// %T（值的类型）与 %p（其地址）是特殊的；我们总是首先处理它。
	switch verb {
	case 'T':
		p.printField(reflect.TypeOf(field).String(), 's', false, false, 0)
		return false
	case 'p':
		p.fmtPointer(reflect.ValueOf(field), verb, goSyntax)
		return false
	}

	// Clear flags for base formatters.
	// handleMethods needs them, so we must restore them later.
	// We could call handleMethods here and avoid this work, but
	// handleMethods is expensive enough to be worth delaying.
	//
	// 为基础的格式化器清理标记。
	// handleMethods 需要它们，因此我们必须稍后重新存储它们。我们可以在此处调用
	// handleMethods 并避免它工作，但对于是否值得来说 handleMethods 的代价够高了。
	oldPlus := p.fmt.plus
	oldSharp := p.fmt.sharp
	if plus {
		p.fmt.plus = false
	}
	if goSyntax {
		p.fmt.sharp = false
	}

	// Some types can be done without reflection.
	// 有些类型可以不用反射就能完成。
	switch f := field.(type) {
	case bool:
		p.fmtBool(f, verb)
	case float32:
		p.fmtFloat32(f, verb)
	case float64:
		p.fmtFloat64(f, verb)
	case complex64:
		p.fmtComplex64(complex64(f), verb)
	case complex128:
		p.fmtComplex128(f, verb)
	case int:
		p.fmtInt64(int64(f), verb)
	case int8:
		p.fmtInt64(int64(f), verb)
	case int16:
		p.fmtInt64(int64(f), verb)
	case int32:
		p.fmtInt64(int64(f), verb)
	case int64:
		p.fmtInt64(f, verb)
	case uint:
		p.fmtUint64(uint64(f), verb, goSyntax)
	case uint8:
		p.fmtUint64(uint64(f), verb, goSyntax)
	case uint16:
		p.fmtUint64(uint64(f), verb, goSyntax)
	case uint32:
		p.fmtUint64(uint64(f), verb, goSyntax)
	case uint64:
		p.fmtUint64(f, verb, goSyntax)
	case uintptr:
		p.fmtUint64(uint64(f), verb, goSyntax)
	case string:
		p.fmtString(f, verb, goSyntax)
		wasString = verb == 's' || verb == 'v'
	case []byte:
		p.fmtBytes(f, verb, goSyntax, depth)
		wasString = verb == 's'
	default:
		// Restore flags in case handleMethods finds a Formatter.
		// 在 handleMethods 找到 Formatter 的情况下重新存储标记。
		p.fmt.plus = oldPlus
		p.fmt.sharp = oldSharp
		// If the type is not simple, it might have methods.
		// 若该类型不简单，它可能拥有方法。
		if wasString, handled := p.handleMethods(verb, plus, goSyntax, depth); handled {
			return wasString
		}
		// Need to use reflection
		// 需要使用反射。
		return p.printReflectValue(reflect.ValueOf(field), verb, plus, goSyntax, depth)
	}
	p.field = nil
	return
}

// printValue is like printField but starts with a reflect value, not an interface{} value.

// printValue 类似于 printField，但它以一个反射值开始，而非 interface{} 值。
func (p *pp) printValue(value reflect.Value, verb rune, plus, goSyntax bool, depth int) (wasString bool) {
	if !value.IsValid() {
		if verb == 'T' || verb == 'v' {
			p.buf.Write(nilAngleBytes)
		} else {
			p.badVerb(verb)
		}
		return false
	}

	// Special processing considerations.
	// %T (the value's type) and %p (its address) are special; we always do them first.
	// 对特殊处理的考虑。
	// %T（值的类型）与 %p（其地址）是特殊的；我们总是首先处理它。
	switch verb {
	case 'T':
		p.printField(value.Type().String(), 's', false, false, 0)
		return false
	case 'p':
		p.fmtPointer(value, verb, goSyntax)
		return false
	}

	// Handle values with special methods.
	// Call always, even when field == nil, because handleMethods clears p.fmt.plus for us.
	// 用特殊的方法处理值。
	// 即使 field == nil 时也总是调用，因为 handleMethods 为我们清理了 p.fmt.plus。
	p.field = nil // Make sure it's cleared, for safety. // 为安全起见，确认它是否已被清理。
	if value.CanInterface() {
		p.field = value.Interface()
	}
	if wasString, handled := p.handleMethods(verb, plus, goSyntax, depth); handled {
		return wasString
	}

	return p.printReflectValue(value, verb, plus, goSyntax, depth)
}

// printReflectValue is the fallback for both printField and printValue.
// It uses reflect to print the value.

// printReflectValue 是 printField 和 printValue 二者的备用方案。
// 它使用反射来打印值。
func (p *pp) printReflectValue(value reflect.Value, verb rune, plus, goSyntax bool, depth int) (wasString bool) {
	oldValue := p.value
	p.value = value
BigSwitch:
	switch f := value; f.Kind() {
	case reflect.Bool:
		p.fmtBool(f.Bool(), verb)
	case reflect.Int, reflect.Int8, reflect.Int16, reflect.Int32, reflect.Int64:
		p.fmtInt64(f.Int(), verb)
	case reflect.Uint, reflect.Uint8, reflect.Uint16, reflect.Uint32, reflect.Uint64, reflect.Uintptr:
		p.fmtUint64(uint64(f.Uint()), verb, goSyntax)
	case reflect.Float32, reflect.Float64:
		if f.Type().Size() == 4 {
			p.fmtFloat32(float32(f.Float()), verb)
		} else {
			p.fmtFloat64(float64(f.Float()), verb)
		}
	case reflect.Complex64, reflect.Complex128:
		if f.Type().Size() == 8 {
			p.fmtComplex64(complex64(f.Complex()), verb)
		} else {
			p.fmtComplex128(complex128(f.Complex()), verb)
		}
	case reflect.String:
		p.fmtString(f.String(), verb, goSyntax)
	case reflect.Map:
		if goSyntax {
			p.buf.WriteString(f.Type().String())
			if f.IsNil() {
				p.buf.WriteString("(nil)")
				break
			}
			p.buf.WriteByte('{')
		} else {
			p.buf.Write(mapBytes)
		}
		keys := f.MapKeys()
		for i, key := range keys {
			if i > 0 {
				if goSyntax {
					p.buf.Write(commaSpaceBytes)
				} else {
					p.buf.WriteByte(' ')
				}
			}
			p.printValue(key, verb, plus, goSyntax, depth+1)
			p.buf.WriteByte(':')
			p.printValue(f.MapIndex(key), verb, plus, goSyntax, depth+1)
		}
		if goSyntax {
			p.buf.WriteByte('}')
		} else {
			p.buf.WriteByte(']')
		}
	case reflect.Struct:
		if goSyntax {
			p.buf.WriteString(value.Type().String())
		}
		p.add('{')
		v := f
		t := v.Type()
		for i := 0; i < v.NumField(); i++ {
			if i > 0 {
				if goSyntax {
					p.buf.Write(commaSpaceBytes)
				} else {
					p.buf.WriteByte(' ')
				}
			}
			if plus || goSyntax {
				if f := t.Field(i); f.Name != "" {
					p.buf.WriteString(f.Name)
					p.buf.WriteByte(':')
				}
			}
			p.printValue(getField(v, i), verb, plus, goSyntax, depth+1)
		}
		p.buf.WriteByte('}')
	case reflect.Interface:
		value := f.Elem()
		if !value.IsValid() {
			if goSyntax {
				p.buf.WriteString(f.Type().String())
				p.buf.Write(nilParenBytes)
			} else {
				p.buf.Write(nilAngleBytes)
			}
		} else {
			wasString = p.printValue(value, verb, plus, goSyntax, depth+1)
		}
	case reflect.Array, reflect.Slice:
		// Byte slices are special.
		// 字节切片比较特殊。
		if f.Type().Elem().Kind() == reflect.Uint8 {
			// We know it's a slice of bytes, but we also know it does not have static type
			// []byte, or it would have been caught above.  Therefore we cannot convert
			// it directly in the (slightly) obvious way: f.Interface().([]byte); it doesn't have
			// that type, and we can't write an expression of the right type and do a
			// conversion because we don't have a static way to write the right type.
			// So we build a slice by hand.  This is a rare case but it would be nice
			// if reflection could help a little more.
			//
			// 我们知道它是个字节切片，但我们也知道它没有静态类型 []byte，
			// 或它会被上面捕获。因此我们不能直接用（略显）简单的方式直接转换它：
			// 即 f.Interface().([]byte)；它没有那种类型，而我们不能写出类型正确的表达式并将其转换，
			// 这是因为我们没有一种静态的方法来写出正确的类型。因此我们手动构建了一个切片。
			// 这是种非常罕见的情况，但如果反射能帮上一点忙的话就再好不过了。
			bytes := make([]byte, f.Len())
			for i := range bytes {
				bytes[i] = byte(f.Index(i).Uint())
			}
			p.fmtBytes(bytes, verb, goSyntax, depth)
			wasString = verb == 's'
			break
		}
		if goSyntax {
			p.buf.WriteString(value.Type().String())
			if f.Kind() == reflect.Slice && f.IsNil() {
				p.buf.WriteString("(nil)")
				break
			}
			p.buf.WriteByte('{')
		} else {
			p.buf.WriteByte('[')
		}
		for i := 0; i < f.Len(); i++ {
			if i > 0 {
				if goSyntax {
					p.buf.Write(commaSpaceBytes)
				} else {
					p.buf.WriteByte(' ')
				}
			}
			p.printValue(f.Index(i), verb, plus, goSyntax, depth+1)
		}
		if goSyntax {
			p.buf.WriteByte('}')
		} else {
			p.buf.WriteByte(']')
		}
	case reflect.Ptr:
		v := f.Pointer()
		// pointer to array or slice or struct?  ok at top level
		// but not embedded (avoid loops)
		// 指向数组还是切片还是结构体？在顶层它没啥问题，但嵌入后（避免循环）就不行了。
		if v != 0 && depth == 0 {
			switch a := f.Elem(); a.Kind() {
			case reflect.Array, reflect.Slice:
				p.buf.WriteByte('&')
				p.printValue(a, verb, plus, goSyntax, depth+1)
				break BigSwitch
			case reflect.Struct:
				p.buf.WriteByte('&')
				p.printValue(a, verb, plus, goSyntax, depth+1)
				break BigSwitch
			}
		}
		fallthrough
	case reflect.Chan, reflect.Func, reflect.UnsafePointer:
		p.fmtPointer(value, verb, goSyntax)
	default:
		p.unknownType(f)
	}
	p.value = oldValue
	return wasString
}

// intFromArg gets the fieldnumth element of a. On return, isInt reports whether the argument has type int.

// intFromArg 获取 a 中的 fieldnumth 元素，isInt 报告了该实参是否拥有 int 类型。
func intFromArg(a []interface{}, end, i, fieldnum int) (num int, isInt bool, newi, newfieldnum int) {
	newi, newfieldnum = end, fieldnum
	if i < end && fieldnum < len(a) {
		num, isInt = a[fieldnum].(int)
		newi, newfieldnum = i+1, fieldnum+1
	}
	return
}

func (p *pp) doPrintf(format string, a []interface{}) {
	end := len(format)
	fieldnum := 0 // we process one field per non-trivial format // 我们为每个非平凡格式都处理一个字段。
	for i := 0; i < end; {
		lasti := i
		for i < end && format[i] != '%' {
			i++
		}
		if i > lasti {
			p.buf.WriteString(format[lasti:i])
		}
		if i >= end {
			// done processing format string // 处理格式字符串完成
			break
		}

		// Process one verb // 处理个占位符
		i++
		// flags and widths // 标记和宽度
		p.fmt.clearflags()
	F:
		for ; i < end; i++ {
			switch format[i] {
			case '#':
				p.fmt.sharp = true
			case '0':
				p.fmt.zero = true
			case '+':
				p.fmt.plus = true
			case '-':
				p.fmt.minus = true
			case ' ':
				p.fmt.space = true
			default:
				break F
			}
		}
		// do we have width?
		// 有宽度不？
		if i < end && format[i] == '*' {
			p.fmt.wid, p.fmt.widPresent, i, fieldnum = intFromArg(a, end, i, fieldnum)
			if !p.fmt.widPresent {
				p.buf.Write(badWidthBytes)
			}
		} else {
			p.fmt.wid, p.fmt.widPresent, i = parsenum(format, i, end)
		}
		// do we have precision?
		// 有精度不？
		if i < end && format[i] == '.' {
			if format[i+1] == '*' {
				p.fmt.prec, p.fmt.precPresent, i, fieldnum = intFromArg(a, end, i+1, fieldnum)
				if !p.fmt.precPresent {
					p.buf.Write(badPrecBytes)
				}
			} else {
				p.fmt.prec, p.fmt.precPresent, i = parsenum(format, i+1, end)
				if !p.fmt.precPresent {
					p.fmt.prec = 0
					p.fmt.precPresent = true
				}
			}
		}
		if i >= end {
			p.buf.Write(noVerbBytes)
			continue
		}
		c, w := utf8.DecodeRuneInString(format[i:])
		i += w
		// percent is special - absorbs no operand
		// 百分号是特殊的 —— 它不接受操作数
		if c == '%' {
			p.buf.WriteByte('%') // We ignore width and prec. // 我们忽略宽度和精度。
			continue
		}
		if fieldnum >= len(a) { // out of operands // 超过操作数
			p.buf.WriteByte('%')
			p.add(c)
			p.buf.Write(missingBytes)
			continue
		}
		field := a[fieldnum]
		fieldnum++

		goSyntax := c == 'v' && p.fmt.sharp
		plus := c == 'v' && p.fmt.plus
		p.printField(field, c, plus, goSyntax, 0)
	}

	if fieldnum < len(a) {
		p.buf.Write(extraBytes)
		for ; fieldnum < len(a); fieldnum++ {
			field := a[fieldnum]
			if field != nil {
				p.buf.WriteString(reflect.TypeOf(field).String())
				p.buf.WriteByte('=')
			}
			p.printField(field, 'v', false, false, 0)
			if fieldnum+1 < len(a) {
				p.buf.Write(commaSpaceBytes)
			}
		}
		p.buf.WriteByte(')')
	}
}

func (p *pp) doPrint(a []interface{}, addspace, addnewline bool) {
	prevString := false
	for fieldnum := 0; fieldnum < len(a); fieldnum++ {
		p.fmt.clearflags()
<<<<<<< local
		// always add spaces if we're doing println
		// 若我们执行 Println 就总是添加空格
=======
		// always add spaces if we're doing Println
>>>>>>> other
		field := a[fieldnum]
		if fieldnum > 0 {
			isString := field != nil && reflect.TypeOf(field).Kind() == reflect.String
			if addspace || !isString && !prevString {
				p.buf.WriteByte(' ')
			}
		}
		prevString = p.printField(field, 'v', false, false, 0)
	}
	if addnewline {
		p.buf.WriteByte('\n')
	}
}<|MERGE_RESOLUTION|>--- conflicted
+++ resolved
@@ -180,13 +180,9 @@
 
 var ppFree = newCache(func() interface{} { return new(pp) })
 
-<<<<<<< HEAD
-// Allocate a new pp struct or grab a cached one.
-
-// 分配一个新的，或抓取一个已缓存的 pp 结构体。
-=======
 // newPrinter allocates a new pp struct or grab a cached one.
->>>>>>> 6e41fb04
+
+// newPrinter 分配一个新的，或抓取一个已缓存的 pp 结构体。
 func newPrinter() *pp {
 	p := ppFree.get().(*pp)
 	p.panicking = false
@@ -195,13 +191,9 @@
 	return p
 }
 
-<<<<<<< HEAD
-// Save used pp structs in ppFree; avoids an allocation per invocation.
-
-// 将已使用的 pp 结构体保存到 ppFree 中，以此避免为每个请求都分配。
-=======
 // free saves used pp structs in ppFree; avoids an allocation per invocation.
->>>>>>> 6e41fb04
+
+// free 将已使用的 pp 结构体保存到 ppFree 中，以此避免为每个请求都分配。
 func (p *pp) free() {
 	// Don't hold on to pp structs with large buffers.
 	// 不保存拥有大缓存的 pp 结构体。
@@ -391,12 +383,9 @@
 	return val
 }
 
-<<<<<<< local
-// Convert ASCII to integer.  n is 0 (and got is false) if no number present.
-// 将 ASCII 转换为整数。若不存在数字，则 num 为 0（且isnum 为false）。
-=======
 // parsenum converts ASCII to integer.  num is 0 (and isnum is false) if no number present.
->>>>>>> other
+
+// parsenum 将 ASCII 转换为整数。若不存在数字，则 num 为 0（且isnum 为false）。
 func parsenum(s string, start, end int) (num int, isnum bool, newi int) {
 	if start >= end {
 		return 0, false, end
@@ -1265,12 +1254,8 @@
 	prevString := false
 	for fieldnum := 0; fieldnum < len(a); fieldnum++ {
 		p.fmt.clearflags()
-<<<<<<< local
-		// always add spaces if we're doing println
+		// always add spaces if we're doing Println
 		// 若我们执行 Println 就总是添加空格
-=======
-		// always add spaces if we're doing Println
->>>>>>> other
 		field := a[fieldnum]
 		if fieldnum > 0 {
 			isString := field != nil && reflect.TypeOf(field).Kind() == reflect.String
