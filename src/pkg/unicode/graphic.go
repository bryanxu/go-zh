--- conflicted
+++ resolved
@@ -70,8 +70,10 @@
 }
 
 // IsOneOf reports whether the rune is a member of one of the ranges.
-<<<<<<< HEAD
 // The function "In" provides a nicer signature and should be used in preference to IsOneOf.
+
+// IsOneOf 报告该符文是否为该范围中的一员。
+// 函数“In”提供了一个更好的签名，比起 IsOneOf 来我们更倾向于使用它。
 func IsOneOf(ranges []*RangeTable, r rune) bool {
 	for _, inside := range ranges {
 		if Is(inside, r) {
@@ -82,14 +84,10 @@
 }
 
 // In reports whether the rune is a member of one of the ranges.
+
+// In 报告该符文是否为该范围中的一员。
 func In(r rune, ranges ...*RangeTable) bool {
 	for _, inside := range ranges {
-=======
-
-// IsOneOf 报告该符文是否为该范围中的一员。
-func IsOneOf(set []*RangeTable, r rune) bool {
-	for _, inside := range set {
->>>>>>> 475b7271
 		if Is(inside, r) {
 			return true
 		}
