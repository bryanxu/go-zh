// Copyright 2009 The Go Authors. All rights reserved.
// Use of this source code is governed by a BSD-style
// license that can be found in the LICENSE file.

// Package bufio implements buffered I/O.  It wraps an io.Reader or io.Writer
// object, creating another object (Reader or Writer) that also implements
// the interface but provides buffering and some help for textual I/O.

// bufio 包实现了带缓存的I/O操作. 它封装了一个io.Reader或者io.Writer对象，另外创建了一个对象
//（Reader或者Writer），这个对象也实现了一个接口，并提供缓冲和文档读写的帮助。
package bufio

import (
	"bytes"
	"errors"
	"io"
	"unicode/utf8"
)

const (
	defaultBufSize = 4096
)

var (
	ErrInvalidUnreadByte = errors.New("bufio: invalid use of UnreadByte")
	ErrInvalidUnreadRune = errors.New("bufio: invalid use of UnreadRune")
	ErrBufferFull        = errors.New("bufio: buffer full")
	ErrNegativeCount     = errors.New("bufio: negative count")
)

// Buffered input.

// 缓冲输入。

// Reader implements buffering for an io.Reader object.

// Reader实现了对一个io.Reader对象的缓冲读。
type Reader struct {
	buf          []byte
	rd           io.Reader
	r, w         int
	err          error
	lastByte     int
	lastRuneSize int
}

const minReadBufferSize = 16

// NewReaderSize returns a new Reader whose buffer has at least the specified
// size. If the argument io.Reader is already a Reader with large enough
// size, it returns the underlying Reader.

// NewReaderSize返回了一个新的读取器，这个读取器的缓存大小至少大于制定的大小。
// 如果io.Reader参数已经是一个有足够大缓存的读取器，它就会返回这个Reader了。
func NewReaderSize(rd io.Reader, size int) *Reader {
	// Is it already a Reader?
	b, ok := rd.(*Reader)
	if ok && len(b.buf) >= size {
		return b
	}
	if size < minReadBufferSize {
		size = minReadBufferSize
	}
	return &Reader{
		buf:          make([]byte, size),
		rd:           rd,
		lastByte:     -1,
		lastRuneSize: -1,
	}
}

// NewReader returns a new Reader whose buffer has the default size.

// NewReader返回一个新的Reader，这个Reader的大小是默认的大小。
func NewReader(rd io.Reader) *Reader {
	return NewReaderSize(rd, defaultBufSize)
}

var errNegativeRead = errors.New("bufio: reader returned negative count from Read")

// fill reads a new chunk into the buffer.

// fill读取一个新的块到缓存中。
func (b *Reader) fill() {
	// Slide existing data to beginning.
	if b.r > 0 {
		copy(b.buf, b.buf[b.r:b.w])
		b.w -= b.r
		b.r = 0
	}

	// Read new data.
	n, err := b.rd.Read(b.buf[b.w:])
	if n < 0 {
		panic(errNegativeRead)
	}
	b.w += n
	if err != nil {
		b.err = err
	}
}

func (b *Reader) readErr() error {
	err := b.err
	b.err = nil
	return err
}

// Peek returns the next n bytes without advancing the reader. The bytes stop
// being valid at the next read call. If Peek returns fewer than n bytes, it
// also returns an error explaining why the read is short. The error is
// ErrBufferFull if n is larger than b's buffer size.

// Peek返回没有读取的下n个字节。在下个读取的调用前，字节是不可见的。如果Peek返回的字节数少于n，
// 它一定会解释为什么读取的字节数段了。如果n比b的缓冲大小更大，返回的错误是ErrBufferFull。
func (b *Reader) Peek(n int) ([]byte, error) {
	if n < 0 {
		return nil, ErrNegativeCount
	}
	if n > len(b.buf) {
		return nil, ErrBufferFull
	}
	for b.w-b.r < n && b.err == nil {
		b.fill()
	}
	m := b.w - b.r
	if m > n {
		m = n
	}
	var err error
	if m < n {
		err = b.readErr()
		if err == nil {
			err = ErrBufferFull
		}
	}
	return b.buf[b.r : b.r+m], err
}

// Read reads data into p.
// It returns the number of bytes read into p.
// It calls Read at most once on the underlying Reader,
// hence n may be less than len(p).
// At EOF, the count will be zero and err will be io.EOF.

// Read读取数据到p。
// 返回读取到p的字节数。
// 底层读取最多只会调用一次Read，因此n会小于len(p)。
// 在EOF之后，调用这个函数返回的会是0和io.Eof。
func (b *Reader) Read(p []byte) (n int, err error) {
	n = len(p)
	if n == 0 {
		return 0, b.readErr()
	}
	if b.w == b.r {
		if b.err != nil {
			return 0, b.readErr()
		}
		if len(p) >= len(b.buf) {
			// Large read, empty buffer.
			// Read directly into p to avoid copy.
			n, b.err = b.rd.Read(p)
			if n > 0 {
				b.lastByte = int(p[n-1])
				b.lastRuneSize = -1
			}
			return n, b.readErr()
		}
		b.fill()
		if b.w == b.r {
			return 0, b.readErr()
		}
	}

	if n > b.w-b.r {
		n = b.w - b.r
	}
	copy(p[0:n], b.buf[b.r:])
	b.r += n
	b.lastByte = int(b.buf[b.r-1])
	b.lastRuneSize = -1
	return n, nil
}

// ReadByte reads and returns a single byte.
// If no byte is available, returns an error.

// ReadByte读取和回复一个单字节。
// 如果没有字节可以读取，返回一个error。
func (b *Reader) ReadByte() (c byte, err error) {
	b.lastRuneSize = -1
	for b.w == b.r {
		if b.err != nil {
			return 0, b.readErr()
		}
		b.fill()
	}
	c = b.buf[b.r]
	b.r++
	b.lastByte = int(c)
	return c, nil
}

// UnreadByte unreads the last byte.  Only the most recently read byte can be unread.

// UnreadByte将最后的字节标志为未读。只有最后的字节才可以被标志为未读。
func (b *Reader) UnreadByte() error {
	b.lastRuneSize = -1
	if b.r == b.w && b.lastByte >= 0 {
		b.w = 1
		b.r = 0
		b.buf[0] = byte(b.lastByte)
		b.lastByte = -1
		return nil
	}
	if b.r <= 0 {
		return ErrInvalidUnreadByte
	}
	b.r--
	b.lastByte = -1
	return nil
}

// ReadRune reads a single UTF-8 encoded Unicode character and returns the
// rune and its size in bytes. If the encoded rune is invalid, it consumes one byte
// and returns unicode.ReplacementChar (U+FFFD) with a size of 1.

// ReadRune读取单个的UTF-8编码的Unicode字节，并且返回rune和它的字节大小。
// 如果编码的rune是可见的，它消耗一个字节并且返回1字节的unicode.ReplacementChar (U+FFFD)。
func (b *Reader) ReadRune() (r rune, size int, err error) {
	for b.r+utf8.UTFMax > b.w && !utf8.FullRune(b.buf[b.r:b.w]) && b.err == nil {
		b.fill()
	}
	b.lastRuneSize = -1
	if b.r == b.w {
		return 0, 0, b.readErr()
	}
	r, size = rune(b.buf[b.r]), 1
	if r >= 0x80 {
		r, size = utf8.DecodeRune(b.buf[b.r:b.w])
	}
	b.r += size
	b.lastByte = int(b.buf[b.r-1])
	b.lastRuneSize = size
	return r, size, nil
}

// UnreadRune unreads the last rune.  If the most recent read operation on
// the buffer was not a ReadRune, UnreadRune returns an error.  (In this
// regard it is stricter than UnreadByte, which will unread the last byte
// from any read operation.)

// UnreadRune将最后一个rune设置为未读。如果最新的在buffer上的操作不是ReadRune，则UnreadRune
// 就返回一个error。（在这个角度上看，这个函数比UnreadByte更严格，UnreadByte会将最后一个读取
// 的byte设置为未读。）
func (b *Reader) UnreadRune() error {
	if b.lastRuneSize < 0 || b.r == 0 {
		return ErrInvalidUnreadRune
	}
	b.r -= b.lastRuneSize
	b.lastByte = -1
	b.lastRuneSize = -1
	return nil
}

// Buffered returns the number of bytes that can be read from the current buffer.

// Buffered返回当前缓存的可读字节数。
func (b *Reader) Buffered() int { return b.w - b.r }

// ReadSlice reads until the first occurrence of delim in the input,
// returning a slice pointing at the bytes in the buffer.
// The bytes stop being valid at the next read call.
// If ReadSlice encounters an error before finding a delimiter,
// it returns all the data in the buffer and the error itself (often io.EOF).
// ReadSlice fails with error ErrBufferFull if the buffer fills without a delim.
// Because the data returned from ReadSlice will be overwritten
// by the next I/O operation, most clients should use
// ReadBytes or ReadString instead.
// ReadSlice returns err != nil if and only if line does not end in delim.

// ReadSlice从输入中读取，直到遇到第一个终止符为止，返回一个指向缓存中字节的slice。
// 在下次调用的时候这些字节就是已经被读取了。如果ReadSlice在找到终止符之前遇到了error，
// 它就会返回缓存中所有的数据和错误本身（经常是 io.EOF）。
// 如果在终止符之前缓存已经被充满了，ReadSlice会返回ErrBufferFull错误。
// 由于ReadSlice返回的数据会被下次的I/O操作重写，因此许多的客户端会选择使用ReadBytes或者ReadString代替。
// 当且仅当数据没有以终止符结束的时候，ReadSlice返回err != nil
func (b *Reader) ReadSlice(delim byte) (line []byte, err error) {
	// Look in buffer.
	if i := bytes.IndexByte(b.buf[b.r:b.w], delim); i >= 0 {
		line1 := b.buf[b.r : b.r+i+1]
		b.r += i + 1
		return line1, nil
	}

	// Read more into buffer, until buffer fills or we find delim.
	for {
		if b.err != nil {
			line := b.buf[b.r:b.w]
			b.r = b.w
			return line, b.readErr()
		}

		n := b.Buffered()
		b.fill()

		// Search new part of buffer
		if i := bytes.IndexByte(b.buf[n:b.w], delim); i >= 0 {
			line := b.buf[0 : n+i+1]
			b.r = n + i + 1
			return line, nil
		}

		// Buffer is full?
		if b.Buffered() >= len(b.buf) {
			b.r = b.w
			return b.buf, ErrBufferFull
		}
	}
	panic("not reached")
}

// ReadLine is a low-level line-reading primitive. Most callers should use
// ReadBytes('\n') or ReadString('\n') instead or use a Scanner.
//
// ReadLine tries to return a single line, not including the end-of-line bytes.
// If the line was too long for the buffer then isPrefix is set and the
// beginning of the line is returned. The rest of the line will be returned
// from future calls. isPrefix will be false when returning the last fragment
// of the line. The returned buffer is only valid until the next call to
// ReadLine. ReadLine either returns a non-nil line or it returns an error,
// never both.
//
// The text returned from ReadLine does not include the line end ("\r\n" or "\n").
// No indication or error is given if the input ends without a final line end.

// ReadLine是一个底层的原始读取命令。许多调用者或许会使用ReadBytes('\n')或者ReadString('\n')来代替这个方法。
//
// ReadLine尝试返回单个行，不包括行尾的最后一个分隔符。如果一个行大于缓存，调用的时候返回了ifPrefix，
// 就会返回行的头部。行剩余的部分就会在下次调用的时候返回。当调用行的剩余的部分的时候，isPrefix将会设为false，
// 返回的缓存只能在下次调用ReadLine的时候看到。ReadLine会返回了一个非空行，或者返回一个error，
// 但是不会两者都返回。
//
// ReadLine返回的文本不会包含行结尾（"\r\n"或者"\n"）。如果输入没有最终的行结尾的时候，不会返回
// 任何迹象或者错误。
func (b *Reader) ReadLine() (line []byte, isPrefix bool, err error) {
	line, err = b.ReadSlice('\n')
	if err == ErrBufferFull {
		// Handle the case where "\r\n" straddles the buffer.
		if len(line) > 0 && line[len(line)-1] == '\r' {
			// Put the '\r' back on buf and drop it from line.
			// Let the next call to ReadLine check for "\r\n".
			if b.r == 0 {
				// should be unreachable
				panic("bufio: tried to rewind past start of buffer")
			}
			b.r--
			line = line[:len(line)-1]
		}
		return line, true, nil
	}

	if len(line) == 0 {
		if err != nil {
			line = nil
		}
		return
	}
	err = nil

	if line[len(line)-1] == '\n' {
		drop := 1
		if len(line) > 1 && line[len(line)-2] == '\r' {
			drop = 2
		}
		line = line[:len(line)-drop]
	}
	return
}

// ReadBytes reads until the first occurrence of delim in the input,
// returning a slice containing the data up to and including the delimiter.
// If ReadBytes encounters an error before finding a delimiter,
// it returns the data read before the error and the error itself (often io.EOF).
// ReadBytes returns err != nil if and only if the returned data does not end in
// delim.
<<<<<<< HEAD

// ReadBytes读取输入到第一次终止符发生的时候，返回的slice包含从当前到终止符的内容（包括终止符）。
// 如果ReadBytes在遇到终止符之前就捕获到一个错误，它就会返回遇到错误之前已经读取的数据，和这个捕获
// 到的错误（经常是 io.EOF）。当返回的数据没有以终止符结束的时候，ReadBytes返回err != nil。
=======
// For simple uses, a Scanner may be more convenient.
>>>>>>> d235f11c
func (b *Reader) ReadBytes(delim byte) (line []byte, err error) {
	// Use ReadSlice to look for array,
	// accumulating full buffers.
	var frag []byte
	var full [][]byte
	err = nil

	for {
		var e error
		frag, e = b.ReadSlice(delim)
		if e == nil { // got final fragment
			break
		}
		if e != ErrBufferFull { // unexpected error
			err = e
			break
		}

		// Make a copy of the buffer.
		buf := make([]byte, len(frag))
		copy(buf, frag)
		full = append(full, buf)
	}

	// Allocate new buffer to hold the full pieces and the fragment.
	n := 0
	for i := range full {
		n += len(full[i])
	}
	n += len(frag)

	// Copy full pieces and fragment in.
	buf := make([]byte, n)
	n = 0
	for i := range full {
		n += copy(buf[n:], full[i])
	}
	copy(buf[n:], frag)
	return buf, err
}

// ReadString reads until the first occurrence of delim in the input,
// returning a string containing the data up to and including the delimiter.
// If ReadString encounters an error before finding a delimiter,
// it returns the data read before the error and the error itself (often io.EOF).
// ReadString returns err != nil if and only if the returned data does not end in
// delim.
<<<<<<< HEAD

// ReadString读取输入到第一次终止符发生的时候，返回的string包含从当前到终止符的内容（包括终止符）。
// 如果ReadString在遇到终止符之前就捕获到一个错误，它就会返回遇到错误之前已经读取的数据，和这个捕获
// 到的错误（经常是 io.EOF）。当返回的数据没有以终止符结束的时候，ReadString返回err != nil。
=======
// For simple uses, a Scanner may be more convenient.
>>>>>>> d235f11c
func (b *Reader) ReadString(delim byte) (line string, err error) {
	bytes, err := b.ReadBytes(delim)
	return string(bytes), err
}

// WriteTo implements io.WriterTo.

// WriteTo实现了io.WriterTo。
func (b *Reader) WriteTo(w io.Writer) (n int64, err error) {
	n, err = b.writeBuf(w)
	if err != nil {
		return
	}

	if r, ok := b.rd.(io.WriterTo); ok {
		m, err := r.WriteTo(w)
		n += m
		return n, err
	}

	for b.fill(); b.r < b.w; b.fill() {
		m, err := b.writeBuf(w)
		n += m
		if err != nil {
			return n, err
		}
	}

	if b.err == io.EOF {
		b.err = nil
	}

	return n, b.readErr()
}

// writeBuf writes the Reader's buffer to the writer.

// writeBuf将Reader的缓存写到writer中。
func (b *Reader) writeBuf(w io.Writer) (int64, error) {
	n, err := w.Write(b.buf[b.r:b.w])
	b.r += n
	return int64(n), err
}

// buffered output

// 缓存输出

// Writer implements buffering for an io.Writer object.
// If an error occurs writing to a Writer, no more data will be
// accepted and all subsequent writes will return the error.

// Writer实现了io.Writer对象的缓存。
// 如果在写数据到Writer的时候出现了一个错误，不会再有数据被写进来了，
// 并且所有随后的写操作都会返回error。
type Writer struct {
	err error
	buf []byte
	n   int
	wr  io.Writer
}

// NewWriterSize returns a new Writer whose buffer has at least the specified
// size. If the argument io.Writer is already a Writer with large enough
// size, it returns the underlying Writer.

// NewWriterSize返回一个新的Writer，它的缓存一定大于指定的size参数。
// 如果io.Writer参数已经是足够大的有缓存的Writer了，函数就会返回它底层的Writer。
func NewWriterSize(wr io.Writer, size int) *Writer {
	// Is it already a Writer?
	b, ok := wr.(*Writer)
	if ok && len(b.buf) >= size {
		return b
	}
	if size <= 0 {
		size = defaultBufSize
	}
	b = new(Writer)
	b.buf = make([]byte, size)
	b.wr = wr
	return b
}

// NewWriter returns a new Writer whose buffer has the default size.

// NewWriter返回一个新的，有默认尺寸缓存的Writer。
func NewWriter(wr io.Writer) *Writer {
	return NewWriterSize(wr, defaultBufSize)
}

// Flush writes any buffered data to the underlying io.Writer.

// Flush将缓存上的所有数据写入到底层的io.Writer中。
func (b *Writer) Flush() error {
	if b.err != nil {
		return b.err
	}
	if b.n == 0 {
		return nil
	}
	n, err := b.wr.Write(b.buf[0:b.n])
	if n < b.n && err == nil {
		err = io.ErrShortWrite
	}
	if err != nil {
		if n > 0 && n < b.n {
			copy(b.buf[0:b.n-n], b.buf[n:b.n])
		}
		b.n -= n
		b.err = err
		return err
	}
	b.n = 0
	return nil
}

// Available returns how many bytes are unused in the buffer.

// Available返回buffer中有多少的字节数未使用。
func (b *Writer) Available() int { return len(b.buf) - b.n }

// Buffered returns the number of bytes that have been written into the current buffer.

// Buffered返回已经写入到当前缓存的字节数。
func (b *Writer) Buffered() int { return b.n }

// Write writes the contents of p into the buffer.
// It returns the number of bytes written.
// If nn < len(p), it also returns an error explaining
// why the write is short.

// Writer将p中的内容写入到缓存中。
// 它返回写入的字节数。
// 如果nn < len(p), 它也会返回错误，用于解释为什么写入的数据会短缺。
func (b *Writer) Write(p []byte) (nn int, err error) {
	for len(p) > b.Available() && b.err == nil {
		var n int
		if b.Buffered() == 0 {
			// Large write, empty buffer.
			// Write directly from p to avoid copy.
			n, b.err = b.wr.Write(p)
		} else {
			n = copy(b.buf[b.n:], p)
			b.n += n
			b.Flush()
		}
		nn += n
		p = p[n:]
	}
	if b.err != nil {
		return nn, b.err
	}
	n := copy(b.buf[b.n:], p)
	b.n += n
	nn += n
	return nn, nil
}

// WriteByte writes a single byte.

// WriterByte写单个字节。
func (b *Writer) WriteByte(c byte) error {
	if b.err != nil {
		return b.err
	}
	if b.Available() <= 0 && b.Flush() != nil {
		return b.err
	}
	b.buf[b.n] = c
	b.n++
	return nil
}

// WriteRune writes a single Unicode code point, returning
// the number of bytes written and any error.

// WriteRune写单个的Unicode代码，返回写的字节数，和遇到的错误。
func (b *Writer) WriteRune(r rune) (size int, err error) {
	if r < utf8.RuneSelf {
		err = b.WriteByte(byte(r))
		if err != nil {
			return 0, err
		}
		return 1, nil
	}
	if b.err != nil {
		return 0, b.err
	}
	n := b.Available()
	if n < utf8.UTFMax {
		if b.Flush(); b.err != nil {
			return 0, b.err
		}
		n = b.Available()
		if n < utf8.UTFMax {
			// Can only happen if buffer is silly small.
			return b.WriteString(string(r))
		}
	}
	size = utf8.EncodeRune(b.buf[b.n:], r)
	b.n += size
	return size, nil
}

// WriteString writes a string.
// It returns the number of bytes written.
// If the count is less than len(s), it also returns an error explaining
// why the write is short.

// WriteString写一个string。
// 它返回写入的字节数。
// 如果字节数比len(s)少，它就会返回error来解释为什么写入的数据短缺了。
func (b *Writer) WriteString(s string) (int, error) {
	nn := 0
	for len(s) > b.Available() && b.err == nil {
		n := copy(b.buf[b.n:], s)
		b.n += n
		nn += n
		s = s[n:]
		b.Flush()
	}
	if b.err != nil {
		return nn, b.err
	}
	n := copy(b.buf[b.n:], s)
	b.n += n
	nn += n
	return nn, nil
}

// ReadFrom implements io.ReaderFrom.

// ReadFrom实现了io.ReaderFrom。
func (b *Writer) ReadFrom(r io.Reader) (n int64, err error) {
	if b.Buffered() == 0 {
		if w, ok := b.wr.(io.ReaderFrom); ok {
			return w.ReadFrom(r)
		}
	}
	var m int
	for {
		m, err = r.Read(b.buf[b.n:])
		if m == 0 {
			break
		}
		b.n += m
		n += int64(m)
		if b.Available() == 0 {
			if err1 := b.Flush(); err1 != nil {
				return n, err1
			}
		}
		if err != nil {
			break
		}
	}
	if err == io.EOF {
		err = nil
	}
	return n, err
}

// buffered input and output

// 输入输出缓存。

// ReadWriter stores pointers to a Reader and a Writer.
// It implements io.ReadWriter.

// ReadWriter存储输入输出指针。
// 它实现了io.ReadWriter。
type ReadWriter struct {
	*Reader
	*Writer
}

// NewReadWriter allocates a new ReadWriter that dispatches to r and w.

// NewReadWriter分配新的ReadWriter来进行r和w的调度。
func NewReadWriter(r *Reader, w *Writer) *ReadWriter {
	return &ReadWriter{r, w}
}<|MERGE_RESOLUTION|>--- conflicted
+++ resolved
@@ -384,14 +384,12 @@
 // it returns the data read before the error and the error itself (often io.EOF).
 // ReadBytes returns err != nil if and only if the returned data does not end in
 // delim.
-<<<<<<< HEAD
+// For simple uses, a Scanner may be more convenient.
 
 // ReadBytes读取输入到第一次终止符发生的时候，返回的slice包含从当前到终止符的内容（包括终止符）。
 // 如果ReadBytes在遇到终止符之前就捕获到一个错误，它就会返回遇到错误之前已经读取的数据，和这个捕获
 // 到的错误（经常是 io.EOF）。当返回的数据没有以终止符结束的时候，ReadBytes返回err != nil。
-=======
-// For simple uses, a Scanner may be more convenient.
->>>>>>> d235f11c
+// 对于简单的使用，或许 Scanner 更方便。
 func (b *Reader) ReadBytes(delim byte) (line []byte, err error) {
 	// Use ReadSlice to look for array,
 	// accumulating full buffers.
@@ -439,14 +437,12 @@
 // it returns the data read before the error and the error itself (often io.EOF).
 // ReadString returns err != nil if and only if the returned data does not end in
 // delim.
-<<<<<<< HEAD
+// For simple uses, a Scanner may be more convenient.
 
 // ReadString读取输入到第一次终止符发生的时候，返回的string包含从当前到终止符的内容（包括终止符）。
 // 如果ReadString在遇到终止符之前就捕获到一个错误，它就会返回遇到错误之前已经读取的数据，和这个捕获
 // 到的错误（经常是 io.EOF）。当返回的数据没有以终止符结束的时候，ReadString返回err != nil。
-=======
-// For simple uses, a Scanner may be more convenient.
->>>>>>> d235f11c
+// 对于简单的使用，或许 Scanner 更方便。
 func (b *Reader) ReadString(delim byte) (line string, err error) {
 	bytes, err := b.ReadBytes(delim)
 	return string(bytes), err
