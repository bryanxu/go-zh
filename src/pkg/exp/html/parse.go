--- conflicted
+++ resolved
@@ -212,7 +212,7 @@
 	if p.shouldFosterParent() {
 		p.fosterParent(n)
 	} else {
-		p.top().AppendChild(n)
+		p.top().Add(n)
 	}
 
 	if n.Type == ElementNode {
@@ -235,7 +235,7 @@
 // fosterParent adds a child node according to the foster parenting rules.
 // Section 12.2.5.3, "foster parenting".
 func (p *parser) fosterParent(n *Node) {
-	var table, parent, prev *Node
+	var table, parent *Node
 	var i int
 	for i = len(p.oe) - 1; i >= 0; i-- {
 		if p.oe[i].DataAtom == a.Table {
@@ -254,17 +254,26 @@
 		parent = p.oe[i-1]
 	}
 
-	if table != nil {
-		prev = table.PrevSibling
+	var child *Node
+	for i, child = range parent.Child {
+		if child == table {
+			break
+		}
+	}
+
+	if i > 0 && parent.Child[i-1].Type == TextNode && n.Type == TextNode {
+		parent.Child[i-1].Data += n.Data
+		return
+	}
+
+	if i == len(parent.Child) {
+		parent.Add(n)
 	} else {
-		prev = parent.LastChild
-	}
-	if prev != nil && prev.Type == TextNode && n.Type == TextNode {
-		prev.Data += n.Data
-		return
-	}
-
-	parent.InsertBefore(n, table)
+		// Insert n into parent.Child at index i.
+		parent.Child = append(parent.Child[:i+1], parent.Child[i:]...)
+		parent.Child[i] = n
+		n.Parent = parent
+	}
 }
 
 // addText adds text to the preceding node if it is a text node, or else it
@@ -283,8 +292,8 @@
 	}
 
 	t := p.top()
-	if n := t.LastChild; n != nil && n.Type == TextNode {
-		n.Data += text
+	if i := len(t.Child); i > 0 && t.Child[i-1].Type == TextNode {
+		t.Child[i-1].Data += text
 		return
 	}
 	p.addChild(&Node{
@@ -389,8 +398,6 @@
 	}
 }
 
-<<<<<<< HEAD
-=======
 // read reads the next token from the tokenizer.
 func (p *parser) read() error {
 	// CDATA sections are allowed only in foreign content.
@@ -405,7 +412,6 @@
 	return nil
 }
 
->>>>>>> ba63de8d
 // Section 12.2.4.
 func (p *parser) acknowledgeSelfClosingTag() {
 	p.hasSelfClosingToken = false
@@ -478,14 +484,14 @@
 			return true
 		}
 	case CommentToken:
-		p.doc.AppendChild(&Node{
+		p.doc.Add(&Node{
 			Type: CommentNode,
 			Data: p.tok.Data,
 		})
 		return true
 	case DoctypeToken:
 		n, quirks := parseDoctype(p.tok.Data)
-		p.doc.AppendChild(n)
+		p.doc.Add(n)
 		p.quirks = quirks
 		p.im = beforeHTMLIM
 		return true
@@ -523,7 +529,7 @@
 			return true
 		}
 	case CommentToken:
-		p.doc.AppendChild(&Node{
+		p.doc.Add(&Node{
 			Type: CommentNode,
 			Data: p.tok.Data,
 		})
@@ -720,7 +726,7 @@
 		d := p.tok.Data
 		switch n := p.oe.top(); n.DataAtom {
 		case a.Pre, a.Listing:
-			if n.FirstChild == nil {
+			if len(n.Child) == 0 {
 				// Ignore a newline at the start of a <pre> block.
 				if d != "" && d[0] == '\r' {
 					d = d[1:]
@@ -761,7 +767,7 @@
 			}
 			body := p.oe[1]
 			if body.Parent != nil {
-				body.Parent.RemoveChild(body)
+				body.Parent.Remove(body)
 			}
 			p.oe = p.oe[:1]
 			p.addElement()
@@ -1136,9 +1142,9 @@
 			}
 			// Step 9.9.
 			if lastNode.Parent != nil {
-				lastNode.Parent.RemoveChild(lastNode)
-			}
-			node.AppendChild(lastNode)
+				lastNode.Parent.Remove(lastNode)
+			}
+			node.Add(lastNode)
 			// Step 9.10.
 			lastNode = node
 		}
@@ -1146,20 +1152,20 @@
 		// Step 10. Reparent lastNode to the common ancestor,
 		// or for misnested table nodes, to the foster parent.
 		if lastNode.Parent != nil {
-			lastNode.Parent.RemoveChild(lastNode)
+			lastNode.Parent.Remove(lastNode)
 		}
 		switch commonAncestor.DataAtom {
 		case a.Table, a.Tbody, a.Tfoot, a.Thead, a.Tr:
 			p.fosterParent(lastNode)
 		default:
-			commonAncestor.AppendChild(lastNode)
+			commonAncestor.Add(lastNode)
 		}
 
 		// Steps 11-13. Reparent nodes from the furthest block's children
 		// to a clone of the formatting element.
 		clone := formattingElement.clone()
 		reparentChildren(clone, furthestBlock)
-		furthestBlock.AppendChild(clone)
+		furthestBlock.Add(clone)
 
 		// Step 14. Fix up the list of active formatting elements.
 		if oldLoc := p.afe.index(formattingElement); oldLoc != -1 && oldLoc < bookmark {
@@ -1195,7 +1201,7 @@
 		p.oe.pop()
 	case TextToken:
 		d := p.tok.Data
-		if n := p.oe.top(); n.DataAtom == a.Textarea && n.FirstChild == nil {
+		if n := p.oe.top(); n.DataAtom == a.Textarea && len(n.Child) == 0 {
 			// Ignore a newline at the start of a <textarea> block.
 			if d != "" && d[0] == '\r' {
 				d = d[1:]
@@ -1634,7 +1640,7 @@
 			}
 		}
 	case CommentToken:
-		p.doc.AppendChild(&Node{
+		p.doc.Add(&Node{
 			Type: CommentNode,
 			Data: p.tok.Data,
 		})
@@ -1692,7 +1698,7 @@
 		if len(p.oe) < 1 || p.oe[0].DataAtom != a.Html {
 			panic("html: bad parser state: <html> element not found, in the after-body insertion mode")
 		}
-		p.oe[0].AppendChild(&Node{
+		p.oe[0].Add(&Node{
 			Type: CommentNode,
 			Data: p.tok.Data,
 		})
@@ -1808,7 +1814,7 @@
 			return inBodyIM(p)
 		}
 	case CommentToken:
-		p.doc.AppendChild(&Node{
+		p.doc.Add(&Node{
 			Type: CommentNode,
 			Data: p.tok.Data,
 		})
@@ -1824,7 +1830,7 @@
 func afterAfterFramesetIM(p *parser) bool {
 	switch p.tok.Type {
 	case CommentToken:
-		p.doc.AppendChild(&Node{
+		p.doc.Add(&Node{
 			Type: CommentNode,
 			Data: p.tok.Data,
 		})
@@ -2008,17 +2014,9 @@
 	// Iterate until EOF. Any other error will cause an early return.
 	var err error
 	for err != io.EOF {
-		// CDATA sections are allowed only in foreign content.
-		n := p.oe.top()
-		p.tokenizer.AllowCDATA(n != nil && n.Namespace != "")
-		// Read and parse the next token.
-		p.tokenizer.Next()
-		p.tok = p.tokenizer.Token()
-		if p.tok.Type == ErrorToken {
-			err = p.tokenizer.Err()
-			if err != nil && err != io.EOF {
-				return err
-			}
+		err = p.read()
+		if err != nil && err != io.EOF {
+			return err
 		}
 		p.parseCurrentToken()
 	}
@@ -2076,7 +2074,7 @@
 		DataAtom: a.Html,
 		Data:     a.Html.String(),
 	}
-	p.doc.AppendChild(root)
+	p.doc.Add(root)
 	p.oe = nodeStack{root}
 	p.resetInsertionMode()
 
@@ -2097,12 +2095,10 @@
 		parent = root
 	}
 
-	var result []*Node
-	for c := parent.FirstChild; c != nil; {
-		next := c.NextSibling
-		parent.RemoveChild(c)
-		result = append(result, c)
-		c = next
+	result := parent.Child
+	parent.Child = nil
+	for _, n := range result {
+		n.Parent = nil
 	}
 	return result, nil
 }