// Copyright 2009 The Go Authors. All rights reserved.
// Use of this source code is governed by a BSD-style
// license that can be found in the LICENSE file.

// The wire protocol for HTTP's "chunked" Transfer-Encoding.

<<<<<<< HEAD
// This code is duplicated in net/http and net/http/httputil.
=======
// HTTP网络协议的“chunked”传输编码.

// This code is a duplicate of ../chunked.go with these edits:
//	s/newChunked/NewChunked/g
//	s/package http/package httputil/
>>>>>>> a6bee7ad
// Please make any changes in both files.

// 这个代码是../chunked.go的复制：
//  s/newChunked/NewChunked/g
//	s/package http/package httputil/
// 改动的话请对以上所有文件进行改动。

package httputil

import (
	"bufio"
	"bytes"
	"errors"
	"fmt"
	"io"
)

const maxLineLength = 4096 // assumed <= bufio.defaultBufSize

var ErrLineTooLong = errors.New("header line too long")

// newChunkedReader returns a new chunkedReader that translates the data read from r
// out of HTTP "chunked" format before returning it.
// The chunkedReader returns io.EOF when the final 0-length chunk is read.
//
// newChunkedReader is not needed by normal applications. The http package
// automatically decodes chunking when reading response bodies.
<<<<<<< HEAD
func newChunkedReader(r io.Reader) io.Reader {
=======

// NewChunkedReader返回一个新的chunkedReader。这个chunkedReader能翻译从r中的HTTP “chunked”
// 获取到的数据，并且返回数据。
// chunkedReader当读取到最后的0长度的chunk的时候返回io.EOF。
//
// NewChunkedReader在通常的应用中并不需要。http包会在读取回复的消息体的时候自动解码。
func NewChunkedReader(r io.Reader) io.Reader {
>>>>>>> a6bee7ad
	br, ok := r.(*bufio.Reader)
	if !ok {
		br = bufio.NewReader(r)
	}
	return &chunkedReader{r: br}
}

type chunkedReader struct {
	r   *bufio.Reader
	n   uint64 // unread bytes in chunk
	err error
	buf [2]byte
}

func (cr *chunkedReader) beginChunk() {
	// chunk-size CRLF
	var line []byte
	line, cr.err = readLine(cr.r)
	if cr.err != nil {
		return
	}
	cr.n, cr.err = parseHexUint(line)
	if cr.err != nil {
		return
	}
	if cr.n == 0 {
		cr.err = io.EOF
	}
}

func (cr *chunkedReader) chunkHeaderAvailable() bool {
	n := cr.r.Buffered()
	if n > 0 {
		peek, _ := cr.r.Peek(n)
		return bytes.IndexByte(peek, '\n') >= 0
	}
	return false
}

func (cr *chunkedReader) Read(b []uint8) (n int, err error) {
	for cr.err == nil {
		if cr.n == 0 {
			if n > 0 && !cr.chunkHeaderAvailable() {
				// We've read enough. Don't potentially block
				// reading a new chunk header.
				break
			}
			cr.beginChunk()
			continue
		}
		if len(b) == 0 {
			break
		}
		rbuf := b
		if uint64(len(rbuf)) > cr.n {
			rbuf = rbuf[:cr.n]
		}
		var n0 int
		n0, cr.err = cr.r.Read(rbuf)
		n += n0
		b = b[n0:]
		cr.n -= uint64(n0)
		// If we're at the end of a chunk, read the next two
		// bytes to verify they are "\r\n".
		if cr.n == 0 && cr.err == nil {
			if _, cr.err = io.ReadFull(cr.r, cr.buf[:2]); cr.err == nil {
				if cr.buf[0] != '\r' || cr.buf[1] != '\n' {
					cr.err = errors.New("malformed chunked encoding")
				}
			}
		}
	}
	return n, cr.err
}

// Read a line of bytes (up to \n) from b.
// Give up if the line exceeds maxLineLength.
// The returned bytes are a pointer into storage in
// the bufio, so they are only valid until the next bufio read.

// 从b中肚脐眼一行字节（直到\n为止）。
// 如果这行的字节数超过了maxLineLength则自动放弃读取。
// 返回的字节是指向bufio的指针，所以它们直到下个bufio读取的时候才可见。
func readLine(b *bufio.Reader) (p []byte, err error) {
	if p, err = b.ReadSlice('\n'); err != nil {
		// We always know when EOF is coming.
		// If the caller asked for a line, there should be a line.
		if err == io.EOF {
			err = io.ErrUnexpectedEOF
		} else if err == bufio.ErrBufferFull {
			err = ErrLineTooLong
		}
		return nil, err
	}
	if len(p) >= maxLineLength {
		return nil, ErrLineTooLong
	}
	return trimTrailingWhitespace(p), nil
}

func trimTrailingWhitespace(b []byte) []byte {
	for len(b) > 0 && isASCIISpace(b[len(b)-1]) {
		b = b[:len(b)-1]
	}
	return b
}

func isASCIISpace(b byte) bool {
	return b == ' ' || b == '\t' || b == '\n' || b == '\r'
}

// newChunkedWriter returns a new chunkedWriter that translates writes into HTTP
// "chunked" format before writing them to w. Closing the returned chunkedWriter
// sends the final 0-length chunk that marks the end of the stream.
//
// newChunkedWriter is not needed by normal applications. The http
// package adds chunking automatically if handlers don't set a
// Content-Length header. Using newChunkedWriter inside a handler
// would result in double chunking or chunking with a Content-Length
// length, both of which are wrong.
<<<<<<< HEAD
func newChunkedWriter(w io.Writer) io.WriteCloser {
=======

// NewChunkedWriter返回一个新的chunkWriter，这个chunkWriter会将HTTP的“chunked”格式进行转化
// 然后写入w中。关闭返回的chunkedWriter，发送0长度的chunk就标志着流的结束。
//
// 一般的应用并不需要使用NewChunkedWriter。如果不设置Content-Length头的话，http包会自动增加chunk。
// 在handler中使用NewChunkedWriter会导致重复块，或者有Content-length长度的块，这两种都是错误的。
func NewChunkedWriter(w io.Writer) io.WriteCloser {
>>>>>>> a6bee7ad
	return &chunkedWriter{w}
}

// Writing to chunkedWriter translates to writing in HTTP chunked Transfer
// Encoding wire format to the underlying Wire chunkedWriter.

// 写入到chunkedWriter会在写的时候进行翻译转换。将无线的格式编码转换为底层的chunkedWriter。
type chunkedWriter struct {
	Wire io.Writer
}

// Write the contents of data as one chunk to Wire.
// NOTE: Note that the corresponding chunk-writing procedure in Conn.Write has
// a bug since it does not check for success of io.WriteString

// 将data的内容写成传输过程中的一个个块。
// 注意：注意相关的Conn.Write是有个bug，因为它并没有检查io.WriteString的成功。
func (cw *chunkedWriter) Write(data []byte) (n int, err error) {

	// Don't send 0-length data. It looks like EOF for chunked encoding.
	if len(data) == 0 {
		return 0, nil
	}

	if _, err = fmt.Fprintf(cw.Wire, "%x\r\n", len(data)); err != nil {
		return 0, err
	}
	if n, err = cw.Wire.Write(data); err != nil {
		return
	}
	if n != len(data) {
		err = io.ErrShortWrite
		return
	}
	_, err = io.WriteString(cw.Wire, "\r\n")

	return
}

func (cw *chunkedWriter) Close() error {
	_, err := io.WriteString(cw.Wire, "0\r\n")
	return err
}

func parseHexUint(v []byte) (n uint64, err error) {
	for _, b := range v {
		n <<= 4
		switch {
		case '0' <= b && b <= '9':
			b = b - '0'
		case 'a' <= b && b <= 'f':
			b = b - 'a' + 10
		case 'A' <= b && b <= 'F':
			b = b - 'A' + 10
		default:
			return 0, errors.New("invalid byte in chunk length")
		}
		n |= uint64(b)
	}
	return
}<|MERGE_RESOLUTION|>--- conflicted
+++ resolved
@@ -4,21 +4,13 @@
 
 // The wire protocol for HTTP's "chunked" Transfer-Encoding.
 
-<<<<<<< HEAD
+// HTTP网络协议的“chunked”传输编码.
+
 // This code is duplicated in net/http and net/http/httputil.
-=======
-// HTTP网络协议的“chunked”传输编码.
-
-// This code is a duplicate of ../chunked.go with these edits:
-//	s/newChunked/NewChunked/g
-//	s/package http/package httputil/
->>>>>>> a6bee7ad
 // Please make any changes in both files.
 
-// 这个代码是../chunked.go的复制：
-//  s/newChunked/NewChunked/g
-//	s/package http/package httputil/
-// 改动的话请对以上所有文件进行改动。
+// 此代码同样存在于 net/http 和 net/http/httputil 中。
+// 改动时请一同进行。
 
 package httputil
 
@@ -40,17 +32,13 @@
 //
 // newChunkedReader is not needed by normal applications. The http package
 // automatically decodes chunking when reading response bodies.
-<<<<<<< HEAD
-func newChunkedReader(r io.Reader) io.Reader {
-=======
 
 // NewChunkedReader返回一个新的chunkedReader。这个chunkedReader能翻译从r中的HTTP “chunked”
 // 获取到的数据，并且返回数据。
 // chunkedReader当读取到最后的0长度的chunk的时候返回io.EOF。
 //
 // NewChunkedReader在通常的应用中并不需要。http包会在读取回复的消息体的时候自动解码。
-func NewChunkedReader(r io.Reader) io.Reader {
->>>>>>> a6bee7ad
+func newChunkedReader(r io.Reader) io.Reader {
 	br, ok := r.(*bufio.Reader)
 	if !ok {
 		br = bufio.NewReader(r)
@@ -171,17 +159,13 @@
 // Content-Length header. Using newChunkedWriter inside a handler
 // would result in double chunking or chunking with a Content-Length
 // length, both of which are wrong.
-<<<<<<< HEAD
-func newChunkedWriter(w io.Writer) io.WriteCloser {
-=======
 
 // NewChunkedWriter返回一个新的chunkWriter，这个chunkWriter会将HTTP的“chunked”格式进行转化
 // 然后写入w中。关闭返回的chunkedWriter，发送0长度的chunk就标志着流的结束。
 //
 // 一般的应用并不需要使用NewChunkedWriter。如果不设置Content-Length头的话，http包会自动增加chunk。
 // 在handler中使用NewChunkedWriter会导致重复块，或者有Content-length长度的块，这两种都是错误的。
-func NewChunkedWriter(w io.Writer) io.WriteCloser {
->>>>>>> a6bee7ad
+func newChunkedWriter(w io.Writer) io.WriteCloser {
 	return &chunkedWriter{w}
 }
 
