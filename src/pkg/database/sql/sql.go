// Copyright 2011 The Go Authors. All rights reserved.
// Use of this source code is governed by a BSD-style
// license that can be found in the LICENSE file.

// Package sql provides a generic interface around SQL (or SQL-like)
// databases.
//
// The sql package must be used in conjunction with a database driver.
// See http://golang.org/s/sqldrivers for a list of drivers.
<<<<<<< HEAD
//
// For more usage examples, see the wiki page at
// http://golang.org/s/sqlwiki.
=======

// sql 包提供了通用的SQL（或类SQL）数据库接口.
//
// sql 包必须与数据库驱动结合使用。驱动列表见 http://golang.org/s/sqldrivers。
>>>>>>> 8d4df769
package sql

import (
	"container/list"
	"database/sql/driver"
	"errors"
	"fmt"
	"io"
	"runtime"
	"sync"
)

var drivers = make(map[string]driver.Driver)

// Register makes a database driver available by the provided name.
// If Register is called twice with the same name or if driver is nil,
// it panics.

// Register使得数据库驱动可以使用事先定义好的名字使用。
// 如果使用同样的名字注册，或者是注册的的sql驱动是空的，Register会panic。
func Register(name string, driver driver.Driver) {
	if driver == nil {
		panic("sql: Register driver is nil")
	}
	if _, dup := drivers[name]; dup {
		panic("sql: Register called twice for driver " + name)
	}
	drivers[name] = driver
}

// RawBytes is a byte slice that holds a reference to memory owned by
// the database itself. After a Scan into a RawBytes, the slice is only
// valid until the next call to Next, Scan, or Close.

// RawBytes是一个字节数组，它是由数据库自己维护的一个内存空间。
// 当一个Scan被放入到RawBytes中之后，你下次调用Next，Scan或者Close就可以获取到slice了。
type RawBytes []byte

// NullString represents a string that may be null.
// NullString implements the Scanner interface so
// it can be used as a scan destination:
//
//  var s NullString
//  err := db.QueryRow("SELECT name FROM foo WHERE id=?", id).Scan(&s)
//  ...
//  if s.Valid {
//     // use s.String
//  } else {
//     // NULL value
//  }
//

// NullString代表一个可空的string。
// NUllString实现了Scanner接口，所以它可以被当做scan的目标变量使用:
//
//  var s NullString
//  err := db.QueryRow("SELECT name FROM foo WHERE id=?", id).Scan(&s)
//  ...
//  if s.Valid {
//     // use s.String
//  } else {
//     // NULL value
//  }
//
type NullString struct {
	String string
	Valid  bool // Valid is true if String is not NULL  // 如果String不是空，则Valid为true
}

// Scan implements the Scanner interface.

// Scan实现了Scanner接口。
func (ns *NullString) Scan(value interface{}) error {
	if value == nil {
		ns.String, ns.Valid = "", false
		return nil
	}
	ns.Valid = true
	return convertAssign(&ns.String, value)
}

// Value implements the driver Valuer interface.

// Value实现了driver Valuer接口。
func (ns NullString) Value() (driver.Value, error) {
	if !ns.Valid {
		return nil, nil
	}
	return ns.String, nil
}

// NullInt64 represents an int64 that may be null.
// NullInt64 implements the Scanner interface so
// it can be used as a scan destination, similar to NullString.

// NullInt64代表了可空的int64类型。
// NullInt64实现了Scanner接口，所以它和NullString一样可以被当做scan的目标变量。
type NullInt64 struct {
	Int64 int64
	Valid bool // Valid is true if Int64 is not NULL
}

// Scan implements the Scanner interface.

// Scan实现了Scaner接口。
func (n *NullInt64) Scan(value interface{}) error {
	if value == nil {
		n.Int64, n.Valid = 0, false
		return nil
	}
	n.Valid = true
	return convertAssign(&n.Int64, value)
}

// Value implements the driver Valuer interface.

// Value实现了driver Valuer接口。
func (n NullInt64) Value() (driver.Value, error) {
	if !n.Valid {
		return nil, nil
	}
	return n.Int64, nil
}

// NullFloat64 represents a float64 that may be null.
// NullFloat64 implements the Scanner interface so
// it can be used as a scan destination, similar to NullString.

// NullFloat64代表了可空的float64类型。
// NullFloat64实现了Scanner接口，所以它和NullString一样可以被当做scan的目标变量。
type NullFloat64 struct {
	Float64 float64
	Valid   bool // Valid is true if Float64 is not NULL  // 如果Float64非空，Valid就为true。
}

// Scan implements the Scanner interface.

// Scan实现了Scanner接口。
func (n *NullFloat64) Scan(value interface{}) error {
	if value == nil {
		n.Float64, n.Valid = 0, false
		return nil
	}
	n.Valid = true
	return convertAssign(&n.Float64, value)
}

// Value implements the driver Valuer interface.

// Value实现了driver的Valuer接口。
func (n NullFloat64) Value() (driver.Value, error) {
	if !n.Valid {
		return nil, nil
	}
	return n.Float64, nil
}

// NullBool represents a bool that may be null.
// NullBool implements the Scanner interface so
// it can be used as a scan destination, similar to NullString.

// NullBool代表了可空的bool类型。
// NullBool实现了Scanner接口，所以它和NullString一样可以被当做scan的目标变量。
type NullBool struct {
	Bool  bool
	Valid bool // Valid is true if Bool is not NULL  // 如果Bool非空，Valid就为true
}

// Scan implements the Scanner interface.

// Scan实现了Scanner接口。
func (n *NullBool) Scan(value interface{}) error {
	if value == nil {
		n.Bool, n.Valid = false, false
		return nil
	}
	n.Valid = true
	return convertAssign(&n.Bool, value)
}

// Value implements the driver Valuer interface.

// Value实现了driver的Valuer接口。
func (n NullBool) Value() (driver.Value, error) {
	if !n.Valid {
		return nil, nil
	}
	return n.Bool, nil
}

// Scanner is an interface used by Scan.

// Scanner是被Scan使用的接口。
type Scanner interface {
	// Scan assigns a value from a database driver.
	//
	// The src value will be of one of the following restricted
	// set of types:
	//
	//    int64
	//    float64
	//    bool
	//    []byte
	//    string
	//    time.Time
	//    nil - for NULL values
	//
	// An error should be returned if the value can not be stored
	// without loss of information.

	// Scan从数据库驱动中设置一个值。
	//
	// src值可以是下面限定的集中类型之一:
	//
	//    int64
	//    float64
	//    bool
	//    []byte
	//    string
	//    time.Time
	//    nil - for NULL values
	//
	// 如果数据只有通过丢失信息才能存储下来，这个方法就会返回error。
	Scan(src interface{}) error
}

// ErrNoRows is returned by Scan when QueryRow doesn't return a
// row. In such a case, QueryRow returns a placeholder *Row value that
// defers this error until a Scan.

// ErrNoRows是QueryRow的时候，当没有返回任何数据，Scan会返回的错误。
// 在这种情况下，QueryRow会返回一个*Row的标示符，直到调用Scan的时候才返回这个error。
var ErrNoRows = errors.New("sql: no rows in result set")

// DB is a database handle. It's safe for concurrent use by multiple
// goroutines.
//
// The sql package creates and frees connections automatically; it
// also maintains a free pool of idle connections. If the database has
// a concept of per-connection state, such state can only be reliably
// observed within a transaction. Once DB.Begin is called, the
// returned Tx is bound to a single connection. Once Commit or
// Rollback is called on the transaction, that transaction's
// connection is returned to DB's idle connection pool. The pool size
// can be controlled with SetMaxIdleConns.
// TODO：待译
type DB struct {
	driver driver.Driver
	dsn    string

	mu           sync.Mutex // protects following fields // 用于保护以下字段
	freeConn     *list.List // of *driverConn
	connRequests *list.List // of connRequest
	numOpen      int
	pendingOpens int
	// Used to sygnal the need for new connections
	// a goroutine running connectionOpener() reads on this chan and
	// maybeOpenNewConnections sends on the chan (one send per needed connection)
	// It is closed during db.Close(). The close tells the connectionOpener
	// goroutine to exit.
	openerCh chan struct{}
	closed   bool
	dep      map[finalCloser]depSet
	lastPut  map[*driverConn]string // stacktrace of last conn's put; debug only // conn 输出的最近一次栈跟踪；仅用于调试。
	maxIdle  int                    // zero means defaultMaxIdleConns; negative means 0 // 零表示 defaultMaxIdleConns；负值表示0
	maxOpen  int                    // <= 0 means unlimited
}

// driverConn wraps a driver.Conn with a mutex, to
// be held during all calls into the Conn. (including any calls onto
// interfaces returned via that Conn, such as calls on Tx, Stmt,
// Result, Rows)
// TODO：待译
type driverConn struct {
	db *DB

	sync.Mutex  // guards following
	ci          driver.Conn
	closed      bool
	finalClosed bool // ci.Close has been called
	openStmt    map[driver.Stmt]bool

	// guarded by db.mu
	inUse      bool
	onPut      []func() // code (with db.mu held) run when conn is next returned
	dbmuClosed bool     // same as closed, but guarded by db.mu, for connIfFree
	// This is the Element returned by db.freeConn.PushFront(conn).
	// It's used by connIfFree to remove the conn from the freeConn list.
	listElem *list.Element
}

func (dc *driverConn) releaseConn(err error) {
	dc.db.putConn(dc, err)
}

func (dc *driverConn) removeOpenStmt(si driver.Stmt) {
	dc.Lock()
	defer dc.Unlock()
	delete(dc.openStmt, si)
}

func (dc *driverConn) prepareLocked(query string) (driver.Stmt, error) {
	si, err := dc.ci.Prepare(query)
	if err == nil {
		// Track each driverConn's open statements, so we can close them
		// before closing the conn.
		//
		// TODO(bradfitz): let drivers opt out of caring about
		// stmt closes if the conn is about to close anyway? For now
		// do the safe thing, in case stmts need to be closed.
		//
		// TODO(bradfitz): after Go 1.1, closing driver.Stmts
		// should be moved to driverStmt, using unique
		// *driverStmts everywhere (including from
		// *Stmt.connStmt, instead of returning a
		// driver.Stmt), using driverStmt as a pointer
		// everywhere, and making it a finalCloser.
		if dc.openStmt == nil {
			dc.openStmt = make(map[driver.Stmt]bool)
		}
		dc.openStmt[si] = true
	}
	return si, err
}

// the dc.db's Mutex is held.
func (dc *driverConn) closeDBLocked() func() error {
	dc.Lock()
	defer dc.Unlock()
	if dc.closed {
		return func() error { return errors.New("sql: duplicate driverConn close") }
	}
	dc.closed = true
	return dc.db.removeDepLocked(dc, dc)
}

func (dc *driverConn) Close() error {
	dc.Lock()
	if dc.closed {
		dc.Unlock()
		return errors.New("sql: duplicate driverConn close")
	}
	dc.closed = true
	dc.Unlock() // not defer; removeDep finalClose calls may need to lock

	// And now updates that require holding dc.mu.Lock.
	dc.db.mu.Lock()
	dc.dbmuClosed = true
	fn := dc.db.removeDepLocked(dc, dc)
	dc.db.mu.Unlock()
	return fn()
}

func (dc *driverConn) finalClose() error {
	dc.Lock()

	for si := range dc.openStmt {
		si.Close()
	}
	dc.openStmt = nil

	err := dc.ci.Close()
	dc.ci = nil
	dc.finalClosed = true
	dc.Unlock()

	dc.db.mu.Lock()
	dc.db.numOpen--
	dc.db.maybeOpenNewConnections()
	dc.db.mu.Unlock()

	return err
}

// driverStmt associates a driver.Stmt with the
// *driverConn from which it came, so the driverConn's lock can be
// held during calls.
// TODO：待译
type driverStmt struct {
	sync.Locker // the *driverConn
	si          driver.Stmt
}

func (ds *driverStmt) Close() error {
	ds.Lock()
	defer ds.Unlock()
	return ds.si.Close()
}

// depSet is a finalCloser's outstanding dependencies
// TODO：待译
type depSet map[interface{}]bool // set of true bools

// The finalCloser interface is used by (*DB).addDep and related
// dependency reference counting.
// TODO：待译
type finalCloser interface {
	// finalClose is called when the reference count of an object
	// goes to zero. (*DB).mu is not held while calling it.
	finalClose() error
}

// addDep notes that x now depends on dep, and x's finalClose won't be
// called until all of x's dependencies are removed with removeDep.
// TODO：待译
func (db *DB) addDep(x finalCloser, dep interface{}) {
	//println(fmt.Sprintf("addDep(%T %p, %T %p)", x, x, dep, dep))
	db.mu.Lock()
	defer db.mu.Unlock()
	db.addDepLocked(x, dep)
}

func (db *DB) addDepLocked(x finalCloser, dep interface{}) {
	if db.dep == nil {
		db.dep = make(map[finalCloser]depSet)
	}
	xdep := db.dep[x]
	if xdep == nil {
		xdep = make(depSet)
		db.dep[x] = xdep
	}
	xdep[dep] = true
}

// removeDep notes that x no longer depends on dep.
// If x still has dependencies, nil is returned.
// If x no longer has any dependencies, its finalClose method will be
// called and its error value will be returned.
// TODO：待译
func (db *DB) removeDep(x finalCloser, dep interface{}) error {
	db.mu.Lock()
	fn := db.removeDepLocked(x, dep)
	db.mu.Unlock()
	return fn()
}

func (db *DB) removeDepLocked(x finalCloser, dep interface{}) func() error {
	//println(fmt.Sprintf("removeDep(%T %p, %T %p)", x, x, dep, dep))

	xdep, ok := db.dep[x]
	if !ok {
		panic(fmt.Sprintf("unpaired removeDep: no deps for %T", x))
	}

	l0 := len(xdep)
	delete(xdep, dep)

	switch len(xdep) {
	case l0:
		// Nothing removed. Shouldn't happen.
		panic(fmt.Sprintf("unpaired removeDep: no %T dep on %T", dep, x))
	case 0:
		// No more dependencies.
		delete(db.dep, x)
		return x.finalClose
	default:
		// Dependencies remain.
		return func() error { return nil }
	}
}

// This is the size of the connectionOpener request chan (dn.openerCh).
// This value should be larger than the maximum typical value
// used for db.maxOpen. If maxOpen is significantly larger than
// connectionRequestQueueSize then it is possible for ALL calls into the *DB
// to block until the connectionOpener can satify the backlog of requests.
var connectionRequestQueueSize = 1000000

// Open opens a database specified by its database driver name and a
// driver-specific data source name, usually consisting of at least a
// database name and connection information.
//
// Most users will open a database via a driver-specific connection
// helper function that returns a *DB. No database drivers are included
// in the Go standard library. See http://golang.org/s/sqldrivers for
// a list of third-party drivers.
//
// Open may just validate its arguments without creating a connection
// to the database. To verify that the data source name is valid, call
// Ping.

// Open打开一个数据库，这个数据库是由其驱动名称和驱动制定的数据源信息打开的，这个数据源信息通常
// 是由至少一个数据库名字和连接信息组成的。
//
// 多数用户通过指定的驱动连接辅助函数来打开一个数据库。打开数据库之后会返回*DB。
//
// TODO：待译
func Open(driverName, dataSourceName string) (*DB, error) {
	driveri, ok := drivers[driverName]
	if !ok {
		return nil, fmt.Errorf("sql: unknown driver %q (forgotten import?)", driverName)
	}
	db := &DB{
		driver:   driveri,
		dsn:      dataSourceName,
		openerCh: make(chan struct{}, connectionRequestQueueSize),
		lastPut:  make(map[*driverConn]string),
	}
	db.freeConn = list.New()
	db.connRequests = list.New()
	go db.connectionOpener()
	return db, nil
}

// Ping verifies a connection to the database is still alive,
// establishing a connection if necessary.
// TODO：待译
func (db *DB) Ping() error {
	// TODO(bradfitz): give drivers an optional hook to implement
	// this in a more efficient or more reliable way, if they
	// have one.
	dc, err := db.conn()
	if err != nil {
		return err
	}
	db.putConn(dc, nil)
	return nil
}

// Close closes the database, releasing any open resources.

// Close关闭数据库，释放一些使用中的资源。
func (db *DB) Close() error {
	db.mu.Lock()
	if db.closed { // Make DB.Close idempotent
		db.mu.Unlock()
		return nil
	}
	close(db.openerCh)
	var err error
	fns := make([]func() error, 0, db.freeConn.Len())
	for db.freeConn.Front() != nil {
		dc := db.freeConn.Front().Value.(*driverConn)
		dc.listElem = nil
		fns = append(fns, dc.closeDBLocked())
		db.freeConn.Remove(db.freeConn.Front())
	}
	db.closed = true
	for db.connRequests.Front() != nil {
		req := db.connRequests.Front().Value.(connRequest)
		db.connRequests.Remove(db.connRequests.Front())
		close(req)
	}
	db.mu.Unlock()
	for _, fn := range fns {
		err1 := fn()
		if err1 != nil {
			err = err1
		}
	}
	return err
}

const defaultMaxIdleConns = 2

func (db *DB) maxIdleConnsLocked() int {
	n := db.maxIdle
	switch {
	case n == 0:
		// TODO(bradfitz): ask driver, if supported, for its default preference
		return defaultMaxIdleConns
	case n < 0:
		return 0
	default:
		return n
	}
}

// SetMaxIdleConns sets the maximum number of connections in the idle
// connection pool.
//
// If MaxOpenConns is greater than 0 but less than the new MaxIdleConns
// then the new MaxIdleConns will be reduced to match the MaxOpenConns limit
//
// If n <= 0, no idle connections are retained.
// TODO：待译
func (db *DB) SetMaxIdleConns(n int) {
	db.mu.Lock()
	if n > 0 {
		db.maxIdle = n
	} else {
		// No idle connections.
		db.maxIdle = -1
	}
	// Make sure maxIdle doesn't exceed maxOpen
	if db.maxOpen > 0 && db.maxIdleConnsLocked() > db.maxOpen {
		db.maxIdle = db.maxOpen
	}
	var closing []*driverConn
	for db.freeConn.Len() > db.maxIdleConnsLocked() {
		dc := db.freeConn.Back().Value.(*driverConn)
		dc.listElem = nil
		db.freeConn.Remove(db.freeConn.Back())
		closing = append(closing, dc)
	}
	db.mu.Unlock()
	for _, c := range closing {
		c.Close()
	}
}

// SetMaxOpenConns sets the maximum number of open connections to the database.
//
// If MaxIdleConns is greater than 0 and the new MaxOpenConns is less than
// MaxIdleConns, then MaxIdleConns will be reduced to match the new
// MaxOpenConns limit
//
// If n <= 0, then there is no limit on the number of open connections.
// The default is 0 (unlimited).
func (db *DB) SetMaxOpenConns(n int) {
	db.mu.Lock()
	db.maxOpen = n
	if n < 0 {
		db.maxOpen = 0
	}
	syncMaxIdle := db.maxOpen > 0 && db.maxIdleConnsLocked() > db.maxOpen
	db.mu.Unlock()
	if syncMaxIdle {
		db.SetMaxIdleConns(n)
	}
}

// Assumes db.mu is locked.
// If there are connRequests and the connection limit hasn't been reached,
// then tell the connectionOpener to open new connections.
func (db *DB) maybeOpenNewConnections() {
	numRequests := db.connRequests.Len() - db.pendingOpens
	if db.maxOpen > 0 {
		numCanOpen := db.maxOpen - (db.numOpen + db.pendingOpens)
		if numRequests > numCanOpen {
			numRequests = numCanOpen
		}
	}
	for numRequests > 0 {
		db.pendingOpens++
		numRequests--
		db.openerCh <- struct{}{}
	}
}

// Runs in a seperate goroutine, opens new connections when requested.
func (db *DB) connectionOpener() {
	for _ = range db.openerCh {
		db.openNewConnection()
	}
}

// Open one new connection
func (db *DB) openNewConnection() {
	ci, err := db.driver.Open(db.dsn)
	db.mu.Lock()
	defer db.mu.Unlock()
	if db.closed {
		if err == nil {
			ci.Close()
		}
		return
	}
	db.pendingOpens--
	if err != nil {
		db.putConnDBLocked(nil, err)
		return
	}
	dc := &driverConn{
		db: db,
		ci: ci,
	}
	if db.putConnDBLocked(dc, err) {
		db.addDepLocked(dc, dc)
		db.numOpen++
	} else {
		ci.Close()
	}
}

// connRequest represents one request for a new connection
// When there are no idle connections available, DB.conn will create
// a new connRequest and put it on the db.connRequests list.
type connRequest chan<- interface{} // takes either a *driverConn or an error

var errDBClosed = errors.New("sql: database is closed")

// conn returns a newly-opened or cached *driverConn

// conn返回新创建的，或者是缓存住的*driverConn。
func (db *DB) conn() (*driverConn, error) {
	db.mu.Lock()
	if db.closed {
		db.mu.Unlock()
		return nil, errDBClosed
	}

	// If db.maxOpen > 0 and the number of open connections is over the limit
	// or there are no free connection, then make a request and wait.
	if db.maxOpen > 0 && (db.numOpen >= db.maxOpen || db.freeConn.Len() == 0) {
		// Make the connRequest channel. It's buffered so that the
		// connectionOpener doesn't block while waiting for the req to be read.
		ch := make(chan interface{}, 1)
		req := connRequest(ch)
		db.connRequests.PushBack(req)
		db.maybeOpenNewConnections()
		db.mu.Unlock()
		ret, ok := <-ch
		if !ok {
			return nil, errDBClosed
		}
		switch ret.(type) {
		case *driverConn:
			return ret.(*driverConn), nil
		case error:
			return nil, ret.(error)
		default:
			panic("sql: Unexpected type passed through connRequest.ch")
		}
	}

	if f := db.freeConn.Front(); f != nil {
		conn := f.Value.(*driverConn)
		conn.listElem = nil
		db.freeConn.Remove(f)
		conn.inUse = true
		db.mu.Unlock()
		return conn, nil
	}

	db.mu.Unlock()
	ci, err := db.driver.Open(db.dsn)
	if err != nil {
		return nil, err
	}
	db.mu.Lock()
	db.numOpen++
	dc := &driverConn{
		db: db,
		ci: ci,
	}
	db.addDepLocked(dc, dc)
	dc.inUse = true
	db.mu.Unlock()
	return dc, nil
}

var (
	errConnClosed = errors.New("database/sql: internal sentinel error: conn is closed")
	errConnBusy   = errors.New("database/sql: internal sentinel error: conn is busy")
)

// connIfFree returns (wanted, nil) if wanted is still a valid conn and
// isn't in use.
//
// The error is errConnClosed if the connection if the requested connection
// is invalid because it's been closed.
//
// The error is errConnBusy if the connection is in use.
// TODO：待译
func (db *DB) connIfFree(wanted *driverConn) (*driverConn, error) {
	db.mu.Lock()
	defer db.mu.Unlock()
	if wanted.dbmuClosed {
		return nil, errConnClosed
	}
	if wanted.inUse {
		return nil, errConnBusy
	}
	if wanted.listElem != nil {
		db.freeConn.Remove(wanted.listElem)
		wanted.listElem = nil
		wanted.inUse = true
		return wanted, nil
	}
	// TODO(bradfitz): shouldn't get here. After Go 1.1, change this to:
	// panic("connIfFree call requested a non-closed, non-busy, non-free conn")
	// Which passes all the tests, but I'm too paranoid to include this
	// late in Go 1.1.
	// Instead, treat it like a busy connection:
	return nil, errConnBusy
}

// putConnHook is a hook for testing.

// putConnHook是一个测试使用的钩子。
var putConnHook func(*DB, *driverConn)

// noteUnusedDriverStatement notes that si is no longer used and should
// be closed whenever possible (when c is next not in use), unless c is
// already closed.
// TODO：待译
func (db *DB) noteUnusedDriverStatement(c *driverConn, si driver.Stmt) {
	db.mu.Lock()
	defer db.mu.Unlock()
	if c.inUse {
		c.onPut = append(c.onPut, func() {
			si.Close()
		})
	} else {
		c.Lock()
		defer c.Unlock()
		if !c.finalClosed {
			si.Close()
		}
	}
}

// debugGetPut determines whether getConn & putConn calls' stack traces
// are returned for more verbose crashes.
// TODO：待译
const debugGetPut = false

// putConn adds a connection to the db's free pool.
// err is optionally the last error that occurred on this connection.

// putConn 将连接加入到数据库的空置池中。
// err 是连接过程中最后遇到的错误。
func (db *DB) putConn(dc *driverConn, err error) {
	db.mu.Lock()
	if !dc.inUse {
		if debugGetPut {
			fmt.Printf("putConn(%v) DUPLICATE was: %s\n\nPREVIOUS was: %s", dc, stack(), db.lastPut[dc])
		}
		panic("sql: connection returned that was never out")
	}
	if debugGetPut {
		db.lastPut[dc] = stack()
	}
	dc.inUse = false

	for _, fn := range dc.onPut {
		fn()
	}
	dc.onPut = nil

	if err == driver.ErrBadConn {
		// Don't reuse bad connections.
		// Since the conn is considered bad and is being discarded, treat it
		// as closed. Don't decrement the open count here, finalClose will
		// take care of that.
		db.maybeOpenNewConnections()
		db.mu.Unlock()
		dc.Close()
		return
	}
	if putConnHook != nil {
		putConnHook(db, dc)
	}
	added := db.putConnDBLocked(dc, nil)
	db.mu.Unlock()

	if !added {
		dc.Close()
	}
}

// Satisfy a connRequest or put the driverConn in the idle pool and return true
// or return false.
// putConnDBLocked will satisfy a connRequest if there is one, or it will
// return the *driverConn to the freeConn list if err != nil and the idle
// connection limit would not be reached.
// If err != nil, the value of dc is ignored.
// If err == nil, then dc must not equal nil.
// If a connRequest was fullfilled or the *driverConn was placed in the
// freeConn list, then true is returned, otherwise false is returned.
func (db *DB) putConnDBLocked(dc *driverConn, err error) bool {
	if db.connRequests.Len() > 0 {
		req := db.connRequests.Front().Value.(connRequest)
		db.connRequests.Remove(db.connRequests.Front())
		if err != nil {
			req <- err
		} else {
			dc.inUse = true
			req <- dc
		}
		return true
	} else if err == nil && !db.closed && db.maxIdleConnsLocked() > 0 && db.maxIdleConnsLocked() > db.freeConn.Len() {
		dc.listElem = db.freeConn.PushFront(dc)
		return true
	}
	return false
}

// Prepare creates a prepared statement for later queries or executions.
// Multiple queries or executions may be run concurrently from the
// returned statement.

// Prepare 为以后的查询或执行操作事先创建了语句。
// 多个查询或执行操作可在返回的语句中并发地运行。
func (db *DB) Prepare(query string) (*Stmt, error) {
	var stmt *Stmt
	var err error
	for i := 0; i < 10; i++ {
		stmt, err = db.prepare(query)
		if err != driver.ErrBadConn {
			break
		}
	}
	return stmt, err
}

func (db *DB) prepare(query string) (*Stmt, error) {
	// TODO: check if db.driver supports an optional
	// driver.Preparer interface and call that instead, if so,
	// otherwise we make a prepared statement that's bound
	// to a connection, and to execute this prepared statement
	// we either need to use this connection (if it's free), else
	// get a new connection + re-prepare + execute on that one.
	dc, err := db.conn()
	if err != nil {
		return nil, err
	}
	dc.Lock()
	si, err := dc.prepareLocked(query)
	dc.Unlock()
	if err != nil {
		db.putConn(dc, err)
		return nil, err
	}
	stmt := &Stmt{
		db:    db,
		query: query,
		css:   []connStmt{{dc, si}},
	}
	db.addDep(stmt, stmt)
	db.putConn(dc, nil)
	return stmt, nil
}

// Exec executes a query without returning any rows.
// The args are for any placeholder parameters in the query.

// Exec 执行query操作，而不返回任何行。
// args 为查询中的任意占位符形参。
func (db *DB) Exec(query string, args ...interface{}) (Result, error) {
	var res Result
	var err error
	for i := 0; i < 10; i++ {
		res, err = db.exec(query, args)
		if err != driver.ErrBadConn {
			break
		}
	}
	return res, err
}

func (db *DB) exec(query string, args []interface{}) (res Result, err error) {
	dc, err := db.conn()
	if err != nil {
		return nil, err
	}
	defer func() {
		db.putConn(dc, err)
	}()

	if execer, ok := dc.ci.(driver.Execer); ok {
		dargs, err := driverArgs(nil, args)
		if err != nil {
			return nil, err
		}
		dc.Lock()
		resi, err := execer.Exec(query, dargs)
		dc.Unlock()
		if err != driver.ErrSkip {
			if err != nil {
				return nil, err
			}
			return driverResult{dc, resi}, nil
		}
	}

	dc.Lock()
	si, err := dc.ci.Prepare(query)
	dc.Unlock()
	if err != nil {
		return nil, err
	}
	defer withLock(dc, func() { si.Close() })
	return resultFromStatement(driverStmt{dc, si}, args...)
}

// Query executes a query that returns rows, typically a SELECT.
// The args are for any placeholder parameters in the query.

// Query执行了一个有返回行的查询操作，比如SELECT。
// args 形参为该查询中的任何占位符。
func (db *DB) Query(query string, args ...interface{}) (*Rows, error) {
	var rows *Rows
	var err error
	for i := 0; i < 10; i++ {
		rows, err = db.query(query, args)
		if err != driver.ErrBadConn {
			break
		}
	}
	return rows, err
}

func (db *DB) query(query string, args []interface{}) (*Rows, error) {
	ci, err := db.conn()
	if err != nil {
		return nil, err
	}

	return db.queryConn(ci, ci.releaseConn, query, args)
}

// queryConn executes a query on the given connection.
// The connection gets released by the releaseConn function.
func (db *DB) queryConn(dc *driverConn, releaseConn func(error), query string, args []interface{}) (*Rows, error) {
	if queryer, ok := dc.ci.(driver.Queryer); ok {
		dargs, err := driverArgs(nil, args)
		if err != nil {
			releaseConn(err)
			return nil, err
		}
		dc.Lock()
		rowsi, err := queryer.Query(query, dargs)
		dc.Unlock()
		if err != driver.ErrSkip {
			if err != nil {
				releaseConn(err)
				return nil, err
			}
			// Note: ownership of dc passes to the *Rows, to be freed
			// with releaseConn.
			rows := &Rows{
				dc:          dc,
				releaseConn: releaseConn,
				rowsi:       rowsi,
			}
			return rows, nil
		}
	}

	dc.Lock()
	si, err := dc.ci.Prepare(query)
	dc.Unlock()
	if err != nil {
		releaseConn(err)
		return nil, err
	}

	ds := driverStmt{dc, si}
	rowsi, err := rowsiFromStatement(ds, args...)
	if err != nil {
		dc.Lock()
		si.Close()
		dc.Unlock()
		releaseConn(err)
		return nil, err
	}

	// Note: ownership of ci passes to the *Rows, to be freed
	// with releaseConn.
	rows := &Rows{
		dc:          dc,
		releaseConn: releaseConn,
		rowsi:       rowsi,
		closeStmt:   si,
	}
	return rows, nil
}

// QueryRow executes a query that is expected to return at most one row.
// QueryRow always return a non-nil value. Errors are deferred until
// Row's Scan method is called.

// QueryRow执行一个至多只返回一行记录的查询操作。
// QueryRow总是返回一个非空值。Error只会在调用行的Scan方法的时候才返回。
func (db *DB) QueryRow(query string, args ...interface{}) *Row {
	rows, err := db.Query(query, args...)
	return &Row{rows: rows, err: err}
}

// Begin starts a transaction. The isolation level is dependent on
// the driver.

// Begin开始一个事务。事务的隔离级别是由驱动决定的。
func (db *DB) Begin() (*Tx, error) {
	var tx *Tx
	var err error
	for i := 0; i < 10; i++ {
		tx, err = db.begin()
		if err != driver.ErrBadConn {
			break
		}
	}
	return tx, err
}

func (db *DB) begin() (tx *Tx, err error) {
	dc, err := db.conn()
	if err != nil {
		return nil, err
	}
	dc.Lock()
	txi, err := dc.ci.Begin()
	dc.Unlock()
	if err != nil {
		db.putConn(dc, err)
		return nil, err
	}
	return &Tx{
		db:  db,
		dc:  dc,
		txi: txi,
	}, nil
}

// Driver returns the database's underlying driver.

// Driver返回了数据库的底层驱动。
func (db *DB) Driver() driver.Driver {
	return db.driver
}

// Tx is an in-progress database transaction.
//
// A transaction must end with a call to Commit or Rollback.
//
// After a call to Commit or Rollback, all operations on the
// transaction fail with ErrTxDone.

// Tx代表运行中的数据库事务。
//
// 必须调用Commit或者Rollback来结束事务。
//
// 在调用 Commit 或者 Rollback 之后，所有对事务的后续操作就会返回 ErrTxDone。
type Tx struct {
	db *DB

	// dc is owned exclusively until Commit or Rollback, at which point
	// it's returned with putConn.

	// 在调用 Commit 或 Rollback 之前，dc 会一直有值，在释放 dc 的时候，它会被
	// putConn 调用返回。
	ci  driver.Conn
	dc  *driverConn
	txi driver.Tx

	// done transitions from false to true exactly once, on Commit
	// or Rollback. once done, all operations fail with
	// ErrTxDone.

	// 一旦Commit或者Rollback，done这个事务标示就会从false值置为true。
	// 一旦这个标志位设置为true，所有事务的操作都会失败并返回ErrTxDone。
	done bool
}

var ErrTxDone = errors.New("sql: Transaction has already been committed or rolled back")

func (tx *Tx) close() {
	if tx.done {
		panic("double close") // internal error
	}
	tx.done = true
	tx.db.putConn(tx.dc, nil)
	tx.dc = nil
	tx.txi = nil
}

func (tx *Tx) grabConn() (*driverConn, error) {
	if tx.done {
		return nil, ErrTxDone
	}
	return tx.dc, nil
}

// Commit commits the transaction.

// Commit提交事务。
func (tx *Tx) Commit() error {
	if tx.done {
		return ErrTxDone
	}
	defer tx.close()
	tx.dc.Lock()
	defer tx.dc.Unlock()
	return tx.txi.Commit()
}

// Rollback aborts the transaction.

// Rollback回滚事务。
func (tx *Tx) Rollback() error {
	if tx.done {
		return ErrTxDone
	}
	defer tx.close()
	tx.dc.Lock()
	defer tx.dc.Unlock()
	return tx.txi.Rollback()
}

// Prepare creates a prepared statement for use within a transaction.
//
// The returned statement operates within the transaction and can no longer
// be used once the transaction has been committed or rolled back.
//
// To use an existing prepared statement on this transaction, see Tx.Stmt.

// Prepare在一个事务中定义了一个操作的声明。
//
// 这里定义的声明操作一旦事务被调用了commited或者rollback之后就不能使用了。
//
// 关于如何使用定义好的操作声明，请参考Tx.Stmt。
func (tx *Tx) Prepare(query string) (*Stmt, error) {
	// TODO(bradfitz): We could be more efficient here and either
	// provide a method to take an existing Stmt (created on
	// perhaps a different Conn), and re-create it on this Conn if
	// necessary. Or, better: keep a map in DB of query string to
	// Stmts, and have Stmt.Execute do the right thing and
	// re-prepare if the Conn in use doesn't have that prepared
	// statement.  But we'll want to avoid caching the statement
	// in the case where we only call conn.Prepare implicitly
	// (such as in db.Exec or tx.Exec), but the caller package
	// can't be holding a reference to the returned statement.
	// Perhaps just looking at the reference count (by noting
	// Stmt.Close) would be enough. We might also want a finalizer
	// on Stmt to drop the reference count.
	dc, err := tx.grabConn()
	if err != nil {
		return nil, err
	}

	dc.Lock()
	si, err := dc.ci.Prepare(query)
	dc.Unlock()
	if err != nil {
		return nil, err
	}

	stmt := &Stmt{
		db: tx.db,
		tx: tx,
		txsi: &driverStmt{
			Locker: dc,
			si:     si,
		},
		query: query,
	}
	return stmt, nil
}

// Stmt returns a transaction-specific prepared statement from
// an existing statement.
//
// Example:
//  updateMoney, err := db.Prepare("UPDATE balance SET money=money+? WHERE id=?")
//  ...
//  tx, err := db.Begin()
//  ...
//  res, err := tx.Stmt(updateMoney).Exec(123.45, 98293203)

// Stmt从一个已有的声明中返回指定事务的声明。
//
// 例子:
//  updateMoney, err := db.Prepare("UPDATE balance SET money=money+? WHERE id=?")
//  ...
//  tx, err := db.Begin()
//  ...
//  res, err := tx.Stmt(updateMoney).Exec(123.45, 98293203)
func (tx *Tx) Stmt(stmt *Stmt) *Stmt {
	// TODO(bradfitz): optimize this. Currently this re-prepares
	// each time.  This is fine for now to illustrate the API but
	// we should really cache already-prepared statements
	// per-Conn. See also the big comment in Tx.Prepare.

	if tx.db != stmt.db {
		return &Stmt{stickyErr: errors.New("sql: Tx.Stmt: statement from different database used")}
	}
	dc, err := tx.grabConn()
	if err != nil {
		return &Stmt{stickyErr: err}
	}
	dc.Lock()
	si, err := dc.ci.Prepare(stmt.query)
	dc.Unlock()
	return &Stmt{
		db: tx.db,
		tx: tx,
		txsi: &driverStmt{
			Locker: dc,
			si:     si,
		},
		query:     stmt.query,
		stickyErr: err,
	}
}

// Exec executes a query that doesn't return rows.
// For example: an INSERT and UPDATE.

// Exec执行不返回任何行的操作。
// 例如：INSERT和UPDATE操作。
func (tx *Tx) Exec(query string, args ...interface{}) (Result, error) {
	dc, err := tx.grabConn()
	if err != nil {
		return nil, err
	}

	if execer, ok := dc.ci.(driver.Execer); ok {
		dargs, err := driverArgs(nil, args)
		if err != nil {
			return nil, err
		}
		dc.Lock()
		resi, err := execer.Exec(query, dargs)
		dc.Unlock()
		if err == nil {
			return driverResult{dc, resi}, nil
		}
		if err != driver.ErrSkip {
			return nil, err
		}
	}

	dc.Lock()
	si, err := dc.ci.Prepare(query)
	dc.Unlock()
	if err != nil {
		return nil, err
	}
	defer withLock(dc, func() { si.Close() })

	return resultFromStatement(driverStmt{dc, si}, args...)
}

// Query executes a query that returns rows, typically a SELECT.

// Query执行哪些返回行的查询操作，比如SELECT。
func (tx *Tx) Query(query string, args ...interface{}) (*Rows, error) {
	dc, err := tx.grabConn()
	if err != nil {
		return nil, err
	}
	releaseConn := func(error) {}
	return tx.db.queryConn(dc, releaseConn, query, args)
}

// QueryRow executes a query that is expected to return at most one row.
// QueryRow always return a non-nil value. Errors are deferred until
// Row's Scan method is called.

// QueryRow执行的查询至多返回一行数据。
// QueryRow总是返回非空值。只有当执行行的Scan方法的时候，才会返回Error。
func (tx *Tx) QueryRow(query string, args ...interface{}) *Row {
	rows, err := tx.Query(query, args...)
	return &Row{rows: rows, err: err}
}

// connStmt is a prepared statement on a particular connection.

// connStmt代表在某个连接上定义好的声明。
type connStmt struct {
	dc *driverConn
	si driver.Stmt
}

// Stmt is a prepared statement. Stmt is safe for concurrent use by multiple goroutines.

// Stmt是定义好的声明。多个goroutine并发使用Stmt是安全的。
type Stmt struct {
	// Immutable:

	// 不变的数据：
	db        *DB    // where we came from	// 数据从哪里来
	query     string // that created the Stmt	// 什么样的查询建立了这个Stmt
	stickyErr error  // if non-nil, this error is returned for all operations  // 如果是非空的话，所有操作都会返回这个错误。

	closemu sync.RWMutex // held exclusively during close, for read otherwise.

	// If in a transaction, else both nil:

	// 只有在事务中，者两个值才都非空，其他情况下都是空的：
	tx   *Tx
	txsi *driverStmt

	mu     sync.Mutex // protects the rest of the fields // 保护其他字段
	closed bool

	// css is a list of underlying driver statement interfaces
	// that are valid on particular connections.  This is only
	// used if tx == nil and one is found that has idle
	// connections.  If tx != nil, txsi is always used.

	// css是一个底层驱动的声明接口的数组，它只对特定的连接有效。只有当tx == nil的时候才使用，
	// 它是从在空闲连接池中获取的。如果tx != nil，就会使用txsi。
	css []connStmt
}

// Exec executes a prepared statement with the given arguments and
// returns a Result summarizing the effect of the statement.

// Exec根据给出的参数执行定义好的声明，并返回Result来显示执行的结果。
func (s *Stmt) Exec(args ...interface{}) (Result, error) {
	s.closemu.RLock()
	defer s.closemu.RUnlock()
	dc, releaseConn, si, err := s.connStmt()
	if err != nil {
		return nil, err
	}
	defer releaseConn(nil)

	return resultFromStatement(driverStmt{dc, si}, args...)
}

func resultFromStatement(ds driverStmt, args ...interface{}) (Result, error) {
	ds.Lock()
	want := ds.si.NumInput()
	ds.Unlock()

	// -1 means the driver doesn't know how to count the number of
	// placeholders, so we won't sanity check input here and instead let the
	// driver deal with errors.

	// -1意味着驱动不知道如何计算占位符的数量，所以在这里，我们并不检查输入，而是让驱动自己来处理错误。
	if want != -1 && len(args) != want {
		return nil, fmt.Errorf("sql: expected %d arguments, got %d", want, len(args))
	}

	dargs, err := driverArgs(&ds, args)
	if err != nil {
		return nil, err
	}

	ds.Lock()
	resi, err := ds.si.Exec(dargs)
	ds.Unlock()
	if err != nil {
		return nil, err
	}
	return driverResult{ds.Locker, resi}, nil
}

// connStmt returns a free driver connection on which to execute the
// statement, a function to call to release the connection, and a
// statement bound to that connection.

// connStmt返回空闲的驱动连接，这个连接是用来执行这个声明的，并且同时定义一个函数来释放连接，
// 定义一个声明绑定连接。
func (s *Stmt) connStmt() (ci *driverConn, releaseConn func(error), si driver.Stmt, err error) {
	if err = s.stickyErr; err != nil {
		return
	}
	s.mu.Lock()
	if s.closed {
		s.mu.Unlock()
		err = errors.New("sql: statement is closed")
		return
	}

	// In a transaction, we always use the connection that the
	// transaction was created on.

	// 在事务中，我们总是使用事务创建的连接。
	if s.tx != nil {
		s.mu.Unlock()
		ci, err = s.tx.grabConn() // blocks, waiting for the connection. // 阻塞，等待连接。
		if err != nil {
			return
		}
		releaseConn = func(error) {}
		return ci, releaseConn, s.txsi.si, nil
	}

	var cs connStmt
	match := false
	for i := 0; i < len(s.css); i++ {
		v := s.css[i]
		_, err := s.db.connIfFree(v.dc)
		if err == nil {
			match = true
			cs = v
			break
		}
		if err == errConnClosed {
			// Lazily remove dead conn from our freelist.
			s.css[i] = s.css[len(s.css)-1]
			s.css = s.css[:len(s.css)-1]
			i--
		}

	}
	s.mu.Unlock()

	// Make a new conn if all are busy.
	// TODO(bradfitz): or wait for one? make configurable later?
	if !match {
		for i := 0; ; i++ {
			dc, err := s.db.conn()
			if err != nil {
				return nil, nil, nil, err
			}
			dc.Lock()
			si, err := dc.prepareLocked(s.query)
			dc.Unlock()
			if err == driver.ErrBadConn && i < 10 {
				continue
			}
			if err != nil {
				return nil, nil, nil, err
			}
			s.mu.Lock()
			cs = connStmt{dc, si}
			s.css = append(s.css, cs)
			s.mu.Unlock()
			break
		}
	}

	conn := cs.dc
	return conn, conn.releaseConn, cs.si, nil
}

// Query executes a prepared query statement with the given arguments
// and returns the query results as a *Rows.

// Query根据传递的参数执行一个声明的查询操作，然后以*Rows的结果返回查询结果。
func (s *Stmt) Query(args ...interface{}) (*Rows, error) {
	s.closemu.RLock()
	defer s.closemu.RUnlock()

	dc, releaseConn, si, err := s.connStmt()
	if err != nil {
		return nil, err
	}

	ds := driverStmt{dc, si}
	rowsi, err := rowsiFromStatement(ds, args...)
	if err != nil {
		releaseConn(err)
		return nil, err
	}

	// Note: ownership of ci passes to the *Rows, to be freed
	// with releaseConn.
	rows := &Rows{
		dc:    dc,
		rowsi: rowsi,
		// releaseConn set below
	}
	s.db.addDep(s, rows)
	rows.releaseConn = func(err error) {
		releaseConn(err)
		s.db.removeDep(s, rows)
	}
	return rows, nil
}

func rowsiFromStatement(ds driverStmt, args ...interface{}) (driver.Rows, error) {
	ds.Lock()
	want := ds.si.NumInput()
	ds.Unlock()

	// -1 means the driver doesn't know how to count the number of
	// placeholders, so we won't sanity check input here and instead let the
	// driver deal with errors.
	if want != -1 && len(args) != want {
		return nil, fmt.Errorf("sql: statement expects %d inputs; got %d", want, len(args))
	}

	dargs, err := driverArgs(&ds, args)
	if err != nil {
		return nil, err
	}

	ds.Lock()
	rowsi, err := ds.si.Query(dargs)
	ds.Unlock()
	if err != nil {
		return nil, err
	}
	return rowsi, nil
}

// QueryRow executes a prepared query statement with the given arguments.
// If an error occurs during the execution of the statement, that error will
// be returned by a call to Scan on the returned *Row, which is always non-nil.
// If the query selects no rows, the *Row's Scan will return ErrNoRows.
// Otherwise, the *Row's Scan scans the first selected row and discards
// the rest.
//
// Example usage:
//
//  var name string
//  err := nameByUseridStmt.QueryRow(id).Scan(&name)

// QueryRow根据传递的参数执行一个声明的查询操作。如果在执行声明过程中发生了错误，
// 这个error就会在Scan返回的*Row的时候返回，而这个*Row永远不会是nil。
// 如果查询没有任何行数据，*Row的Scan操作就会返回ErrNoRows。
// 否则，*Rows的Scan操作就会返回第一行数据，并且忽略其他行。
//
// Example usage:
//
//  var name string
//  err := nameByUseridStmt.QueryRow(id).Scan(&name)
func (s *Stmt) QueryRow(args ...interface{}) *Row {
	rows, err := s.Query(args...)
	if err != nil {
		return &Row{err: err}
	}
	return &Row{rows: rows}
}

// Close closes the statement.

// 关闭声明。
func (s *Stmt) Close() error {
	s.closemu.Lock()
	defer s.closemu.Unlock()

	if s.stickyErr != nil {
		return s.stickyErr
	}
	s.mu.Lock()
	if s.closed {
		s.mu.Unlock()
		return nil
	}
	s.closed = true

	if s.tx != nil {
		s.txsi.Close()
		s.mu.Unlock()
		return nil
	}
	s.mu.Unlock()

	return s.db.removeDep(s, s)
}

func (s *Stmt) finalClose() error {
	s.mu.Lock()
	defer s.mu.Unlock()
	if s.css != nil {
		for _, v := range s.css {
			s.db.noteUnusedDriverStatement(v.dc, v.si)
			v.dc.removeOpenStmt(v.si)
		}
		s.css = nil
	}
	return nil
}

// Rows is the result of a query. Its cursor starts before the first row
// of the result set. Use Next to advance through the rows:
//
//     rows, err := db.Query("SELECT ...")
//     ...
//     for rows.Next() {
//         var id int
//         var name string
//         err = rows.Scan(&id, &name)
//         ...
//     }
//     err = rows.Err() // get any error encountered during iteration
//     ...

// Rows代表查询的结果。它的指针最初指向结果集的第一行数据，需要使用Next来进一步操作。
//
//     rows, err := db.Query("SELECT ...")
//     ...
//     for rows.Next() {
//         var id int
//         var name string
//         err = rows.Scan(&id, &name)
//         ...
//     }
//     err = rows.Err() // get any error encountered during iteration
//     ...
type Rows struct {
	dc          *driverConn // owned; must call releaseConn when closed to release // 已经存在的连接；当释放连接的时候必须调用 releaseConn
	releaseConn func(error)
	rowsi       driver.Rows

	closed    bool
	lastcols  []driver.Value
	lasterr   error       // non-nil only if closed is true // 仅当 closed 为 true 时非 nil
	closeStmt driver.Stmt // if non-nil, statement to Close on close// 若非 nil，该语句会在 Close 调用时关闭
}

// Next prepares the next result row for reading with the Scan method.
// It returns true on success, false if there is no next result row.
// Every call to Scan, even the first one, must be preceded by a call
// to Next.

// Next获取下一行的数据以便给Scan调用。
// 在成功的时候返回true，在没有下一行数据的时候返回false。
// 每次调用来Scan获取数据，甚至是第一行数据，都需要调用Next来处理。
func (rs *Rows) Next() bool {
	if rs.closed {
		return false
	}
	if rs.lastcols == nil {
		rs.lastcols = make([]driver.Value, len(rs.rowsi.Columns()))
	}
	rs.lasterr = rs.rowsi.Next(rs.lastcols)
	if rs.lasterr != nil {
		rs.Close()
		return false
	}
	return true
}

// Err returns the error, if any, that was encountered during iteration.
// Err may be called after an explicit or implicit Close.

// Err 返回错误。如果有错误的话，就会在循环过程中捕获到。
// Err 可能会在一个显式或隐式的 Close 后调用。
func (rs *Rows) Err() error {
	if rs.lasterr == io.EOF {
		return nil
	}
	return rs.lasterr
}

// Columns returns the column names.
// Columns returns an error if the rows are closed, or if the rows
// are from QueryRow and there was a deferred error.

// Columns返回列名字。
// 当rows设置了closed，Columns方法会返回error。
func (rs *Rows) Columns() ([]string, error) {
	if rs.closed {
		return nil, errors.New("sql: Rows are closed")
	}
	if rs.rowsi == nil {
		return nil, errors.New("sql: no Rows available")
	}
	return rs.rowsi.Columns(), nil
}

// Scan copies the columns in the current row into the values pointed
// at by dest.
//
// If an argument has type *[]byte, Scan saves in that argument a copy
// of the corresponding data. The copy is owned by the caller and can
// be modified and held indefinitely. The copy can be avoided by using
// an argument of type *RawBytes instead; see the documentation for
// RawBytes for restrictions on its use.
//
// If an argument has type *interface{}, Scan copies the value
// provided by the underlying driver without conversion. If the value
// is of type []byte, a copy is made and the caller owns the result.

// Scan将当前行的列输出到dest指向的目标值中。
//
// 如果有个参数是*[]byte的类型，Scan在这个参数里面存放的是相关数据的拷贝。
// 这个拷贝是调用函数的人所拥有的，并且可以随时被修改和存取。这个拷贝能避免使用*RawBytes；
// 关于这个类型的使用限制请参考文档。
//
// 如果有个参数是*interface{}类型，Scan会将底层驱动提供的这个值不做任何转换直接拷贝返回。
// 如果值是[]byte类型，Scan就会返回一份拷贝，并且调用者获得返回结果。
func (rs *Rows) Scan(dest ...interface{}) error {
	if rs.closed {
		return errors.New("sql: Rows are closed")
	}
	if rs.lastcols == nil {
		return errors.New("sql: Scan called without calling Next")
	}
	if len(dest) != len(rs.lastcols) {
		return fmt.Errorf("sql: expected %d destination arguments in Scan, not %d", len(rs.lastcols), len(dest))
	}
	for i, sv := range rs.lastcols {
		err := convertAssign(dest[i], sv)
		if err != nil {
			return fmt.Errorf("sql: Scan error on column index %d: %v", i, err)
		}
	}
	return nil
}

var rowsCloseHook func(*Rows, *error)

// Close closes the Rows, preventing further enumeration. If Next returns
// false, the Rows are closed automatically and it will suffice to check the
// result of Err. Close is idempotent and does not affect the result of Err.

// Close 关闭 Rows，阻止了进一步枚举。若 Next 返回 false，则 Rows 会自动关闭并能够检查
// Err 的结果。Close 是幂等的，并不会影响 Err 的结果。
func (rs *Rows) Close() error {
	if rs.closed {
		return nil
	}
	rs.closed = true
	err := rs.rowsi.Close()
	if fn := rowsCloseHook; fn != nil {
		fn(rs, &err)
	}
	if rs.closeStmt != nil {
		rs.closeStmt.Close()
	}
	rs.releaseConn(err)
	return err
}

// Row is the result of calling QueryRow to select a single row.

// Row是调用QueryRow的结果，代表了查询操作的一行数据。
type Row struct {
	// One of these two will be non-nil:

	// 这两个中的一个必须是非空：
	err  error // deferred error for easy chaining  // 将error保存从而延迟返回，这样能保证Row链表的简易实现
	rows *Rows
}

// Scan copies the columns from the matched row into the values
// pointed at by dest.  If more than one row matches the query,
// Scan uses the first row and discards the rest.  If no row matches
// the query, Scan returns ErrNoRows.

// Scan将符合的行的对应列拷贝到dest指的对应值中。
// 如果多于一个的行满足查询条件，Scan使用第一行，而忽略其他行。
// 如果没有行满足查询条件，Scan返回ErrNoRows。
func (r *Row) Scan(dest ...interface{}) error {
	if r.err != nil {
		return r.err
	}

	// TODO(bradfitz): for now we need to defensively clone all
	// []byte that the driver returned (not permitting
	// *RawBytes in Rows.Scan), since we're about to close
	// the Rows in our defer, when we return from this function.
	// the contract with the driver.Next(...) interface is that it
	// can return slices into read-only temporary memory that's
	// only valid until the next Scan/Close.  But the TODO is that
	// for a lot of drivers, this copy will be unnecessary.  We
	// should provide an optional interface for drivers to
	// implement to say, "don't worry, the []bytes that I return
	// from Next will not be modified again." (for instance, if
	// they were obtained from the network anyway) But for now we
	// don't care.
	defer r.rows.Close()
	for _, dp := range dest {
		if _, ok := dp.(*RawBytes); ok {
			return errors.New("sql: RawBytes isn't allowed on Row.Scan")
		}
	}

	if !r.rows.Next() {
		return ErrNoRows
	}
	err := r.rows.Scan(dest...)
	if err != nil {
		return err
	}

	return nil
}

// A Result summarizes an executed SQL command.

// 一个Result结构代表了一个执行过的SQL命令。
type Result interface {
	LastInsertId() (int64, error)
	RowsAffected() (int64, error)
}

type driverResult struct {
	sync.Locker // the *driverConn
	resi        driver.Result
}

func (dr driverResult) LastInsertId() (int64, error) {
	dr.Lock()
	defer dr.Unlock()
	return dr.resi.LastInsertId()
}

func (dr driverResult) RowsAffected() (int64, error) {
	dr.Lock()
	defer dr.Unlock()
	return dr.resi.RowsAffected()
}

func stack() string {
	var buf [2 << 10]byte
	return string(buf[:runtime.Stack(buf[:], false)])
}

// withLock runs while holding lk.
func withLock(lk sync.Locker, fn func()) {
	lk.Lock()
	fn()
	lk.Unlock()
}<|MERGE_RESOLUTION|>--- conflicted
+++ resolved
@@ -7,16 +7,15 @@
 //
 // The sql package must be used in conjunction with a database driver.
 // See http://golang.org/s/sqldrivers for a list of drivers.
-<<<<<<< HEAD
 //
 // For more usage examples, see the wiki page at
 // http://golang.org/s/sqlwiki.
-=======
 
 // sql 包提供了通用的SQL（或类SQL）数据库接口.
 //
 // sql 包必须与数据库驱动结合使用。驱动列表见 http://golang.org/s/sqldrivers。
->>>>>>> 8d4df769
+//
+// 更多使用范例见 http://golang.org/s/sqlwiki 的维基页面。
 package sql
 
 import (
