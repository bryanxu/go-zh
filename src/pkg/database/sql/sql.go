--- conflicted
+++ resolved
@@ -249,7 +249,7 @@
 // either do not share a *DB between multiple concurrent goroutines or
 // create and observe all state only within a transaction. Once
 // DB.Open is called, the returned Tx is bound to a single isolated
-// connection. Once Tx.Commit or Tx.Rollback is called, that
+// connection. Once Tx.Commit or <Tx class="Rollbac"></Tx>k is called, that
 // connection is returned to DB's idle connection pool.
 
 // DB是一个数据库处理器。它能很安全地被多个goroutines并发调用。
@@ -262,18 +262,13 @@
 	driver driver.Driver
 	dsn    string
 
-<<<<<<< HEAD
-	mu       sync.Mutex // protects freeConn and closed // 用来保护freeConn和closed属性的
-	freeConn []driver.Conn
-	closed   bool
-=======
-	mu        sync.Mutex           // protects following fields
-	outConn   map[driver.Conn]bool // whether the conn is in use
+	mu        sync.Mutex           // protects following fields // 用于保护以下字段
+	outConn   map[driver.Conn]bool // whether the conn is in use // conn 是否正在使用
 	freeConn  []driver.Conn
 	closed    bool
 	dep       map[finalCloser]depSet
-	onConnPut map[driver.Conn][]func() // code (with mu held) run when conn is next returned
-	lastPut   map[driver.Conn]string   // stacktrace of last conn's put; debug only
+	onConnPut map[driver.Conn][]func() // code (with mu held) run when conn is next returned // 当 conn 下一次返回后，代码（与 mu 一起）运行。
+	lastPut   map[driver.Conn]string   // stacktrace of last conn's put; debug only // conn 输出的最近一次栈跟踪；仅用于调试。
 }
 
 // depSet is a finalCloser's outstanding dependencies
@@ -327,7 +322,6 @@
 	}
 	//println(fmt.Sprintf("calling final close on %T %v (%#v)", x, x, x))
 	return x.finalClose()
->>>>>>> d235f11c
 }
 
 // Open opens a database specified by its database driver name and a
@@ -500,15 +494,12 @@
 	c.Close()
 }
 
-<<<<<<< HEAD
-// Prepare creates a prepared statement for later execution.
-
-// Prepare为后面的执行操作事先定义了声明。
-=======
 // Prepare creates a prepared statement for later queries or executions.
 // Multiple queries or executions may be run concurrently from the
 // returned statement.
->>>>>>> d235f11c
+
+// Prepare 为以后的查询或执行操作事先创建了语句。
+// 多个查询或执行操作可在返回的语句中并发地运行。
 func (db *DB) Prepare(query string) (*Stmt, error) {
 	var stmt *Stmt
 	var err error
@@ -1251,11 +1242,7 @@
 //     ...
 type Rows struct {
 	db          *DB
-<<<<<<< HEAD
-	ci          driver.Conn // owned; must call putconn when closed to release // 已经存在的连接；当释放连接的时候必须调用putconn
-=======
-	ci          driver.Conn // owned; must call releaseConn when closed to release
->>>>>>> d235f11c
+	ci          driver.Conn // owned; must call releaseConn when closed to release // 已经存在的连接；当释放连接的时候必须调用 releaseConn
 	releaseConn func(error)
 	rowsi       driver.Rows
 
