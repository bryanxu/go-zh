--- conflicted
+++ resolved
@@ -14,26 +14,6 @@
 	Age  int
 }
 
-<<<<<<< HEAD
-type Organs []*Organ
-
-func (s Organs) Len() int      { return len(s) }
-func (s Organs) Swap(i, j int) { s[i], s[j] = s[j], s[i] }
-
-// ByName implements sort.Interface by providing Less and using the Len and
-// Swap methods of the embedded Organs value.
-
-// ByName 通过提供 Less 方法并使用嵌入式 Organs 值的 Len 和 Swap 方法实现了 sort.Interface。
-type ByName struct{ Organs }
-
-func (s ByName) Less(i, j int) bool { return s.Organs[i].Name < s.Organs[j].Name }
-
-// ByWeight implements sort.Interface by providing Less and using the Len and
-// Swap methods of the embedded Organs value.
-
-// ByWeight 通过提供 Less 方法并使用嵌入式 Organs 值的 Len 和 Swap 方法实现了 sort.Interface。
-type ByWeight struct{ Organs }
-=======
 func (p Person) String() string {
 	return fmt.Sprintf("%s: %d", p.Name, p.Age)
 }
@@ -41,7 +21,6 @@
 // ByAge implements sort.Interface for []Person based on
 // the Age field.
 type ByAge []*Person
->>>>>>> 4f074d3a
 
 func (a ByAge) Len() int           { return len(a) }
 func (a ByAge) Swap(i, j int)      { a[i], a[j] = a[j], a[i] }
