--- conflicted
+++ resolved
@@ -81,29 +81,39 @@
 // variable or in an allocated struct or slice can be relied upon to be
 // 64-bit aligned.
 
-<<<<<<< HEAD
+// BUG(rsc): 在ARM上，64位函数使用的指令在ARM 11之前不可用。
+//
+// 在x86-32上，64位函数使用的指令在Pentium MMX之前不可用。
+
 // SwapInt32 atomically stores new into *addr and returns the previous *addr value.
+
+// SwapInt32 自动将 new 存储到 *addr 中并返回上一个 *addr 值。
 func SwapInt32(addr *int32, new int32) (old int32)
 
 // SwapInt64 atomically stores new into *addr and returns the previous *addr value.
+
+// SwapInt64 自动将 new 存储到 *addr 中并返回上一个 *addr 值。
 func SwapInt64(addr *int64, new int64) (old int64)
 
 // SwapUint32 atomically stores new into *addr and returns the previous *addr value.
+
+// SwapUint32 自动将 new 存储到 *addr 中并返回上一个 *addr 值。
 func SwapUint32(addr *uint32, new uint32) (old uint32)
 
 // SwapUint64 atomically stores new into *addr and returns the previous *addr value.
+
+// SwapUint64 自动将 new 存储到 *addr 中并返回上一个 *addr 值。
 func SwapUint64(addr *uint64, new uint64) (old uint64)
 
 // SwapUintptr atomically stores new into *addr and returns the previous *addr value.
+
+// SwapUintptr 自动将 new 存储到 *addr 中并返回上一个 *addr 值。
 func SwapUintptr(addr *uintptr, new uintptr) (old uintptr)
 
 // SwapPointer atomically stores new into *addr and returns the previous *addr value.
+
+// SwapPointer 自动将 new 存储到 *addr 中并返回上一个 *addr 值。
 func SwapPointer(addr *unsafe.Pointer, new unsafe.Pointer) (old unsafe.Pointer)
-=======
-// BUG(rsc): 在ARM上，64位函数使用的指令在ARM 11之前不可用。
-//
-// 在x86-32上，64位函数使用的指令在Pentium MMX之前不可用。
->>>>>>> e2e8ce5b
 
 // CompareAndSwapInt32 executes the compare-and-swap operation for an int32 value.
 
