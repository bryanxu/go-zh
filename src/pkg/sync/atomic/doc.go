// Copyright 2011 The Go Authors.  All rights reserved.
// Use of this source code is governed by a BSD-style
// license that can be found in the LICENSE file.

// +build !race

// Package atomic provides low-level atomic memory primitives
// useful for implementing synchronization algorithms.
//
// These functions require great care to be used correctly.
// Except for special, low-level applications, synchronization is better
// done with channels or the facilities of the sync package.
// Share memory by communicating;
// don't communicate by sharing memory.
//
// The swap operation, implemented by the SwapT functions, is the atomic
// equivalent of:
//
//	old = *addr
//	*addr = new
//	return old
//
// The compare-and-swap operation, implemented by the CompareAndSwapT
// functions, is the atomic equivalent of:
//
//	if *addr == old {
//		*addr = new
//		return true
//	}
//	return false
//
// The add operation, implemented by the AddT functions, is the atomic
// equivalent of:
//
//	*addr += delta
//	return *addr
//
// The load and store operations, implemented by the LoadT and StoreT
// functions, are the atomic equivalents of "return *addr" and
// "*addr = val".
//

// atomic 包提供了底层的原子性内存原语，这对于同步算法的实现很有用.
//
// 这些函数一定要非常小心地，正确地使用。特别是对于底层应用来说，最好使用信道或
// sync 包中提供的功能来完成。
//
// 不要通过共享内存来通信，应该通过通信来共享内存。
//
// “比较并交换”操作由 CompareAndSwapT 函数实现，它在原子性上等价于：
//
//	if *addr == old {
//		*addr = new
//		return true
//	}
//	return false
//
// “加上”操作由 AddT 函数实现，它在原子性上等价于：
//
//	*addr += delta
//	return *addr
//
// “载入并存储”操作由 LoadT 函数和 StoreT 函数实现，它们在原子性上分别等价于：
//
//	"return *addr"
// 和
//	"*addr = val".
//
package atomic

import (
	"unsafe"
)

// BUG(rsc): On x86-32, the 64-bit functions use instructions unavailable before the Pentium MMX.
//
// On non-Linux ARM, the 64-bit functions use instructions unavailable before the ARMv6k core.
//
// On both ARM and x86-32, it is the caller's responsibility to arrange for 64-bit
// alignment of 64-bit words accessed atomically. The first word in a global
// variable or in an allocated struct or slice can be relied upon to be
// 64-bit aligned.

// BUG(rsc): 在ARM上，64位函数使用的指令在ARM 11之前不可用。
//
// 在x86-32上，64位函数使用的指令在Pentium MMX之前不可用。

// SwapInt32 atomically stores new into *addr and returns the previous *addr value.

// SwapInt32 自动将 new 存储到 *addr 中并返回上一个 *addr 值。
func SwapInt32(addr *int32, new int32) (old int32)

// SwapInt64 atomically stores new into *addr and returns the previous *addr value.

// SwapInt64 自动将 new 存储到 *addr 中并返回上一个 *addr 值。
func SwapInt64(addr *int64, new int64) (old int64)

// SwapUint32 atomically stores new into *addr and returns the previous *addr value.

// SwapUint32 自动将 new 存储到 *addr 中并返回上一个 *addr 值。
func SwapUint32(addr *uint32, new uint32) (old uint32)

// SwapUint64 atomically stores new into *addr and returns the previous *addr value.

// SwapUint64 自动将 new 存储到 *addr 中并返回上一个 *addr 值。
func SwapUint64(addr *uint64, new uint64) (old uint64)

// SwapUintptr atomically stores new into *addr and returns the previous *addr value.

// SwapUintptr 自动将 new 存储到 *addr 中并返回上一个 *addr 值。
func SwapUintptr(addr *uintptr, new uintptr) (old uintptr)

// SwapPointer atomically stores new into *addr and returns the previous *addr value.

// SwapPointer 自动将 new 存储到 *addr 中并返回上一个 *addr 值。
func SwapPointer(addr *unsafe.Pointer, new unsafe.Pointer) (old unsafe.Pointer)

// CompareAndSwapInt32 executes the compare-and-swap operation for an int32 value.

// CompareAndSwapInt32 为一个 int32 类型的值执行“比较并交换”操作。
func CompareAndSwapInt32(addr *int32, old, new int32) (swapped bool)

// CompareAndSwapInt64 executes the compare-and-swap operation for an int64 value.

// CompareAndSwapInt64 为一个 int64 类型的值执行“比较并交换”操作。
func CompareAndSwapInt64(addr *int64, old, new int64) (swapped bool)

// CompareAndSwapUint32 executes the compare-and-swap operation for a uint32 value.

// CompareAndSwapUint32 为一个 uint32 类型的值执行“比较并交换”操作。
func CompareAndSwapUint32(addr *uint32, old, new uint32) (swapped bool)

// CompareAndSwapUint64 executes the compare-and-swap operation for a uint64 value.

// CompareAndSwapUint64 为一个 uint64 类型的值执行“比较并交换”操作。
func CompareAndSwapUint64(addr *uint64, old, new uint64) (swapped bool)

// CompareAndSwapUintptr executes the compare-and-swap operation for a uintptr value.

// CompareAndSwapUintptr 为一个 uintptr 类型的值执行“比较并交换”操作。
func CompareAndSwapUintptr(addr *uintptr, old, new uintptr) (swapped bool)

// CompareAndSwapPointer executes the compare-and-swap operation for a unsafe.Pointer value.

// CompareAndSwapPointer 为一个 unsafe.Pointer 类型的值执行“比较并交换”操作。
func CompareAndSwapPointer(addr *unsafe.Pointer, old, new unsafe.Pointer) (swapped bool)

// AddInt32 atomically adds delta to *addr and returns the new value.

// AddInt32 自动将 delta 加上 *addr 并返回新值。
func AddInt32(addr *int32, delta int32) (new int32)

// AddUint32 atomically adds delta to *addr and returns the new value.
<<<<<<< HEAD
// To subtract a signed positive constant value c from x, do AddUint32(&x, ^uint32(c-1)).
// In particular, to decrement x, do AddUint32(&x, ^uint32(0)).
=======

// AddUint32 自动将 delta 加上 *addr 并返回新值。
>>>>>>> fd62bdd5
func AddUint32(addr *uint32, delta uint32) (new uint32)

// AddInt64 atomically adds delta to *addr and returns the new value.

// AddInt64 自动将 delta 加上 *addr 并返回新值。
func AddInt64(addr *int64, delta int64) (new int64)

// AddUint64 atomically adds delta to *addr and returns the new value.
<<<<<<< HEAD
// To subtract a signed positive constant value c from x, do AddUint64(&x, ^uint64(c-1)).
// In particular, to decrement x, do AddUint64(&x, ^uint64(0)).
=======

// AddUint64 自动将 delta 加上 *addr 并返回新值。
>>>>>>> fd62bdd5
func AddUint64(addr *uint64, delta uint64) (new uint64)

// AddUintptr atomically adds delta to *addr and returns the new value.

// AddUintptr 自动将 delta 加上 *addr 并返回新值。
func AddUintptr(addr *uintptr, delta uintptr) (new uintptr)

// LoadInt32 atomically loads *addr.

// LoadInt32 自动载入 *addr。
func LoadInt32(addr *int32) (val int32)

// LoadInt64 atomically loads *addr.

// LoadInt64 自动载入 *addr。
func LoadInt64(addr *int64) (val int64)

// LoadUint32 atomically loads *addr.

// LoadUint32 自动载入 *addr。
func LoadUint32(addr *uint32) (val uint32)

// LoadUint64 atomically loads *addr.

// LoadUint64 自动载入 *addr。
func LoadUint64(addr *uint64) (val uint64)

// LoadUintptr atomically loads *addr.

// LoadUintptr 自动载入 *addr。
func LoadUintptr(addr *uintptr) (val uintptr)

// LoadPointer atomically loads *addr.

// LoadPointer 自动载入 *addr。
func LoadPointer(addr *unsafe.Pointer) (val unsafe.Pointer)

// StoreInt32 atomically stores val into *addr.

// StoreInt32 自动将 val 存储到 *addr 中。
func StoreInt32(addr *int32, val int32)

// StoreInt64 atomically stores val into *addr.

// StoreInt64 自动将 val 存储到 *addr 中。
func StoreInt64(addr *int64, val int64)

// StoreUint32 atomically stores val into *addr.

// StoreUint32 自动将 val 存储到 *addr 中。
func StoreUint32(addr *uint32, val uint32)

// StoreUint64 atomically stores val into *addr.

// StoreUint64 自动将 val 存储到 *addr 中。
func StoreUint64(addr *uint64, val uint64)

// StoreUint64 atomically stores val into *addr.

// StoreUint64 自动将 val 存储到 *addr 中。
func StoreUintptr(addr *uintptr, val uintptr)

// StorePointer atomically stores val into *addr.

// StorePointer 自动将 val 存储到 *addr 中。
func StorePointer(addr *unsafe.Pointer, val unsafe.Pointer)

// Helper for ARM.  Linker will discard on other systems

// ARM助手。连接器在其它系统上会丢弃它
func panic64() {
	panic("sync/atomic: broken 64-bit atomic operations (buggy QEMU)")
}<|MERGE_RESOLUTION|>--- conflicted
+++ resolved
@@ -151,13 +151,12 @@
 func AddInt32(addr *int32, delta int32) (new int32)
 
 // AddUint32 atomically adds delta to *addr and returns the new value.
-<<<<<<< HEAD
 // To subtract a signed positive constant value c from x, do AddUint32(&x, ^uint32(c-1)).
 // In particular, to decrement x, do AddUint32(&x, ^uint32(0)).
-=======
 
 // AddUint32 自动将 delta 加上 *addr 并返回新值。
->>>>>>> fd62bdd5
+// 要从 x 中减去一个带符号正整数常量 c，需执行 AddUint32(&x, ^uint32(c-1))。
+// 特别地，要减量 x，需执行 AddUint32(&x, ^uint32(0))。
 func AddUint32(addr *uint32, delta uint32) (new uint32)
 
 // AddInt64 atomically adds delta to *addr and returns the new value.
@@ -166,13 +165,12 @@
 func AddInt64(addr *int64, delta int64) (new int64)
 
 // AddUint64 atomically adds delta to *addr and returns the new value.
-<<<<<<< HEAD
 // To subtract a signed positive constant value c from x, do AddUint64(&x, ^uint64(c-1)).
 // In particular, to decrement x, do AddUint64(&x, ^uint64(0)).
-=======
 
 // AddUint64 自动将 delta 加上 *addr 并返回新值。
->>>>>>> fd62bdd5
+// 要从 x 中减去一个带符号正整数常量 c，需执行 AddUint64(&x, ^uint64(c-1))。
+// 特别地，要减量 x，需执行 AddUint64(&x, ^uint64(0))。
 func AddUint64(addr *uint64, delta uint64) (new uint64)
 
 // AddUintptr atomically adds delta to *addr and returns the new value.
