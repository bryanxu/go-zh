// Copyright 2010 The Go Authors. All rights reserved.
// Use of this source code is governed by a BSD-style
// license that can be found in the LICENSE file.

package cmplx

import "math"

// The original C code, the long comment, and the constants
// below are from http://netlib.sandia.gov/cephes/c9x-complex/clog.c.
// The go code is a simplified version of the original C.
//
// Cephes Math Library Release 2.8:  June, 2000
// Copyright 1984, 1987, 1989, 1992, 2000 by Stephen L. Moshier
//
// The readme file at http://netlib.sandia.gov/cephes/ says:
//    Some software in this archive may be from the book _Methods and
// Programs for Mathematical Functions_ (Prentice-Hall or Simon & Schuster
// International, 1989) or from the Cephes Mathematical Library, a
// commercial product. In either event, it is copyrighted by the author.
// What you see here may be used freely but it comes with no support or
// guarantee.
//
//   The two known misprints in the book are repaired here in the
// source listings for the gamma function and the incomplete beta
// integral.
//
//   Stephen L. Moshier
//   moshier@na-net.ornl.gov

// Complex power function
//
// DESCRIPTION:
//
// Raises complex A to the complex Zth power.
// Definition is per AMS55 # 4.2.8,
// analytically equivalent to cpow(a,z) = cexp(z clog(a)).
//
// ACCURACY:
//
//                      Relative error:
// arithmetic   domain     # trials      peak         rms
//    IEEE      -10,+10     30000       9.4e-15     1.5e-15

// 复数的幂函数
//
// 描述：
//
// 求出复数 A 的复数 Z 次幂。
// 定义遵循 AMS55 # 4.2.8，
// 解析式等价于 cpow(a,z) = cexp(z clog(a))。
//
// 精度：
//
//                         相对误差:
//    算法      范围         测试次数     峰值         均方根
//    IEEE      -10,+10     30000       9.4e-15     1.5e-15

// Pow returns x**y, the base-x exponential of y.
<<<<<<< HEAD
// For generalized compatiblity with math.Pow:
// Pow(0, ±0) returns 1+0i
// Pow(0, c) for real(c)<0 returns Inf+0i if imag(c) is zero, otherwise Inf+Inf i.
=======

// Pow 返回 x**y，即以 x 为底的 y 次幂。
>>>>>>> a8a78a94
func Pow(x, y complex128) complex128 {
	if x == 0 { // Guaranteed also true for x == -0.
		r, i := real(y), imag(y)
		switch {
		case r == 0:
			return 1
		case r < 0:
			if i == 0 {
				return complex(math.Inf(1), 0)
			}
			return Inf()
		case r > 0:
			return 0
		}
		panic("not reached")
	}
	modulus := Abs(x)
	if modulus == 0 {
		return complex(0, 0)
	}
	r := math.Pow(modulus, real(y))
	arg := Phase(x)
	theta := real(y) * arg
	if imag(y) != 0 {
		r *= math.Exp(-imag(y) * arg)
		theta += imag(y) * math.Log(modulus)
	}
	s, c := math.Sincos(theta)
	return complex(r*c, r*s)
}<|MERGE_RESOLUTION|>--- conflicted
+++ resolved
@@ -57,14 +57,14 @@
 //    IEEE      -10,+10     30000       9.4e-15     1.5e-15
 
 // Pow returns x**y, the base-x exponential of y.
-<<<<<<< HEAD
 // For generalized compatiblity with math.Pow:
 // Pow(0, ±0) returns 1+0i
 // Pow(0, c) for real(c)<0 returns Inf+0i if imag(c) is zero, otherwise Inf+Inf i.
-=======
 
 // Pow 返回 x**y，即以 x 为底的 y 次幂。
->>>>>>> a8a78a94
+// 对于 math.Pow 的通用化兼容：
+// Pow(0, ±0) 返回 1+0i
+// 若 imag(c) 为零，则 Pow(0, c) 在 real(c)<0 时返回 Inf+0i, 否则返回 Inf+Inf i。
 func Pow(x, y complex128) complex128 {
 	if x == 0 { // Guaranteed also true for x == -0.
 		r, i := real(y), imag(y)
