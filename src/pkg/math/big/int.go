// Copyright 2009 The Go Authors. All rights reserved.
// Use of this source code is governed by a BSD-style
// license that can be found in the LICENSE file.

// This file implements signed multi-precision integers.

// 此文件实现了带符号的多精度整数。

package big

import (
	"errors"
	"fmt"
	"io"
	"math/rand"
	"strings"
)

// An Int represents a signed multi-precision integer.
// The zero value for an Int represents the value 0.

// Int 表示一个带符号多精度整数。
// Int 的零值为值 0。
type Int struct {
	neg bool // sign                          // 符号
	abs nat  // absolute value of the integer // 整数的绝对值
}

var intOne = &Int{false, natOne}

// Sign returns:
//
//	-1 if x <  0
//	 0 if x == 0
//	+1 if x >  0
//

// 符号返回：
//
//	若 x <  0 则为 -1
//	若 x == 0 则为  0
//	若 x >  0 则为 +1
//
func (x *Int) Sign() int {
	if len(x.abs) == 0 {
		return 0
	}
	if x.neg {
		return -1
	}
	return 1
}

// SetInt64 sets z to x and returns z.

// SetInt64 将 z 置为 x 并返回 z。
func (z *Int) SetInt64(x int64) *Int {
	neg := false
	if x < 0 {
		neg = true
		x = -x
	}
	z.abs = z.abs.setUint64(uint64(x))
	z.neg = neg
	return z
}

// SetUint64 sets z to x and returns z.

// SetUint64 将 z 置为 x 并返回 z。
func (z *Int) SetUint64(x uint64) *Int {
	z.abs = z.abs.setUint64(x)
	z.neg = false
	return z
}

// NewInt allocates and returns a new Int set to x.

// NewInt 为 x 分配并返回一个新的 Int。
func NewInt(x int64) *Int {
	return new(Int).SetInt64(x)
}

// Set sets z to x and returns z.

// Set 将 z 置为 x 并返回 z。
func (z *Int) Set(x *Int) *Int {
	if z != x {
		z.abs = z.abs.set(x.abs)
		z.neg = x.neg
	}
	return z
}

// Bits provides raw (unchecked but fast) access to x by returning its
// absolute value as a little-endian Word slice. The result and x share
// the same underlying array.
// Bits is intended to support implementation of missing low-level Int
// functionality outside this package; it should be avoided otherwise.

// Bits 提供了对 z 的原始访问（未经检查但很快）。它通过将其绝对值作为小端序的 Word
// 切片返回来实现。其结果与 x 共享同一底层数组。Bits 旨在支持此包外缺失的底层 Int
// 功能的实现，除此之外应尽量避免。
func (x *Int) Bits() []Word {
	return x.abs
}

// SetBits provides raw (unchecked but fast) access to z by setting its
// value to abs, interpreted as a little-endian Word slice, and returning
// z. The result and abs share the same underlying array.
// SetBits is intended to support implementation of missing low-level Int
// functionality outside this package; it should be avoided otherwise.

// SetBits 提供了对 z 的原始访问（未经检查但很快）。它通过将其值设为
// abs，解释为小端序的 Word 切片，并返回 z 来实现。SetBits 旨在支持此包外缺失的底层
// Int 功能的实现，除此之外应尽量避免。
func (z *Int) SetBits(abs []Word) *Int {
	z.abs = nat(abs).norm()
	z.neg = false
	return z
}

// Abs sets z to |x| (the absolute value of x) and returns z.

// Abs 将 z 置为 |x|（即 x 的绝对值）并返回 z。
func (z *Int) Abs(x *Int) *Int {
	z.Set(x)
	z.neg = false
	return z
}

// Neg sets z to -x and returns z.

// Neg 将 z 置为 -x 并返回 z。
func (z *Int) Neg(x *Int) *Int {
	z.Set(x)
	z.neg = len(z.abs) > 0 && !z.neg // 0 has no sign // 0 没有符号
	return z
}

// Add sets z to the sum x+y and returns z.

// Add 将 z 置为 x+y 的和并返回 z。
func (z *Int) Add(x, y *Int) *Int {
	neg := x.neg
	if x.neg == y.neg {
		// x + y == x + y
		// (-x) + (-y) == -(x + y)
		z.abs = z.abs.add(x.abs, y.abs)
	} else {
		// x + (-y) == x - y == -(y - x)
		// (-x) + y == y - x == -(x - y)
		if x.abs.cmp(y.abs) >= 0 {
			z.abs = z.abs.sub(x.abs, y.abs)
		} else {
			neg = !neg
			z.abs = z.abs.sub(y.abs, x.abs)
		}
	}
	z.neg = len(z.abs) > 0 && neg // 0 has no sign // 0 没有符号
	return z
}

// Sub sets z to the difference x-y and returns z.

// Sub 将 z 置为 x-y 的差并返回 z。
func (z *Int) Sub(x, y *Int) *Int {
	neg := x.neg
	if x.neg != y.neg {
		// x - (-y) == x + y
		// (-x) - y == -(x + y)
		z.abs = z.abs.add(x.abs, y.abs)
	} else {
		// x - y == x - y == -(y - x)
		// (-x) - (-y) == y - x == -(x - y)
		if x.abs.cmp(y.abs) >= 0 {
			z.abs = z.abs.sub(x.abs, y.abs)
		} else {
			neg = !neg
			z.abs = z.abs.sub(y.abs, x.abs)
		}
	}
	z.neg = len(z.abs) > 0 && neg // 0 has no sign // 0 没有符号
	return z
}

// Mul sets z to the product x*y and returns z.

// Mul 将 z 置为 x*y 的积并返回 z。
func (z *Int) Mul(x, y *Int) *Int {
	// x * y == x * y
	// x * (-y) == -(x * y)
	// (-x) * y == -(x * y)
	// (-x) * (-y) == x * y
	z.abs = z.abs.mul(x.abs, y.abs)
	z.neg = len(z.abs) > 0 && x.neg != y.neg // 0 has no sign // 0 没有符号
	return z
}

// MulRange sets z to the product of all integers
// in the range [a, b] inclusively and returns z.
// If a > b (empty range), the result is 1.

// MulRange 将 z 置为闭区间 [a, b] 内所有整数的积并返回 z。
// 若 a > b（空区间），则其结果为 1。
func (z *Int) MulRange(a, b int64) *Int {
	switch {
	case a > b:
		return z.SetInt64(1) // empty range // 空区间
	case a <= 0 && b >= 0:
		return z.SetInt64(0) // range includes 0 // 区间包括 0
	}
	// a <= b && (b < 0 || a > 0)

	neg := false
	if a < 0 {
		neg = (b-a)&1 == 0
		a, b = -b, -a
	}

	z.abs = z.abs.mulRange(uint64(a), uint64(b))
	z.neg = neg
	return z
}

// Binomial sets z to the binomial coefficient of (n, k) and returns z.

// Binomial 将 z 置为 (n, k) 的二项式系数并返回 z。
func (z *Int) Binomial(n, k int64) *Int {
	var a, b Int
	a.MulRange(n-k+1, n)
	b.MulRange(1, k)
	return z.Quo(&a, &b)
}

// Quo sets z to the quotient x/y for y != 0 and returns z.
// If y == 0, a division-by-zero run-time panic occurs.
// Quo implements truncated division (like Go); see QuoRem for more details.

// Quo 在 y != 0 时，将 z 置为 x/y 的商并返回 z。
// 若 y == 0，就会产生一个除以零的运行时派错。
// Quo 实现了截断式除法（与Go相同），更多详情见 QuoRem。
func (z *Int) Quo(x, y *Int) *Int {
	z.abs, _ = z.abs.div(nil, x.abs, y.abs)
	z.neg = len(z.abs) > 0 && x.neg != y.neg // 0 has no sign // 0 没有符号
	return z
}

// Rem sets z to the remainder x%y for y != 0 and returns z.
// If y == 0, a division-by-zero run-time panic occurs.
// Rem implements truncated modulus (like Go); see QuoRem for more details.

// Rem 在 y != 0 时，将 z 置为 x%y 的余数并返回 z。
// 若 y == 0，就会产生一个除以零的运行时派错。
// Rem 实现了截断式取模（与Go相同），更多详情见 QuoRem。
func (z *Int) Rem(x, y *Int) *Int {
	_, z.abs = nat(nil).div(z.abs, x.abs, y.abs)
	z.neg = len(z.abs) > 0 && x.neg // 0 has no sign
	return z
}

// QuoRem sets z to the quotient x/y and r to the remainder x%y
// and returns the pair (z, r) for y != 0.
// If y == 0, a division-by-zero run-time panic occurs.
//
// QuoRem implements T-division and modulus (like Go):
//
//	q = x/y      with the result truncated to zero
//	r = x - y*q
//
// (See Daan Leijen, ``Division and Modulus for Computer Scientists''.)
// See DivMod for Euclidean division and modulus (unlike Go).
//

// QuoRem 在 y != 0 时，将 z 置为 x/y 的商，将 r 置为 x%y 的余数并返回值对 (z, r)。
// 若 y == 0，就会产生一个除以零的运行时派错。
//
// QuoRem 实现了截断式除法和取模（与Go相同）：
//
//	q = x/y      // 其结果向零截断
//	r = x - y*q
//
// （详见 Daan Leijen，《计算机科学家的除法和取模》。）
// 欧氏除法和取模（与Go不同）见 DivMod。
//
func (z *Int) QuoRem(x, y, r *Int) (*Int, *Int) {
	z.abs, r.abs = z.abs.div(r.abs, x.abs, y.abs)
	z.neg, r.neg = len(z.abs) > 0 && x.neg != y.neg, len(r.abs) > 0 && x.neg // 0 has no sign
	return z, r
}

// Div sets z to the quotient x/y for y != 0 and returns z.
// If y == 0, a division-by-zero run-time panic occurs.
// Div implements Euclidean division (unlike Go); see DivMod for more details.

// Div 在 y != 0 时，将 z 置为 x/y 的商并返回 z。
// 若 y == 0，就会产生一个除以零的运行时派错。
// Div 实现了欧氏除法（与Go不同），更多详情见 DivMod。
func (z *Int) Div(x, y *Int) *Int {
	y_neg := y.neg // z may be an alias for y // z 可能是 y 的别名
	var r Int
	z.QuoRem(x, y, &r)
	if r.neg {
		if y_neg {
			z.Add(z, intOne)
		} else {
			z.Sub(z, intOne)
		}
	}
	return z
}

// Mod sets z to the modulus x%y for y != 0 and returns z.
// If y == 0, a division-by-zero run-time panic occurs.
// Mod implements Euclidean modulus (unlike Go); see DivMod for more details.

// Mod 在 y != 0 时，将 z 置为 x%y 的余数并返回 z。
// 若 y == 0，就会产生一个除以零的运行时派错。
// Mod 实现了欧氏取模（与Go不同），更多详情见 DivMod。
func (z *Int) Mod(x, y *Int) *Int {
	y0 := y // save y
	if z == y || alias(z.abs, y.abs) {
		y0 = new(Int).Set(y)
	}
	var q Int
	q.QuoRem(x, y, z)
	if z.neg {
		if y0.neg {
			z.Sub(z, y0)
		} else {
			z.Add(z, y0)
		}
	}
	return z
}

// DivMod sets z to the quotient x div y and m to the modulus x mod y
// and returns the pair (z, m) for y != 0.
// If y == 0, a division-by-zero run-time panic occurs.
//
// DivMod implements Euclidean division and modulus (unlike Go):
//
//	q = x div y  such that
//	m = x - y*q  with 0 <= m < |q|
//
// (See Raymond T. Boute, ``The Euclidean definition of the functions
// div and mod''. ACM Transactions on Programming Languages and
// Systems (TOPLAS), 14(2):127-144, New York, NY, USA, 4/1992.
// ACM press.)
// See QuoRem for T-division and modulus (like Go).
//

// DivMod 在 y != 0 时，将 z 置为 x 除以 y 的商，将 m 置为 x 取模 y 的模数并返回值对 (z, m)。
// 若 y == 0，就会产生一个除以零的运行时派错。
//
// DivMod 实现了截断式除法和取模（与Go不同）：
//
//	q = x div y // 使得
//	m = x - y*q // 其中
//	0 <= m < |q|
//
// （详见 Raymond T. Boute，《函数 div 和 mod 的欧氏定义》以及《ACM编程语言与系统会议记录》
// （TOPLAS），14(2):127-144, New York, NY, USA, 4/1992. ACM 出版社。）
// 截断式除法和取模（与Go相同）见 QuoRem。
//
func (z *Int) DivMod(x, y, m *Int) (*Int, *Int) {
	y0 := y // save y // 保存 y
	if z == y || alias(z.abs, y.abs) {
		y0 = new(Int).Set(y)
	}
	z.QuoRem(x, y, m)
	if m.neg {
		if y0.neg {
			z.Add(z, intOne)
			m.Sub(m, y0)
		} else {
			z.Sub(z, intOne)
			m.Add(m, y0)
		}
	}
	return z, m
}

// Cmp compares x and y and returns:
//
//   -1 if x <  y
//    0 if x == y
//   +1 if x >  y
//

// Cmp 比较 x 和 y 并返回：
//
//	若 x <  y 则为 -1
//	若 x == y 则为  0
//	若 x >  y 则为 +1
//
func (x *Int) Cmp(y *Int) (r int) {
	// x cmp y == x cmp y
	// x cmp (-y) == x
	// (-x) cmp y == y
	// (-x) cmp (-y) == -(x cmp y)
	switch {
	case x.neg == y.neg:
		r = x.abs.cmp(y.abs)
		if x.neg {
			r = -r
		}
	case x.neg:
		r = -1
	default:
		r = 1
	}
	return
}

func (x *Int) String() string {
	switch {
	case x == nil:
		return "<nil>"
	case x.neg:
		return "-" + x.abs.decimalString()
	}
	return x.abs.decimalString()
}

func charset(ch rune) string {
	switch ch {
	case 'b':
		return lowercaseDigits[0:2]
	case 'o':
		return lowercaseDigits[0:8]
	case 'd', 's', 'v':
		return lowercaseDigits[0:10]
	case 'x':
		return lowercaseDigits[0:16]
	case 'X':
		return uppercaseDigits[0:16]
	}
	return "" // unknown format // 未知格式
}

// write count copies of text to s

// 将 count 份 text 的副本写入 s
func writeMultiple(s fmt.State, text string, count int) {
	if len(text) > 0 {
		b := []byte(text)
		for ; count > 0; count-- {
			s.Write(b)
		}
	}
}

// Format is a support routine for fmt.Formatter. It accepts
// the formats 'b' (binary), 'o' (octal), 'd' (decimal), 'x'
// (lowercase hexadecimal), and 'X' (uppercase hexadecimal).
// Also supported are the full suite of package fmt's format
// verbs for integral types, including '+', '-', and ' '
// for sign control, '#' for leading zero in octal and for
// hexadecimal, a leading "0x" or "0X" for "%#x" and "%#X"
// respectively, specification of minimum digits precision,
// output field width, space or zero padding, and left or
// right justification.
//

// Format 是 fmt.Formatter 的一个支持函数。它接受 'b'（二进制）、'o'（八进制）、
// 'd'（十进制）、'x'（小写十六进制）和 'X'（大写十六进制）的格式。也同样支持 fmt
// 包的一整套类型的格式占位符，包括用于符号控制的 '+'、'-' 和 ' '，用于八进制前导零的
// '#'，分别用于十六进制前导 "0x" 或 "0X" 的 "%#x" 和 "%#X"，用于最小数字精度的规范，
// 输出字段的宽度，空格或零的填充，以及左右对齐。
//
func (x *Int) Format(s fmt.State, ch rune) {
	cs := charset(ch)

	// special cases
	// 特殊情况
	switch {
	case cs == "":
		// unknown format
		// 未知格式
		fmt.Fprintf(s, "%%!%c(big.Int=%s)", ch, x.String())
		return
	case x == nil:
		fmt.Fprint(s, "<nil>")
		return
	}

	// determine sign character
	// 决定符号的字符
	sign := ""
	switch {
	case x.neg:
		sign = "-"
	// 当二者都指定时取代 ' '
	case s.Flag('+'): // supersedes ' ' when both specified
		sign = "+"
	case s.Flag(' '):
		sign = " "
	}

	// determine prefix characters for indicating output base
	// 决定前缀字符来指示输出的进制
	prefix := ""
	if s.Flag('#') {
		switch ch {
		case 'o': // octal // 八进制
			prefix = "0"
		case 'x': // hexadecimal // 十六进制
			prefix = "0x"
		case 'X':
			prefix = "0X"
		}
	}

	// determine digits with base set by len(cs) and digit characters from cs
	// 根据 len(cs) 和 cs 的数字字符来决定其所在的进制数字集合。
	digits := x.abs.string(cs)

	// number of characters for the three classes of number padding
	// 三种数字填充的字符数
	// left：  右对齐数字左侧的空白字符数 ("%8d")
	// zeroes：零字符（实际上的 cs[0]）作为最左边的数字 ("%8d")
	// right： 左对齐数字右侧的空白字符数 ("%-8d")
	var left int   // space characters to left of digits for right justification ("%8d")
	var zeroes int // zero characters (actually cs[0]) as left-most digits ("%.8d")
	var right int  // space characters to right of digits for left justification ("%-8d")

	// determine number padding from precision: the least number of digits to output
	// 根据精度决定填充数：输出最少的数字
	precision, precisionSet := s.Precision()
	if precisionSet {
		switch {
		case len(digits) < precision:
			zeroes = precision - len(digits) // count of zero padding // 记录零填充数
		case digits == "0" && precision == 0:
			// 若为零值 (x == 0) 或零精度 ("." 或 ".0") 则不打印
			return // print nothing if zero value (x == 0) and zero precision ("." or ".0")
		}
	}

	// determine field pad from width: the least number of characters to output
	// 根据宽度决定字段的填充：输出最少的字符数
	length := len(sign) + len(prefix) + zeroes + len(digits)
	// 填充为指定的宽度
	if width, widthSet := s.Width(); widthSet && length < width { // pad as specified
		switch d := width - length; {
		case s.Flag('-'):
			// pad on the right with spaces; supersedes '0' when both specified
			// 在右侧以空格填充；当二者都指定时用 '0' 取代
			right = d
		case s.Flag('0') && !precisionSet:
			// pad with zeroes unless precision also specified
			// 除非也指定了精度，否者用零填充
			zeroes = d
		default:
			// pad on the left with spaces
			// 在左侧以空格填充
			left = d
		}
	}

	// print number as [left pad][sign][prefix][zero pad][digits][right pad]
	// 将数字以 [左填充][符号][前缀][零填充][数字][右填充] 的形式打印出来
	writeMultiple(s, " ", left)
	writeMultiple(s, sign, 1)
	writeMultiple(s, prefix, 1)
	writeMultiple(s, "0", zeroes)
	writeMultiple(s, digits, 1)
	writeMultiple(s, " ", right)
}

// scan sets z to the integer value corresponding to the longest possible prefix
// read from r representing a signed integer number in a given conversion base.
// It returns z, the actual conversion base used, and an error, if any. In the
// error case, the value of z is undefined but the returned value is nil. The
// syntax follows the syntax of integer literals in Go.
//
// The base argument must be 0 or a value from 2 through MaxBase. If the base
// is 0, the string prefix determines the actual conversion base. A prefix of
// ``0x'' or ``0X'' selects base 16; the ``0'' prefix selects base 8, and a
// ``0b'' or ``0B'' prefix selects base 2. Otherwise the selected base is 10.
//

// scan 将 z 置为一个整数值，该整数值对应于从 r 中读取的最长可能的前缀数，这里的 r
// 为按给定转换进制 base 表示的带符号整数。它返回实际使用的转换进制 z，和一个可能的错误。
// 在有错误的情况下，z 的值为未定义，但其返回值为 nil。其语法遵循Go中整数字面的语法。
//
// 进制实参 base 必须为 0 或从 2 到 MaxBase 的值。若 base 为 0，则其实际的转换进制由
// 该字符串的前缀决定。前缀“0x”或“0X”会选择16进制，前缀“0”会选择8进制，前缀“0b”或“0B”
// 会选择2进制。其它情况则选择10进制。
func (z *Int) scan(r io.RuneScanner, base int) (*Int, int, error) {
	// determine sign
	// 决定符号
	ch, _, err := r.ReadRune()
	if err != nil {
		return nil, 0, err
	}
	neg := false
	switch ch {
	case '-':
		neg = true
	// 啥也不做
	case '+': // nothing to do
	default:
		r.UnreadRune()
	}

	// determine mantissa
	// 决定尾数
	z.abs, base, err = z.abs.scan(r, base)
	if err != nil {
		return nil, base, err
	}
	// 0 没有符号
	z.neg = len(z.abs) > 0 && neg // 0 has no sign

	return z, base, nil
}

// Scan is a support routine for fmt.Scanner; it sets z to the value of
// the scanned number. It accepts the formats 'b' (binary), 'o' (octal),
// 'd' (decimal), 'x' (lowercase hexadecimal), and 'X' (uppercase hexadecimal).

// Scan 是 fmt.Scanner 的一个支持函数；它将 z 置为已扫描数字的值。它接受格式'b'（二进制）、
// 'o'（八进制）、'd'（十进制）、'x'（小写十六进制）及'X'（大写十六进制）。
func (z *Int) Scan(s fmt.ScanState, ch rune) error {
	// 跳过前导的空格符
	s.SkipSpace() // skip leading space characters
	base := 0
	switch ch {
	case 'b':
		base = 2
	case 'o':
		base = 8
	case 'd':
		base = 10
	case 'x', 'X':
		base = 16
	case 's', 'v':
		// let scan determine the base
		// 通过扫描决定进制
	default:
		return errors.New("Int.Scan: invalid verb")
	}
	_, _, err := z.scan(s, base)
	return err
}

// Int64 returns the int64 representation of x.
// If x cannot be represented in an int64, the result is undefined.

// Int64 返回 x 的 int64 表示。
// 若 x 不能被表示为 int64，则其结果是未定义的。
func (x *Int) Int64() int64 {
	v := int64(x.Uint64())
	if x.neg {
		v = -v
	}
	return v
}

// Uint64 returns the uint64 representation of x.
// If x cannot be represented in a uint64, the result is undefined.

// Uint64 返回 x 的 uint64 表示。
// 若 x 不能被表示为 uint64，则其结果是未定义的。
func (x *Int) Uint64() uint64 {
	if len(x.abs) == 0 {
		return 0
	}
	v := uint64(x.abs[0])
	if _W == 32 && len(x.abs) > 1 {
		v |= uint64(x.abs[1]) << 32
	}
	return v
}

// SetString sets z to the value of s, interpreted in the given base,
// and returns z and a boolean indicating success. If SetString fails,
// the value of z is undefined but the returned value is nil.
//
// The base argument must be 0 or a value from 2 through MaxBase. If the base
// is 0, the string prefix determines the actual conversion base. A prefix of
// ``0x'' or ``0X'' selects base 16; the ``0'' prefix selects base 8, and a
// ``0b'' or ``0B'' prefix selects base 2. Otherwise the selected base is 10.
//

// SetString 将 z 置为 s 的值，按给定的进制 base 解释并返回 z 和一个指示是否成功的布尔值。
// 若 SetString 失败，则 z 的值是未定义的，其返回值则为 nil。
//
// 进制实参 base 必须为 0 或从 2 到 MaxBase 的值。若 base 为 0，则其实际的转换进制由
// 该字符串的前缀决定。前缀“0x”或“0X”会选择16进制，前缀“0”会选择8进制，前缀“0b”或“0B”
// 会选择2进制。其它情况则选择10进制。
func (z *Int) SetString(s string, base int) (*Int, bool) {
	r := strings.NewReader(s)
	_, _, err := z.scan(r, base)
	if err != nil {
		return nil, false
	}
	_, _, err = r.ReadRune()
	if err != io.EOF {
		return nil, false
	}
	// err == io.EOF => 已扫描完 s 中的所有字符。
	return z, true // err == io.EOF => scan consumed all of s
}

// SetBytes interprets buf as the bytes of a big-endian unsigned
// integer, sets z to that value, and returns z.

// SetBytes 将 buf 解释为大端序的无符号整数字节，置 z 为该值后返回 z。
func (z *Int) SetBytes(buf []byte) *Int {
	z.abs = z.abs.setBytes(buf)
	z.neg = false
	return z
}

// Bytes returns the absolute value of z as a big-endian byte slice.
// Bytes 将 z 的绝对值作为大端序的字节切片返回。
func (x *Int) Bytes() []byte {
	buf := make([]byte, len(x.abs)*_S)
	return buf[x.abs.bytes(buf):]
}

// BitLen returns the length of the absolute value of z in bits.
// The bit length of 0 is 0.

// BitLen 返回 z 的绝对值的位数长度。0 的位长为 0.
func (x *Int) BitLen() int {
	return x.abs.bitLen()
}

// Exp sets z = x**y mod |m| (i.e. the sign of m is ignored), and returns z.
// If y <= 0, the result is 1; if m == nil or m == 0, z = x**y.
// See Knuth, volume 2, section 4.6.3.

// Exp 置 z = x**y mod |m|（换言之，m 的符号被忽略），并返回 z。
// 若 y <=0，则其结果为 1，若 m == nil 或 m == 0，则 z = x**y。
// 见 Knuth《计算机程序设计艺术》，卷 2，章节 4.6.3。
func (z *Int) Exp(x, y, m *Int) *Int {
	if y.neg || len(y.abs) == 0 {
		return z.SetInt64(1)
	}
	// y > 0

	var mWords nat
	if m != nil {
		// 对于 m == 0，m.abs 可能为 nil
		mWords = m.abs // m.abs may be nil for m == 0
	}

	z.abs = z.abs.expNN(x.abs, y.abs, mWords)
	z.neg = len(z.abs) > 0 && x.neg && y.abs[0]&1 == 1 // 0 has no sign // 0 没有符号
	return z
}

// GCD sets z to the greatest common divisor of a and b, which both must
// be > 0, and returns z.
// If x and y are not nil, GCD sets x and y such that z = a*x + b*y.
// If either a or b is <= 0, GCD sets z = x = y = 0.

// GCD 将 z 置为 a 和 b 的最大公约数，二者必须均 > 0，并返回 z。
// 若 x 或 y 非 nil，GCD 会设置 x 与 y 的值使得 z = a*x + b*y。
// 若 a 或 b <= 0，GCD就会置 z = x = y = 0。
func (z *Int) GCD(x, y, a, b *Int) *Int {
	if a.Sign() <= 0 || b.Sign() <= 0 {
		z.SetInt64(0)
		if x != nil {
			x.SetInt64(0)
		}
		if y != nil {
			y.SetInt64(0)
		}
		return z
	}
	if x == nil && y == nil {
		return z.binaryGCD(a, b)
	}

	A := new(Int).Set(a)
	B := new(Int).Set(b)

	X := new(Int)
	Y := new(Int).SetInt64(1)

	lastX := new(Int).SetInt64(1)
	lastY := new(Int)

	q := new(Int)
	temp := new(Int)

	for len(B.abs) > 0 {
		r := new(Int)
		q, r = q.QuoRem(A, B, r)

		A, B = B, r

		temp.Set(X)
		X.Mul(X, q)
		X.neg = !X.neg
		X.Add(X, lastX)
		lastX.Set(temp)

		temp.Set(Y)
		Y.Mul(Y, q)
		Y.neg = !Y.neg
		Y.Add(Y, lastY)
		lastY.Set(temp)
	}

	if x != nil {
		*x = *lastX
	}

	if y != nil {
		*y = *lastY
	}

	*z = *A
	return z
}

// binaryGCD sets z to the greatest common divisor of a and b, which both must
// be > 0, and returns z.
// See Knuth, The Art of Computer Programming, Vol. 2, Section 4.5.2, Algorithm B.

// binaryBCD 将 z 置为 a 和 b 的最大公约数，二者必须均 > 0，并返回 z。
// 见 Knuth《计算机程序设计艺术》卷 2，章节 4.5.2，算法 B。
func (z *Int) binaryGCD(a, b *Int) *Int {
	u := z
	v := new(Int)

	// use one Euclidean iteration to ensure that u and v are approx. the same size
	// 通过欧几里得迭代来确认 u 和 v 的大小大致相同。
	switch {
	case len(a.abs) > len(b.abs):
		u.Set(b)
		v.Rem(a, b)
	case len(a.abs) < len(b.abs):
		u.Set(a)
		v.Rem(b, a)
	default:
		u.Set(a)
		v.Set(b)
	}

	// v might be 0 now
	// v 现在可能为 0
	if len(v.abs) == 0 {
		return u
	}
	// u > 0 && v > 0

	// determine largest k such that u = u' << k, v = v' << k
	// 决定最大的 k 使得 u = u' << k，v = v' << k
	k := u.abs.trailingZeroBits()
	if vk := v.abs.trailingZeroBits(); vk < k {
		k = vk
	}
	u.Rsh(u, k)
	v.Rsh(v, k)

	// determine t (we know that u > 0)
	// 决定 t（我们知道 u > 0）
	t := new(Int)
	if u.abs[0]&1 != 0 {
		// u is odd
		// u 为奇数
		t.Neg(v)
	} else {
		t.Set(u)
	}

	for len(t.abs) > 0 {
		// reduce t
		// 减少 t
		t.Rsh(t, t.abs.trailingZeroBits())
		if t.neg {
			v, t = t, v
			// 0 没有符号
			v.neg = len(v.abs) > 0 && !v.neg // 0 has no sign
		} else {
			u, t = t, u
		}
		t.Sub(u, v)
	}

	return z.Lsh(u, k)
}

// ProbablyPrime performs n Miller-Rabin tests to check whether x is prime.
// If it returns true, x is prime with probability 1 - 1/4^n.
// If it returns false, x is not prime.

// ProbablyPrime 通过执行 n 次Miller-Rabin测试来检查 x 是否为质数。
// 若它返回 true，x 有 1 - 1/4^n 的可能性为质数。
// 若它返回 false，则 x 不是质数。
func (x *Int) ProbablyPrime(n int) bool {
	return !x.neg && x.abs.probablyPrime(n)
}

// Rand sets z to a pseudo-random number in [0, n) and returns z.

// Rand 将 z 置为区间 [0, n) 中的一个伪随机数并返回 z。
func (z *Int) Rand(rnd *rand.Rand, n *Int) *Int {
	z.neg = false
	if n.neg == true || len(n.abs) == 0 {
		z.abs = nil
		return z
	}
	z.abs = z.abs.random(rnd, n.abs, n.abs.bitLen())
	return z
}

// ModInverse sets z to the multiplicative inverse of g in the group ℤ/pℤ (where
// p is a prime) and returns z.

// ModInverse 将 z 置为 g 在群组 ℤ/pℤ 中的乘法逆元素（其中 p 为质数）并返回 z。
func (z *Int) ModInverse(g, p *Int) *Int {
	var d Int
	d.GCD(z, nil, g, p)
	// x and y are such that g*x + p*y = d. Since p is prime, d = 1. Taking
	// that modulo p results in g*x = 1, therefore x is the inverse element.
	// x 和 y 满足 g*x + p*y = d。由于 p 为质数，d = 1。获取 g*x = 1 时以 p
	// 为模的结果，因此 x 是所求的反转元素。
	if z.neg {
		z.Add(z, p)
	}
	return z
}

// Lsh sets z = x << n and returns z.

// Lsh 置 z = x << n 并返回 z。
func (z *Int) Lsh(x *Int, n uint) *Int {
	z.abs = z.abs.shl(x.abs, n)
	z.neg = x.neg
	return z
}

// Rsh sets z = x >> n and returns z.

// Rsh 置 z = x >> n 并返回 z。
func (z *Int) Rsh(x *Int, n uint) *Int {
	if x.neg {
		// (-x) >> s == ^(x-1) >> s == ^((x-1) >> s) == -(((x-1) >> s) + 1)
		// 不会向下溢出，因为 |x| > 0
		t := z.abs.sub(x.abs, natOne) // no underflow because |x| > 0
		t = t.shr(t, n)
		z.abs = t.add(t, natOne)
		// 若 x 为负数，则 z 不能为零
		z.neg = true // z cannot be zero if x is negative
		return z
	}

	z.abs = z.abs.shr(x.abs, n)
	z.neg = false
	return z
}

// Bit returns the value of the i'th bit of x. That is, it
// returns (x>>i)&1. The bit index i must be >= 0.

// Bit 返回 x 第 i 位的值。换言之，它返回 (x>>i)&1。位下标 i 必须 >= 0。
func (x *Int) Bit(i int) uint {
	if i == 0 {
		// optimization for common case: odd/even test of x
		// 一般情况的优化：x 的奇/偶性测试
		if len(x.abs) > 0 {
			// 位 0 与 -x 相同
			return uint(x.abs[0] & 1) // bit 0 is same for -x
		}
		return 0
	}
	if i < 0 {
		panic("negative bit index")
	}
	if x.neg {
		t := nat(nil).sub(x.abs, natOne)
		return t.bit(uint(i)) ^ 1
	}

	return x.abs.bit(uint(i))
}

// SetBit sets z to x, with x's i'th bit set to b (0 or 1).
// That is, if b is 1 SetBit sets z = x | (1 << i);
// if b is 0 SetBit sets z = x &^ (1 << i). If b is not 0 or 1,
// SetBit will panic.

// SetBit 将 z 置为 x，将 x 的第 i 位置为 b（0 或 1）。
// 换言之，若 b 为 1，SetBit 会置 z = x | (1 << i)；若 b 为 0，SetBit
// 会置 z = x &^ (1 << i)。若 b 非 0 或 1，SetBit 就会引发派错。
func (z *Int) SetBit(x *Int, i int, b uint) *Int {
	if i < 0 {
		panic("negative bit index")
	}
	if x.neg {
		t := z.abs.sub(x.abs, natOne)
		t = t.setBit(t, uint(i), b^1)
		z.abs = t.add(t, natOne)
		z.neg = len(z.abs) > 0
		return z
	}
	z.abs = z.abs.setBit(x.abs, uint(i), b)
	z.neg = false
	return z
}

// And sets z = x & y and returns z.

// And 置 z = x & y 并返回 z。
func (z *Int) And(x, y *Int) *Int {
	if x.neg == y.neg {
		if x.neg {
			// (-x) & (-y) == ^(x-1) & ^(y-1) == ^((x-1) | (y-1)) == -(((x-1) | (y-1)) + 1)
			x1 := nat(nil).sub(x.abs, natOne)
			y1 := nat(nil).sub(y.abs, natOne)
			z.abs = z.abs.add(z.abs.or(x1, y1), natOne)
			// 若 x 和 y 为负数，则 z 不能为零。
			z.neg = true // z cannot be zero if x and y are negative
			return z
		}

		// x & y == x & y
		z.abs = z.abs.and(x.abs, y.abs)
		z.neg = false
		return z
	}

	// x.neg != y.neg
	if x.neg {
		// & 是对称的
		x, y = y, x // & is symmetric
	}

	// x & (-y) == x & ^(y-1) == x &^ (y-1)
	y1 := nat(nil).sub(y.abs, natOne)
	z.abs = z.abs.andNot(x.abs, y1)
	z.neg = false
	return z
}

// AndNot sets z = x &^ y and returns z.

// AndNot 置 z = x &^ y 并返回 z。
func (z *Int) AndNot(x, y *Int) *Int {
	if x.neg == y.neg {
		if x.neg {
			// (-x) &^ (-y) == ^(x-1) &^ ^(y-1) == ^(x-1) & (y-1) == (y-1) &^ (x-1)
			x1 := nat(nil).sub(x.abs, natOne)
			y1 := nat(nil).sub(y.abs, natOne)
			z.abs = z.abs.andNot(y1, x1)
			z.neg = false
			return z
		}

		// x &^ y == x &^ y
		z.abs = z.abs.andNot(x.abs, y.abs)
		z.neg = false
		return z
	}

	if x.neg {
		// (-x) &^ y == ^(x-1) &^ y == ^(x-1) & ^y == ^((x-1) | y) == -(((x-1) | y) + 1)
		x1 := nat(nil).sub(x.abs, natOne)
		z.abs = z.abs.add(z.abs.or(x1, y.abs), natOne)
		// 若 x 为负数且 y 为正数，则 z 不能为零。
		z.neg = true // z cannot be zero if x is negative and y is positive
		return z
	}

	// x &^ (-y) == x &^ ^(y-1) == x & (y-1)
	y1 := nat(nil).add(y.abs, natOne)
	z.abs = z.abs.and(x.abs, y1)
	z.neg = false
	return z
}

// Or sets z = x | y and returns z.

// Or 置 z = x | y 并返回 z。
func (z *Int) Or(x, y *Int) *Int {
	if x.neg == y.neg {
		if x.neg {
			// (-x) | (-y) == ^(x-1) | ^(y-1) == ^((x-1) & (y-1)) == -(((x-1) & (y-1)) + 1)
			x1 := nat(nil).sub(x.abs, natOne)
			y1 := nat(nil).sub(y.abs, natOne)
			z.abs = z.abs.add(z.abs.and(x1, y1), natOne)
			// 若 x 和 y 为负数，则 z 不能为零。
			z.neg = true // z cannot be zero if x and y are negative
			return z
		}

		// x | y == x | y
		z.abs = z.abs.or(x.abs, y.abs)
		z.neg = false
		return z
	}

	// x.neg != y.neg
	if x.neg {
		// | 是对称的
		x, y = y, x // | is symmetric
	}

	// x | (-y) == x | ^(y-1) == ^((y-1) &^ x) == -(^((y-1) &^ x) + 1)
	y1 := nat(nil).sub(y.abs, natOne)
	z.abs = z.abs.add(z.abs.andNot(y1, x.abs), natOne)
	// 若 x 或 y 之一为负数，则 z 不能为零
	z.neg = true // z cannot be zero if one of x or y is negative
	return z
}

// Xor sets z = x ^ y and returns z.

// Xor 置 z = x ^ y 并返回 z。
func (z *Int) Xor(x, y *Int) *Int {
	if x.neg == y.neg {
		if x.neg {
			// (-x) ^ (-y) == ^(x-1) ^ ^(y-1) == (x-1) ^ (y-1)
			x1 := nat(nil).sub(x.abs, natOne)
			y1 := nat(nil).sub(y.abs, natOne)
			z.abs = z.abs.xor(x1, y1)
			z.neg = false
			return z
		}

		// x ^ y == x ^ y
		z.abs = z.abs.xor(x.abs, y.abs)
		z.neg = false
		return z
	}

	// x.neg != y.neg
	if x.neg {
		// ^ 是对称的
		x, y = y, x // ^ is symmetric
	}

	// x ^ (-y) == x ^ ^(y-1) == ^(x ^ (y-1)) == -((x ^ (y-1)) + 1)
	y1 := nat(nil).sub(y.abs, natOne)
	z.abs = z.abs.add(z.abs.xor(x.abs, y1), natOne)
	// 若 x 或 y 中只有一个为负数，则 z 不能为零。
	z.neg = true // z cannot be zero if only one of x or y is negative
	return z
}

// Not sets z = ^x and returns z.

// Not 置 z = ^x 并返回 z。
func (z *Int) Not(x *Int) *Int {
	if x.neg {
		// ^(-x) == ^(^(x-1)) == x-1
		z.abs = z.abs.sub(x.abs, natOne)
		z.neg = false
		return z
	}

	// ^x == -x-1 == -(x+1)
	z.abs = z.abs.add(x.abs, natOne)
	// 若 x 为正数，则 z 不能为零
	z.neg = true // z cannot be zero if x is positive
	return z
}

// Gob codec version. Permits backward-compatible changes to the encoding.

// Gob 编解码器版本。允许对编码进行向前兼容的更改。
const intGobVersion byte = 1

// GobEncode implements the gob.GobEncoder interface.

// GobEncode 实现了 gob.GobEncoder 接口。
func (x *Int) GobEncode() ([]byte, error) {
<<<<<<< HEAD
	if x == nil {
		return nil, nil
	}
	buf := make([]byte, 1+len(x.abs)*_S) // extra byte for version and sign bit
=======
	buf := make([]byte, 1+len(x.abs)*_S) // extra byte for version and sign bit // 版本和符号位的扩展字节
>>>>>>> d3d8359a
	i := x.abs.bytes(buf) - 1            // i >= 0
	b := intGobVersion << 1              // make space for sign bit // 为符号位留下空间
	if x.neg {
		b |= 1
	}
	buf[i] = b
	return buf[i:], nil
}

// GobDecode implements the gob.GobDecoder interface.

// GobDecode 实现了 gob.GobDecoder 接口。
func (z *Int) GobDecode(buf []byte) error {
	if len(buf) == 0 {
		// Other side sent a nil or default value.
		*z = Int{}
		return nil
	}
	b := buf[0]
	if b>>1 != intGobVersion {
		return errors.New(fmt.Sprintf("Int.GobDecode: encoding version %d not supported", b>>1))
	}
	z.neg = b&1 != 0
	z.abs = z.abs.setBytes(buf[1:])
	return nil
}

// MarshalJSON implements the json.Marshaler interface.

// MarshalJSON 实现了 json.Marshaler 接口。
func (x *Int) MarshalJSON() ([]byte, error) {
	// TODO(gri): get rid of the []byte/string conversions
	return []byte(x.String()), nil
}

// UnmarshalJSON implements the json.Unmarshaler interface.

// UnmarshalJSON 实现了 json.Unmarshaler 接口。
func (z *Int) UnmarshalJSON(x []byte) error {
	// TODO(gri): get rid of the []byte/string conversions
	_, ok := z.SetString(string(x), 0)
	if !ok {
		return fmt.Errorf("math/big: cannot unmarshal %s into a *big.Int", x)
	}
	return nil
}<|MERGE_RESOLUTION|>--- conflicted
+++ resolved
@@ -1173,14 +1173,10 @@
 
 // GobEncode 实现了 gob.GobEncoder 接口。
 func (x *Int) GobEncode() ([]byte, error) {
-<<<<<<< HEAD
 	if x == nil {
 		return nil, nil
 	}
-	buf := make([]byte, 1+len(x.abs)*_S) // extra byte for version and sign bit
-=======
 	buf := make([]byte, 1+len(x.abs)*_S) // extra byte for version and sign bit // 版本和符号位的扩展字节
->>>>>>> d3d8359a
 	i := x.abs.bytes(buf) - 1            // i >= 0
 	b := intGobVersion << 1              // make space for sign bit // 为符号位留下空间
 	if x.neg {
