--- conflicted
+++ resolved
@@ -11,186 +11,114 @@
 
 /*
 	builtin 包为Go的预声明标识符提供了文档.
-<<<<<<< HEAD
-	此处记录的项目实际上并不在 buildin 包中，但此处对它们的描述允许 godoc
-	为该语言的特殊标识符提供文档。
-=======
 	此处列出的条目其实并不在 buildin 包中，对它们的描述只是为了让 godoc
 	给该语言的特殊标识符提供文档。
->>>>>>> b3b6e608
 */
 package builtin
 
 // bool is the set of boolean values, true and false.
 
-<<<<<<< HEAD
-// bool 为布尔值的集合，即 true 和 false。
-=======
 // bool 是布尔值的集合，即 true 和 false。
->>>>>>> b3b6e608
 type bool bool
 
 // uint8 is the set of all unsigned 8-bit integers.
 // Range: 0 through 255.
 
-<<<<<<< HEAD
-// uint8 为所有无符号8位整数的集合。
-=======
 // uint8 是所有无符号8位整数的集合。
->>>>>>> b3b6e608
 // 范围：0 至 255。
 type uint8 uint8
 
 // uint16 is the set of all unsigned 16-bit integers.
 // Range: 0 through 65535.
 
-<<<<<<< HEAD
-// uint16 为所有无符号16位整数的集合。
-=======
 // uint16 是所有无符号16位整数的集合。
->>>>>>> b3b6e608
 // 范围：0 至 65535。
 type uint16 uint16
 
 // uint32 is the set of all unsigned 32-bit integers.
 // Range: 0 through 4294967295.
 
-<<<<<<< HEAD
-// uint32 为所有无符号32位整数的集合。
-=======
 // uint32 是所有无符号32位整数的集合。
->>>>>>> b3b6e608
 // 范围：0 至 4294967295。
 type uint32 uint32
 
 // uint64 is the set of all unsigned 64-bit integers.
 // Range: 0 through 18446744073709551615.
 
-<<<<<<< HEAD
-// uint64 为所有无符号64位整数的集合。
-=======
 // uint64 是所有无符号64位整数的集合。
->>>>>>> b3b6e608
 // 范围：0 至 18446744073709551615。
 type uint64 uint64
 
 // int8 is the set of all signed 8-bit integers.
 // Range: -128 through 127.
 
-<<<<<<< HEAD
-// int8 为所有带符号8位整数的集合。
-=======
 // int8 是所有带符号8位整数的集合。
->>>>>>> b3b6e608
 // 范围：-128 至 127。
 type int8 int8
 
 // int16 is the set of all signed 16-bit integers.
 // Range: -32768 through 32767.
 
-<<<<<<< HEAD
-// int16 为所有带符号16位整数的集合。
-=======
 // int16 是所有带符号16位整数的集合。
->>>>>>> b3b6e608
 // 范围：-32768 至 32767。
 type int16 int16
 
 // int32 is the set of all signed 32-bit integers.
 // Range: -2147483648 through 2147483647.
 
-<<<<<<< HEAD
-// int32 为所有带符号32位整数的集合。
-=======
 // int32 是所有带符号32位整数的集合。
->>>>>>> b3b6e608
 // 范围：-32768 至 32767。
 type int32 int32
 
 // int64 is the set of all signed 64-bit integers.
 // Range: -9223372036854775808 through 9223372036854775807.
 
-<<<<<<< HEAD
-// int64 为所有带符号64位整数的集合。
-=======
 // int64 是所有带符号64位整数的集合。
->>>>>>> b3b6e608
 // 范围：-9223372036854775808 至 9223372036854775807。
 type int64 int64
 
 // float32 is the set of all IEEE-754 32-bit floating-point numbers.
 
-<<<<<<< HEAD
-// float32 为所有IEEE-754 32位浮点数的集合。
-=======
 // float32 是所有IEEE-754 32位浮点数的集合。
->>>>>>> b3b6e608
 type float32 float32
 
 // float64 is the set of all IEEE-754 64-bit floating-point numbers.
 
-<<<<<<< HEAD
-// float64 为所有IEEE-754 64位浮点数的集合。
-=======
 // float64 是所有IEEE-754 64位浮点数的集合。
->>>>>>> b3b6e608
 type float64 float64
 
 // complex64 is the set of all complex numbers with float32 real and
 // imaginary parts.
 
-<<<<<<< HEAD
-// complex64 为所有带 float32 类型实部和虚部的复数集合。
-=======
 // complex64 是所有实部和虚部为 float32 的复数集合。
->>>>>>> b3b6e608
 type complex64 complex64
 
 // complex128 is the set of all complex numbers with float64 real and
 // imaginary parts.
 
-<<<<<<< HEAD
-// complex128 为所有带 float64 类型实部和虚部的复数集合。
-=======
 // complex128 是所有实部和虚部为 float64 的复数集合。
->>>>>>> b3b6e608
 type complex128 complex128
 
 // string is the set of all strings of 8-bit bytes, conventionally but not
 // necessarily representing UTF-8-encoded text. A string may be empty, but
 // not nil. Values of string type are immutable.
 
-<<<<<<< HEAD
-// string 为所有8位字节的字符串集合，习惯于但并不必须代表以UTF-8编码的文本。
-// string 可能为空，但不为 nil。string 类型的值是不变的。
-=======
 // string 是所有8位字节的字符串集合，习惯上用于代表以UTF-8编码的文本，但并不必须如此。
 // string 可为空，但不为 nil。string 类型的值是不变的。
->>>>>>> b3b6e608
 type string string
 
 // int is a signed integer type that is at least 32 bits in size. It is a
 // distinct type, however, and not an alias for, say, int32.
 
-<<<<<<< HEAD
-// int 为带符号整数类型，其大小至少为32位。
-// 它是一种不同的类型，而不是所谓的 int32 的别名。
-=======
 // int 是带符号整数类型，其大小至少为32位。
 // 它是一种确切的类型，而不是 int32 的别名。
->>>>>>> b3b6e608
 type int int
 
 // uint is an unsigned integer type that is at least 32 bits in size. It is a
 // distinct type, however, and not an alias for, say, uint32.
 
-<<<<<<< HEAD
-// uint 为无符号整数类型，其大小至少为32位。
-// 它是一种不同的类型，而不是所谓的 uint32 的别名。
-=======
 // uint 是无符号整数类型，其大小至少为32位。
 // 它是一种确切的类型，而不是 uint32 的别名。
->>>>>>> b3b6e608
 type uint uint
 
 // uintptr is an integer type that is large enough to hold the bit pattern of
@@ -203,24 +131,15 @@
 // used, by convention, to distinguish byte values from 8-bit unsigned
 // integer values.
 
-<<<<<<< HEAD
-// byte 为 uint8 的别名，它在各方面上都等价于 uint8。
-// 它习惯用于区别字节值与8位无符号整数值。
-=======
 // byte 为 uint8 的别名，它完全等价于 uint8。
 // 习惯上用它来区别字节值和8位无符号整数值。
->>>>>>> b3b6e608
 type byte byte
 
 // rune is an alias for int32 and is equivalent int32 in all ways. It is
 // used, by convention, to distinguish character values from integer values.
 
-<<<<<<< HEAD
-// rune 为 int32 的别名，它在各方面上都等价于 int32。它习惯用于区别字符值与整数值。
-=======
 // rune 为 int32 的别名，它完全等价于 int32。
 // 习惯上用它来区别字符值和整数值。
->>>>>>> b3b6e608
 type rune rune
 
 // Type is here for the purposes of documentation only. It is a stand-in
@@ -228,11 +147,7 @@
 // invocation.
 
 // Type 在此只用作文档目的。
-<<<<<<< HEAD
-// 它是任何Go类型的替身，但对于任何给定的函数调用来说，它都代表与其相同的类型。
-=======
 // 它代表所有Go的类型，但对于任何给定的函数请求来说，它都代表与其相同的类型。
->>>>>>> b3b6e608
 type Type int
 
 // Type1 is here for the purposes of documentation only. It is a stand-in
@@ -240,44 +155,28 @@
 // invocation.
 
 // Type1 在此只用作文档目的。
-<<<<<<< HEAD
-// 它是任何Go类型的替身，但对于任何给定的函数调用来说，它都代表与其相同的类型。
-=======
 // 它代表所有Go的类型，但对于任何给定的函数请求来说，它都代表与其相同的类型。
->>>>>>> b3b6e608
 type Type1 int
 
 // IntegerType is here for the purposes of documentation only. It is a stand-in
 // for any integer type: int, uint, int8 etc.
 
 // IntegerType 在此只用作文档目的。
-<<<<<<< HEAD
-// 它是任何整数类型的替身：如 int、uint、int8 等。
-=======
 // 它代表所有的整数类型：如 int、uint、int8 等。
->>>>>>> b3b6e608
 type IntegerType int
 
 // FloatType is here for the purposes of documentation only. It is a stand-in
 // for either float type: float32 or float64.
 
 // FloatType 在此只用作文档目的。
-<<<<<<< HEAD
-// 它是任何浮点数类型的替身：即 float32 或 float64。
-=======
 // 它代表所有的浮点数类型：即 float32 或 float64。
->>>>>>> b3b6e608
 type FloatType float32
 
 // ComplexType is here for the purposes of documentation only. It is a
 // stand-in for either complex type: complex64 or complex128.
 
 // ComplexType 在此只用作文档目的。
-<<<<<<< HEAD
-// 它是任何复数类型的替身：即 complex64 或 complex128。
-=======
 // 它代表所有的复数类型：即 complex64 或 complex128。
->>>>>>> b3b6e608
 type ComplexType complex64
 
 // The append built-in function appends elements to the end of a slice. If
@@ -289,11 +188,7 @@
 //	slice = append(slice, anotherSlice...)
 
 // append 内建函数将元素追加到切片的末尾。
-<<<<<<< HEAD
-// 若它有足够的容量，其目标就会重新切片以适应新的元素。否则，就会分配一个新的基本数组。
-=======
 // 若它有足够的容量，其目标就会重新切片以容纳新的元素。否则，就会分配一个新的基本数组。
->>>>>>> b3b6e608
 // append 返回更新后的切片。因此必须存储追加后的结果，通常为包含该切片自身的变量：
 //	slice = append(slice, elem1, elem2)
 //	slice = append(slice, anotherSlice...)
@@ -306,13 +201,8 @@
 // len(src) and len(dst).
 
 // copy 内建函数将元素从来源切片复制到目标切片中。
-<<<<<<< HEAD
-// （一种特例是，它也能将字节从字符串复制到字节切片中。）来源和目标可以重叠。
-// copy 返回被复制的元素数量，它将是 len(src) 和 len(dst) 中较小的那个。
-=======
 // （特殊情况是，它也能将字节从字符串复制到字节切片中）。来源和目标可以重叠。
 // copy 返回被复制的元素数量，它会是 len(src) 和 len(dst) 中较小的那个。
->>>>>>> b3b6e608
 func copy(dst, src []Type) int
 
 // The delete built-in function deletes the element with the specified key
