--- conflicted
+++ resolved
@@ -206,16 +206,11 @@
 func copy(dst, src []Type) int
 
 // The delete built-in function deletes the element with the specified key
-<<<<<<< HEAD
 // (m[key]) from the map. If m is nil or there is no such element, delete
 // is a no-op.
-=======
-// (m[key]) from the map. If there is no such element, delete is a no-op.
-// If m is nil, delete panics.
 
 // delete 内建函数按照指定的键将元素从映射中删除。
-// 若无此元素，delete 即为空操作；若 m 为 nil，delete 就会引发恐慌。
->>>>>>> 3bf1f76f
+// 若 m 为 nil 或无此元素，delete 即为空操作。
 func delete(m map[Type]Type1, key Type)
 
 // The len built-in function returns the length of v, according to its type:
