// errorcheck

// Copyright 2012 The Go Authors.  All rights reserved.
// Use of this source code is governed by a BSD-style
// license that can be found in the LICENSE file.

// Issue 3925: wrong line number for error message "missing key in map literal"

// also a test for correct line number in other malformed composite literals.

package foo

var _ = map[string]string{
<<<<<<< HEAD
	"1":      "2",
	"3", "4", // ERROR "missing key"
=======
	"1": "2",
	"3", "4", // ERROR "missing key|must have keys"
>>>>>>> cc264609
}

var _ = []string{
	"foo",
	"bar",
<<<<<<< HEAD
	20, // ERROR "cannot use"
}
=======
	20, // ERROR "cannot use|incompatible type"
}
>>>>>>> cc264609
<|MERGE_RESOLUTION|>--- conflicted
+++ resolved
@@ -11,22 +11,12 @@
 package foo
 
 var _ = map[string]string{
-<<<<<<< HEAD
-	"1":      "2",
-	"3", "4", // ERROR "missing key"
-=======
 	"1": "2",
 	"3", "4", // ERROR "missing key|must have keys"
->>>>>>> cc264609
 }
 
 var _ = []string{
 	"foo",
 	"bar",
-<<<<<<< HEAD
-	20, // ERROR "cannot use"
-}
-=======
 	20, // ERROR "cannot use|incompatible type"
 }
->>>>>>> cc264609
