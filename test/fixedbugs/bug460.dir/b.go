// Copyright 2012 The Go Authors.  All rights reserved.
// Use of this source code is governed by a BSD-style
// license that can be found in the LICENSE file.

package b

import "./a"

var x a.Foo

func main() {
<<<<<<< HEAD
	x.int = 20 // ERROR "unexported field"
=======
	x.int = 20    // ERROR "unexported field"
	x.int8 = 20   // ERROR "unexported field"
	x.error = nil // ERROR "unexported field"
	x.rune = 'a'  // ERROR "unexported field"
	x.byte = 20   // ERROR "unexported field"
>>>>>>> 3d7acdea
}<|MERGE_RESOLUTION|>--- conflicted
+++ resolved
@@ -9,13 +9,9 @@
 var x a.Foo
 
 func main() {
-<<<<<<< HEAD
-	x.int = 20 // ERROR "unexported field"
-=======
 	x.int = 20    // ERROR "unexported field"
 	x.int8 = 20   // ERROR "unexported field"
 	x.error = nil // ERROR "unexported field"
 	x.rune = 'a'  // ERROR "unexported field"
 	x.byte = 20   // ERROR "unexported field"
->>>>>>> 3d7acdea
 }