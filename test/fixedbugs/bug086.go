--- conflicted
+++ resolved
@@ -6,11 +6,7 @@
 
 package main
 
-<<<<<<< HEAD
 func f() int {
-=======
-func f() int { // GCCGO_ERROR "control"
->>>>>>> e2e8ce5b
 	if false {
 		return 0
 	}
