--- conflicted
+++ resolved
@@ -7,11 +7,7 @@
 var B int
 
 func init() {
-<<<<<<< HEAD
-	println("b")
-=======
 	B = 2
->>>>>>> 5d22be1c
 }
 
-type V int+type V int;