// errorcheck

// Copyright 2011 The Go Authors. All rights reserved.
// Use of this source code is governed by a BSD-style
// license that can be found in the LICENSE file.

// Test that len non-constants are not constants, http://golang.org/issue/3244.

package p

var b struct {
	a [10]int
}

var m map[string][20]int

var s [][30]int

func f() *[40]int

var c chan *[50]int
var z complex128

const (
	n1 = len(b.a)
	n2 = len(m[""])
	n3 = len(s[10])

	n4 = len(f()) // ERROR "is not a constant|is not constant"
	n5 = len(<-c) // ERROR "is not a constant|is not constant"

	n6 = cap(f()) // ERROR "is not a constant|is not constant"
	n7 = cap(<-c) // ERROR "is not a constant|is not constant"
<<<<<<< HEAD
)
=======
	n8 = real(z) // ERROR "is not a constant|is not constant"
	n9 = len([4]float64{real(z)}) // ERROR "is not a constant|is not constant"

)
>>>>>>> bce361f6
<|MERGE_RESOLUTION|>--- conflicted
+++ resolved
@@ -31,11 +31,7 @@
 
 	n6 = cap(f()) // ERROR "is not a constant|is not constant"
 	n7 = cap(<-c) // ERROR "is not a constant|is not constant"
-<<<<<<< HEAD
-)
-=======
 	n8 = real(z) // ERROR "is not a constant|is not constant"
 	n9 = len([4]float64{real(z)}) // ERROR "is not a constant|is not constant"
 
-)
->>>>>>> bce361f6
+)